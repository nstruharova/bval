
% Licensed to the Apache Software Foundation (ASF) under one or more
% contributor license agreements. See the NOTICE file distributed with
% this work for additional information regarding copyright ownership.
% The ASF licenses this file to You under the Apache License, Version 2.0
% (the "License"); you may not use this file except in compliance with
% the License. You may obtain a copy of the License at
%
%     http://www.apache.org/licenses/LICENSE-2.0
%
% Unless required by applicable law or agreed to in writing, software
% distributed under the License is distributed on an "AS IS" BASIS,
% WITHOUT WARRANTIES OR CONDITIONS OF ANY KIND, either express or implied.
% See the License for the specific language governing permissions and
% limitations under the License.

\chapter{Administration}

\section{Hardware}

Because we are running essentially two or three systems simultaneously layered
across the cluster: HDFS, Accumulo and MapReduce, it is typical for hardware to
consist of 4 to 8 cores, and 8 to 32 GB RAM. This is so each running process can have
at least one core and 2 - 4 GB each.

One core running HDFS can typically keep 2 to 4 disks busy, so each machine may
typically have as little as 2 x 300GB disks and as much as 4 x 1TB or 2TB disks.

It is possible to do with less than this, such as with 1u servers with 2 cores and 4GB
each, but in this case it is recommended to only run up to two processes per
machine - i.e. DataNode and TabletServer or DataNode and MapReduce worker but
not all three. The constraint here is having enough available heap space for all the
processes on a machine.

\section{Network}

Accumulo communicates via remote procedure calls over TCP/IP for both passing
data and control messages. In addition, Accumulo uses HDFS clients to
communicate with HDFS. To achieve good ingest and query performance, sufficient
network bandwidth must be available between any two machines.

\section{Installation}
Choose a directory for the Accumulo installation. This directory will be referenced
by the environment variable \texttt{\$ACCUMULO\_HOME}. Run the following:

\small
\begin{verbatim}
<<<<<<< HEAD
$ tar xzf accumulo-assemble-1.5.0-bin.tar.gz    # unpack to subdirectory
=======
$ tar xzf accumulo-1.5.0-bin.tar.gz    # unpack to subdirectory
>>>>>>> a90d190c
$ mv accumulo-1.5.0 $ACCUMULO_HOME # move to desired location
\end{verbatim}
\normalsize

Repeat this step at each machine within the cluster. Usually all machines have the
same \texttt{\$ACCUMULO\_HOME}.

\section{Dependencies}
Accumulo requires HDFS and ZooKeeper to be configured and running
before starting. Password-less SSH should be configured between at least the
Accumulo master and TabletServer machines. It is also a good idea to run Network
Time Protocol (NTP) within the cluster to ensure nodes' clocks don't get too out of
sync, which can cause problems with automatically timestamped data. 

\section{Configuration}

Accumulo is configured by editing several Shell and XML files found in
\texttt{\$ACCUMULO\_HOME/conf}. The structure closely resembles Hadoop's configuration
files.

\subsection{Edit conf/accumulo-env.sh}

Accumulo needs to know where to find the software it depends on. Edit accumulo-env.sh 
and specify the following:

\begin{enumerate}
\item{Enter the location of the installation directory of Accumulo for \texttt{\$ACCUMULO\_HOME}}
\item{Enter your system's Java home for \texttt{\$JAVA\_HOME}}
\item{Enter the location of Hadoop for \texttt{\$HADOOP\_PREFIX}}
\item{Choose a location for Accumulo logs and enter it for \texttt{\$ACCUMULO\_LOG\_DIR}}
\item{Enter the location of ZooKeeper for \texttt{\$ZOOKEEPER\_HOME}}
\end{enumerate}

By default Accumulo TabletServers are set to use 1GB of memory. You may change
this by altering the value of \texttt{\$ACCUMULO\_TSERVER\_OPTS}. Note the syntax is that of
the Java JVM command line options. This value should be less than the physical
memory of the machines running TabletServers.

There are similar options for the master's memory usage and the garbage collector
process. Reduce these if they exceed the physical RAM of your hardware and
increase them, within the bounds of the physical RAM, if a process fails because of
insufficient memory.

Note that you will be specifying the Java heap space in accumulo-env.sh. You should
make sure that the total heap space used for the Accumulo tserver and the Hadoop
DataNode and TaskTracker is less than the available memory on each slave node in
the cluster. On large clusters, it is recommended that the Accumulo master, Hadoop
NameNode, secondary NameNode, and Hadoop JobTracker all be run on separate
machines to allow them to use more heap space. If you are running these on the
same machine on a small cluster, likewise make sure their heap space settings fit
within the available memory.

\subsection{Cluster Specification}

On the machine that will serve as the Accumulo master:

\begin{enumerate}
\item{Write the IP address or domain name of the Accumulo Master to the\\\texttt{\$ACCUMULO\_HOME/conf/masters} file.}
\item{Write the IP addresses or domain name of the machines that will be TabletServers in\\\texttt{\$ACCUMULO\_HOME/conf/slaves}, one per line.}
\end{enumerate}

Note that if using domain names rather than IP addresses, DNS must be configured
properly for all machines participating in the cluster. DNS can be a confusing source
of errors.

\subsection{Accumulo Settings}
Specify appropriate values for the following settings in\\
\texttt{\$ACCUMULO\_HOME/conf/accumulo-site.xml} :

\small
\begin{verbatim}
<property>
    <name>zookeeper</name>
    <value>zooserver-one:2181,zooserver-two:2181</value>
    <description>list of zookeeper servers</description>
</property>
\end{verbatim}
\normalsize

This enables Accumulo to find ZooKeeper. Accumulo uses ZooKeeper to coordinate
settings between processes and helps finalize TabletServer failure.


\small
\begin{verbatim}
<property>
    <name>instance.secret</name>
    <value>DEFAULT</value>
</property>
\end{verbatim}
\normalsize

The instance needs a secret to enable secure communication between servers. Configure your
secret and make sure that the \texttt{accumulo-site.xml} file is not readable to other users.

Some settings can be modified via the Accumulo shell and take effect immediately, but
some settings require a process restart to take effect. See the configuration documentation
(available on the monitor web pages) for details.

\subsection{Deploy Configuration}

Copy the masters, slaves, accumulo-env.sh, and if necessary, accumulo-site.xml
from the\\\texttt{\$ACCUMULO\_HOME/conf/} directory on the master to all the machines
specified in the slaves file.

\section{Initialization}

Accumulo must be initialized to create the structures it uses internally to locate
data across the cluster. HDFS is required to be configured and running before
Accumulo can be initialized.

Once HDFS is started, initialization can be performed by executing\\
\texttt{\$ACCUMULO\_HOME/bin/accumulo init} . This script will prompt for a name
for this instance of Accumulo. The instance name is used to identify a set of tables
and instance-specific settings. The script will then write some information into
HDFS so Accumulo can start properly.

The initialization script will prompt you to set a root password. Once Accumulo is
initialized it can be started.

\section{Running}

\subsection{Starting Accumulo}

Make sure Hadoop is configured on all of the machines in the cluster, including
access to a shared HDFS instance. Make sure HDFS and ZooKeeper are running.
Make sure ZooKeeper is configured and running on at least one machine in the
cluster.
Start Accumulo using the \texttt{bin/start-all.sh} script.

To verify that Accumulo is running, check the Status page as described under
\emph{Monitoring}. In addition, the Shell can provide some information about the status of
tables via reading the !METADATA table.

\subsection{Stopping Accumulo}

To shutdown cleanly, run \texttt{bin/stop-all.sh} and the master will orchestrate the
shutdown of all the tablet servers. Shutdown waits for all minor compactions to finish, so it may
take some time for particular configurations.

\section{Monitoring}

The Accumulo Master provides an interface for monitoring the status and health of
Accumulo components. This interface can be accessed by pointing a web browser to\\
\texttt{http://accumulomaster:50095/status}

\section{Logging}
Accumulo processes each write to a set of log files. By default these are found under\\
\texttt{\$ACCUMULO/logs/}.

\section{Recovery}

In the event of TabletServer failure or error on shutting Accumulo down, some
mutations may not have been minor compacted to HDFS properly. In this case,
Accumulo will automatically reapply such mutations from the write-ahead log
either when the tablets from the failed server are reassigned by the Master, in the
case of a single TabletServer failure or the next time Accumulo starts, in the event of
failure during shutdown.

Recovery is performed by asking a tablet server to sort the logs so that tablets can easily find their missing
updates. The sort status of each file is displayed on
Accumulo monitor status page. Once the recovery is complete any
tablets involved should return to an ``online" state. Until then those tablets will be
unavailable to clients.

The Accumulo client library is configured to retry failed mutations and in many
cases clients will be able to continue processing after the recovery process without
throwing an exception.
<|MERGE_RESOLUTION|>--- conflicted
+++ resolved
@@ -45,11 +45,7 @@
 
 \small
 \begin{verbatim}
-<<<<<<< HEAD
-$ tar xzf accumulo-assemble-1.5.0-bin.tar.gz    # unpack to subdirectory
-=======
 $ tar xzf accumulo-1.5.0-bin.tar.gz    # unpack to subdirectory
->>>>>>> a90d190c
 $ mv accumulo-1.5.0 $ACCUMULO_HOME # move to desired location
 \end{verbatim}
 \normalsize
