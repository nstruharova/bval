/*
 * Licensed to the Apache Software Foundation (ASF) under one
 * or more contributor license agreements.  See the NOTICE file
 * distributed with this work for additional information
 * regarding copyright ownership.  The ASF licenses this file
 * to you under the Apache License, Version 2.0 (the
 * "License"); you may not use this file except in compliance
 * with the License.  You may obtain a copy of the License at
 *
 *   https://www.apache.org/licenses/LICENSE-2.0
 *
 * Unless required by applicable law or agreed to in writing,
 * software distributed under the License is distributed on an
 * "AS IS" BASIS, WITHOUT WARRANTIES OR CONDITIONS OF ANY
 * KIND, either express or implied.  See the License for the
 * specific language governing permissions and limitations
 * under the License.
 */
package org.apache.accumulo.core.data;

import java.io.DataInput;
import java.io.DataOutput;
import java.io.IOException;
import java.io.InvalidObjectException;
import java.util.ArrayList;
import java.util.Collection;
import java.util.Collections;
import java.util.List;

import org.apache.accumulo.core.dataImpl.thrift.TRange;
import org.apache.hadoop.io.Text;
import org.apache.hadoop.io.WritableComparable;

/**
 * This class is used to specify a range of Accumulo keys.
 *
 * @see Key
 */
public class Range implements WritableComparable<Range> {

  private Key start;
  private Key stop;
  private boolean startKeyInclusive;
  private boolean stopKeyInclusive;
  private boolean infiniteStartKey;
  private boolean infiniteStopKey;

  /**
   * Creates a range that goes from negative to positive infinity
   */
  public Range() {
    this((Key) null, true, (Key) null, true);
  }

  /**
   * Creates a range from startKey inclusive to endKey inclusive.
   *
   * @param startKey starting key; set to null for negative infinity
   * @param endKey ending key; set to null for positive infinity
   * @throws IllegalArgumentException if end key is before start key
   */
  public Range(Key startKey, Key endKey) {
    this(startKey, true, endKey, true);
  }

  /**
   * Creates a range that covers an entire row.
   *
   * @param row row to cover; set to null to cover all rows
   */
  public Range(CharSequence row) {
    this(row, true, row, true);
  }

  /**
   * Creates a range that covers an entire row.
   *
   * @param row row to cover; set to null to cover all rows
   */
  public Range(Text row) {
    this(row, true, row, true);
  }

  /**
   * Creates a range from startRow inclusive to endRow inclusive.
   *
   * @param startRow starting row; set to null for negative infinity
   * @param endRow ending row; set to null for positive infinity
   * @throws IllegalArgumentException if end row is before start row
   */
  public Range(Text startRow, Text endRow) {
    this(startRow, true, endRow, true);
  }

  /**
   * Creates a range from startRow inclusive to endRow inclusive.
   *
   * @param startRow starting row; set to null for negative infinity
   * @param endRow ending row; set to null for positive infinity
   * @throws IllegalArgumentException if end row is before start row
   */
  public Range(CharSequence startRow, CharSequence endRow) {
    this(startRow, true, endRow, true);
  }

  /**
   * Creates a range from startRow to endRow.
   *
<<<<<<< HEAD
   * @param startRow starting row; set to null for negative infinity
   * @param startRowInclusive true to include start row, false to skip
   * @param endRow ending row; set to null for positive infinity
   * @param endRowInclusive true to include end row, false to skip
   * @throws IllegalArgumentException if end row is before start row
=======
   * @param startRow
   *          starting row; set to null for negative infinity
   * @param startRowInclusive
   *          true to include start row, false to skip
   * @param endRow
   *          ending row; set to null for positive infinity
   * @param endRowInclusive
   *          true to include end row, false to skip
   * @throws IllegalArgumentException
   *           if end row is before start row
>>>>>>> 9938d991
   */
  public Range(Text startRow, boolean startRowInclusive, Text endRow, boolean endRowInclusive) {
    this(
        (startRow == null ? null
            : (startRowInclusive ? new Key(startRow)
                : new Key(startRow).followingKey(PartialKey.ROW))),
        true,
        (endRow == null ? null
            : (endRowInclusive ? new Key(endRow).followingKey(PartialKey.ROW) : new Key(endRow))),
        false);
  }

  /**
   * Creates a range from startRow to endRow.
   *
<<<<<<< HEAD
   * @param startRow starting row; set to null for negative infinity
   * @param startRowInclusive true to include start row, false to skip
   * @param endRow ending row; set to null for positive infinity
   * @param endRowInclusive true to include start row, false to skip
   * @throws IllegalArgumentException if end row is before start row
=======
   * @param startRow
   *          starting row; set to null for negative infinity
   * @param startRowInclusive
   *          true to include start row, false to skip
   * @param endRow
   *          ending row; set to null for positive infinity
   * @param endRowInclusive
   *          true to include end row, false to skip
   * @throws IllegalArgumentException
   *           if end row is before start row
>>>>>>> 9938d991
   */
  public Range(CharSequence startRow, boolean startRowInclusive, CharSequence endRow,
      boolean endRowInclusive) {
    this(startRow == null ? null : new Text(startRow.toString()), startRowInclusive,
        endRow == null ? null : new Text(endRow.toString()), endRowInclusive);
  }

  /**
   * Creates a range from startKey to endKey.
   *
<<<<<<< HEAD
   * @param startKey starting key; set to null for negative infinity
   * @param startKeyInclusive true to include start key, false to skip
   * @param endKey ending key; set to null for positive infinity
   * @param endKeyInclusive true to include start key, false to skip
   * @throws IllegalArgumentException if end key is before start key
=======
   * @param startKey
   *          starting key; set to null for negative infinity
   * @param startKeyInclusive
   *          true to include start key, false to skip
   * @param endKey
   *          ending key; set to null for positive infinity
   * @param endKeyInclusive
   *          true to include end key, false to skip
   * @throws IllegalArgumentException
   *           if end key is before start key
>>>>>>> 9938d991
   */
  public Range(Key startKey, boolean startKeyInclusive, Key endKey, boolean endKeyInclusive) {
    this.start = startKey;
    this.startKeyInclusive = startKeyInclusive;
    this.infiniteStartKey = startKey == null;
    this.stop = endKey;
    this.stopKeyInclusive = endKeyInclusive;
    this.infiniteStopKey = stop == null;

    if (!infiniteStartKey && !infiniteStopKey && beforeStartKeyImpl(endKey)) {
      throw new IllegalArgumentException(
          "Start key must be less than end key in range (" + startKey + ", " + endKey + ")");
    }
  }

  /**
   * Copies a range.
   *
   * @param range range to copy
   */
  public Range(Range range) {
    this(range.start, range.startKeyInclusive, range.infiniteStartKey, range.stop,
        range.stopKeyInclusive, range.infiniteStopKey);
  }

  /**
   * Creates a range from start to stop.
   *
   * @param start set this to null when negative infinity is needed
   * @param stop set this to null when infinity is needed
   * @param startKeyInclusive determines if the ranges includes the start key
   * @param stopKeyInclusive determines if the range includes the end key
   * @param infiniteStartKey true if start key is negative infinity (null)
   * @param infiniteStopKey true if stop key is positive infinity (null)
   * @throws IllegalArgumentException if stop is before start, or infiniteStartKey is true but start
   *         is not null, or infiniteStopKey is true but stop is not null
   */
  public Range(Key start, Key stop, boolean startKeyInclusive, boolean stopKeyInclusive,
      boolean infiniteStartKey, boolean infiniteStopKey) {
    this(start, startKeyInclusive, infiniteStartKey, stop, stopKeyInclusive, infiniteStopKey);
    if (!infiniteStartKey && !infiniteStopKey && beforeStartKeyImpl(stop)) {
      throw new IllegalArgumentException(
          "Start key must be less than end key in range (" + start + ", " + stop + ")");
    }
  }

  /**
   * Creates a range from start to stop. Unlike the public six-argument method, this one does not
   * assure that stop is after start, which helps performance in cases where that assurance is
   * already in place.
   *
   * @param start set this to null when negative infinity is needed
   * @param startKeyInclusive determines if the ranges includes the start key
   * @param infiniteStartKey true if start key is negative infinity (null)
   * @param stop set this to null when infinity is needed
   * @param stopKeyInclusive determines if the range includes the end key
   * @param infiniteStopKey true if stop key is positive infinity (null)
   * @throws IllegalArgumentException if infiniteStartKey is true but start is not null, or
   *         infiniteStopKey is true but stop is not null
   */
  protected Range(Key start, boolean startKeyInclusive, boolean infiniteStartKey, Key stop,
      boolean stopKeyInclusive, boolean infiniteStopKey) {
    if (infiniteStartKey && start != null) {
      throw new IllegalArgumentException();
    }

    if (infiniteStopKey && stop != null) {
      throw new IllegalArgumentException();
    }

    this.start = start;
    this.stop = stop;
    this.startKeyInclusive = startKeyInclusive;
    this.stopKeyInclusive = stopKeyInclusive;
    this.infiniteStartKey = infiniteStartKey;
    this.infiniteStopKey = infiniteStopKey;
  }

  /**
   * Creates a range from a Thrift range.
   *
   * @param trange Thrift range
   */
  public Range(TRange trange) {
    this(trange.start == null ? null : new Key(trange.start), trange.startKeyInclusive,
        trange.infiniteStartKey, trange.stop == null ? null : new Key(trange.stop),
        trange.stopKeyInclusive, trange.infiniteStopKey);
    if (!infiniteStartKey && !infiniteStopKey && beforeStartKeyImpl(stop)) {
      throw new IllegalArgumentException(
          "Start key must be less than end key in range (" + start + ", " + stop + ")");
    }
  }

  /**
   * Gets the start key, or null if the start is negative infinity.
   *
   * @return start key
   */
  public Key getStartKey() {
    if (infiniteStartKey) {
      return null;
    }
    return start;
  }

  /**
   * Determines if the given key is before the start key of this range.
   *
   * @param key key to check
   * @return true if the given key is before the range, otherwise false
   */
  public boolean beforeStartKey(Key key) {
    return beforeStartKeyImpl(key);
  }

  /**
   * Implements logic of {@link #beforeStartKey(Key)}, but in a private method, so that it can be
   * safely used by constructors if a subclass overrides that {@link #beforeStartKey(Key)}
   */
  private boolean beforeStartKeyImpl(Key key) {
    if (infiniteStartKey) {
      return false;
    }

    if (startKeyInclusive) {
      return key.compareTo(start) < 0;
    }
    return key.compareTo(start) <= 0;
  }

  /**
   * Gets the ending key, or null if the end is positive infinity.
   *
   * @return ending key
   */
  public Key getEndKey() {
    if (infiniteStopKey) {
      return null;
    }
    return stop;
  }

  /**
   * Determines if the given key is after the ending key of this range.
   *
   * @param key key to check
   * @return true if the given key is after the range, otherwise false
   */
  public boolean afterEndKey(Key key) {
    if (infiniteStopKey) {
      return false;
    }

    if (stopKeyInclusive) {
      return stop.compareTo(key) < 0;
    }
    return stop.compareTo(key) <= 0;
  }

  @Override
  public int hashCode() {
    int startHash = infiniteStartKey ? 0 : start.hashCode() + (startKeyInclusive ? 1 : 0);
    int stopHash = infiniteStopKey ? 0 : stop.hashCode() + (stopKeyInclusive ? 1 : 0);

    return startHash + stopHash;
  }

  @Override
  public boolean equals(Object o) {
    if (o instanceof Range) {
      return equals((Range) o);
    }
    return false;
  }

  /**
   * Determines if this range equals another.
   *
   * @param otherRange range to compare
   * @return true if ranges are equals, false otherwise
   * @see #compareTo(Range)
   */
  public boolean equals(Range otherRange) {

    return compareTo(otherRange) == 0;
  }

  /**
   * Compares this range to another range. Compares in order: start key, inclusiveness of start key,
   * end key, inclusiveness of end key. Infinite keys sort first, and non-infinite keys are compared
   * with {@link Key#compareTo(Key)}. Inclusive sorts before non-inclusive.
   *
   * @param o range to compare
   * @return comparison result
   */
  @Override
  public int compareTo(Range o) {
    int comp;

    if (infiniteStartKey) {
      if (o.infiniteStartKey) {
        comp = 0;
      } else {
        comp = -1;
      }
    } else if (o.infiniteStartKey) {
      comp = 1;
    } else {
      comp = start.compareTo(o.start);
      if (comp == 0) {
        if (startKeyInclusive && !o.startKeyInclusive) {
          comp = -1;
        } else if (!startKeyInclusive && o.startKeyInclusive) {
          comp = 1;
        }
      }

    }

    if (comp == 0) {
      if (infiniteStopKey) {
        if (o.infiniteStopKey) {
          comp = 0;
        } else {
          comp = 1;
        }
      } else if (o.infiniteStopKey) {
        comp = -1;
      } else {
        comp = stop.compareTo(o.stop);
        if (comp == 0) {
          if (stopKeyInclusive && !o.stopKeyInclusive) {
            comp = 1;
          } else if (!stopKeyInclusive && o.stopKeyInclusive) {
            comp = -1;
          }
        }
      }
    }

    return comp;
  }

  /**
   * Determines if the given key falls within this range.
   *
   * @param key key to consider
   * @return true if the given key falls within the range, false otherwise
   */
  public boolean contains(Key key) {
    return !beforeStartKey(key) && !afterEndKey(key);
  }

  /**
   * Merges overlapping and adjacent ranges. For example given the following input:
   *
   * <pre>
   * [a,c], (c, d], (g,m), (j,t]
   * </pre>
   *
   * the following ranges would be returned:
   *
   * <pre>
   * [a,d], (g,t]
   * </pre>
   *
   * @param ranges to merge
   * @return list of merged ranges
   */
  public static List<Range> mergeOverlapping(Collection<Range> ranges) {
    if (ranges.isEmpty()) {
      return Collections.emptyList();
    }
    if (ranges.size() == 1) {
      return Collections.singletonList(ranges.iterator().next());
    }

    List<Range> ral = new ArrayList<>(ranges);
    Collections.sort(ral);

    ArrayList<Range> ret = new ArrayList<>(ranges.size());

    Range currentRange = ral.get(0);
    boolean currentStartKeyInclusive = ral.get(0).startKeyInclusive;

    for (int i = 1; i < ral.size(); i++) {
      // because of inclusive switch, equal keys may not be seen

      if (currentRange.infiniteStopKey) {
        // this range has the minimal start key and
        // an infinite end key so it will contain all
        // other ranges
        break;
      }

      Range range = ral.get(i);

      boolean startKeysEqual;
      if (range.infiniteStartKey) {
        // previous start key must be infinite because it is sorted
        assert currentRange.infiniteStartKey;
        startKeysEqual = true;
      } else if (currentRange.infiniteStartKey) {
        startKeysEqual = false;
      } else {
        startKeysEqual = currentRange.start.equals(range.start);
      }

      if (startKeysEqual || currentRange.contains(range.start) || (!currentRange.stopKeyInclusive
          && range.startKeyInclusive && range.start.equals(currentRange.stop))) {
        int cmp;

        if (range.infiniteStopKey || (cmp = range.stop.compareTo(currentRange.stop)) > 0
            || (cmp == 0 && range.stopKeyInclusive)) {
          currentRange = new Range(currentRange.getStartKey(), currentStartKeyInclusive,
              range.getEndKey(), range.stopKeyInclusive);
        } /* else currentRange contains ral.get(i) */
      } else {
        ret.add(currentRange);
        currentRange = range;
        currentStartKeyInclusive = range.startKeyInclusive;
      }
    }

    ret.add(currentRange);

    return ret;
  }

  /**
   * Creates a range which represents the intersection of this range and the passed in range. The
   * following example will print true.
   *
   * <pre>
   * Range range1 = new Range(&quot;a&quot;, &quot;f&quot;);
   * Range range2 = new Range(&quot;c&quot;, &quot;n&quot;);
   * Range range3 = range1.clip(range2);
   * System.out.println(range3.equals(new Range(&quot;c&quot;, &quot;f&quot;)));
   * </pre>
   *
   * @param range range to clip to
   * @return the intersection of this range and the given range
   * @throws IllegalArgumentException if ranges does not overlap
   */
  public Range clip(Range range) {
    return clip(range, false);
  }

  /**
   * Creates a range which represents the intersection of this range and the passed in range. Unlike
   * {@link #clip(Range)}, this method can optionally return null if the ranges do not overlap,
   * instead of throwing an exception. The returnNullIfDisjoint parameter controls this behavior.
   *
   * @param range range to clip to
   * @param returnNullIfDisjoint true to return null if ranges are disjoint, false to throw an
   *        exception
   * @return the intersection of this range and the given range, or null if ranges do not overlap
   *         and returnNullIfDisjoint is true
   * @throws IllegalArgumentException if ranges does not overlap and returnNullIfDisjoint is false
   * @see Range#clip(Range)
   */

  public Range clip(Range range, boolean returnNullIfDisjoint) {

    Key sk = range.getStartKey();
    boolean ski = range.isStartKeyInclusive();

    Key ek = range.getEndKey();
    boolean eki = range.isEndKeyInclusive();

    if (range.getStartKey() == null) {
      if (getStartKey() != null) {
        sk = getStartKey();
        ski = isStartKeyInclusive();
      }
    } else if (afterEndKey(range.getStartKey())
        || (getEndKey() != null && range.getStartKey().equals(getEndKey())
            && !(range.isStartKeyInclusive() && isEndKeyInclusive()))) {
      if (returnNullIfDisjoint) {
        return null;
      }
      throw new IllegalArgumentException("Range " + range + " does not overlap " + this);
    } else if (beforeStartKey(range.getStartKey())) {
      sk = getStartKey();
      ski = isStartKeyInclusive();
    }

    if (range.getEndKey() == null) {
      if (getEndKey() != null) {
        ek = getEndKey();
        eki = isEndKeyInclusive();
      }
    } else if (beforeStartKey(range.getEndKey())
        || (getStartKey() != null && range.getEndKey().equals(getStartKey())
            && !(range.isEndKeyInclusive() && isStartKeyInclusive()))) {
      if (returnNullIfDisjoint) {
        return null;
      }
      throw new IllegalArgumentException("Range " + range + " does not overlap " + this);
    } else if (afterEndKey(range.getEndKey())) {
      ek = getEndKey();
      eki = isEndKeyInclusive();
    }

    return new Range(sk, ski, ek, eki);
  }

  /**
   * Creates a new range that is bounded by the columns passed in. The start key in the returned
   * range will have a column &gt;= to the minimum column. The end key in the returned range will
   * have a column &lt;= the max column.
   *
   * @param min minimum column
   * @param max maximum column
   * @return a column bounded range
   * @throws IllegalArgumentException if the minimum column compares greater than the maximum column
   */
  public Range bound(Column min, Column max) {

    if (min.compareTo(max) > 0) {
      throw new IllegalArgumentException("min column > max column " + min + " " + max);
    }

    Key sk = getStartKey();
    boolean ski = isStartKeyInclusive();

    if (sk != null) {

      ByteSequence cf = sk.getColumnFamilyData();
      ByteSequence cq = sk.getColumnQualifierData();

      ByteSequence mincf = new ArrayByteSequence(min.columnFamily);
      ByteSequence mincq;

      if (min.columnQualifier != null) {
        mincq = new ArrayByteSequence(min.columnQualifier);
      } else {
        mincq = new ArrayByteSequence(new byte[0]);
      }

      int cmp = cf.compareTo(mincf);

      if (cmp < 0 || (cmp == 0 && cq.compareTo(mincq) < 0)) {
        ski = true;
        sk = new Key(sk.getRowData().toArray(), mincf.toArray(), mincq.toArray(), new byte[0],
            Long.MAX_VALUE, true);
      }
    }

    Key ek = getEndKey();
    boolean eki = isEndKeyInclusive();

    if (ek != null) {
      ByteSequence row = ek.getRowData();
      ByteSequence cf = ek.getColumnFamilyData();
      ByteSequence cq = ek.getColumnQualifierData();
      ByteSequence cv = ek.getColumnVisibilityData();

      ByteSequence maxcf = new ArrayByteSequence(max.columnFamily);
      ByteSequence maxcq = null;
      if (max.columnQualifier != null) {
        maxcq = new ArrayByteSequence(max.columnQualifier);
      }

      boolean set = false;

      int comp = cf.compareTo(maxcf);

      if (comp > 0) {
        set = true;
      } else if (comp == 0 && maxcq != null && cq.compareTo(maxcq) > 0) {
        set = true;
      } else if (!eki && row.length() > 0 && row.byteAt(row.length() - 1) == 0 && cf.length() == 0
          && cq.length() == 0 && cv.length() == 0 && ek.getTimestamp() == Long.MAX_VALUE) {
        row = row.subSequence(0, row.length() - 1);
        set = true;
      }

      if (set) {
        eki = false;
        if (maxcq == null) {
          ek = new Key(row.toArray(), maxcf.toArray(), new byte[0], new byte[0], 0, false)
              .followingKey(PartialKey.ROW_COLFAM);
        } else {
          ek = new Key(row.toArray(), maxcf.toArray(), maxcq.toArray(), new byte[0], 0, false)
              .followingKey(PartialKey.ROW_COLFAM_COLQUAL);
        }
      }
    }

    return new Range(sk, ski, ek, eki);
  }

  @Override
  public String toString() {
    return ((startKeyInclusive && start != null) ? "[" : "(") + (start == null ? "-inf" : start)
        + "," + (stop == null ? "+inf" : stop) + ((stopKeyInclusive && stop != null) ? "]" : ")");
  }

  @Override
  public void readFields(DataInput in) throws IOException {
    infiniteStartKey = in.readBoolean();
    infiniteStopKey = in.readBoolean();
    if (infiniteStartKey) {
      start = null;
    } else {
      start = new Key();
      start.readFields(in);
    }

    if (infiniteStopKey) {
      stop = null;
    } else {
      stop = new Key();
      stop.readFields(in);
    }

    startKeyInclusive = in.readBoolean();
    stopKeyInclusive = in.readBoolean();

    if (!infiniteStartKey && !infiniteStopKey && beforeStartKey(stop)) {
      throw new InvalidObjectException(
          "Start key must be less than end key in range (" + start + ", " + stop + ")");
    }
  }

  @Override
  public void write(DataOutput out) throws IOException {
    out.writeBoolean(infiniteStartKey);
    out.writeBoolean(infiniteStopKey);
    if (!infiniteStartKey) {
      start.write(out);
    }
    if (!infiniteStopKey) {
      stop.write(out);
    }
    out.writeBoolean(startKeyInclusive);
    out.writeBoolean(stopKeyInclusive);
  }

  /**
   * Gets whether the start key of this range is inclusive.
   *
   * @return true if start key is inclusive
   */
  public boolean isStartKeyInclusive() {
    return startKeyInclusive;
  }

  /**
   * Gets whether the end key of this range is inclusive.
   *
   * @return true if end key is inclusive
   */
  public boolean isEndKeyInclusive() {
    return stopKeyInclusive;
  }

  /**
   * Converts this range to Thrift.
   *
   * @return Thrift range
   */
  public TRange toThrift() {
    return new TRange(start == null ? null : start.toThrift(),
        stop == null ? null : stop.toThrift(), startKeyInclusive, stopKeyInclusive,
        infiniteStartKey, infiniteStopKey);
  }

  /**
   * Gets whether the start key is negative infinity.
   *
   * @return true if start key is negative infinity
   */
  public boolean isInfiniteStartKey() {
    return infiniteStartKey;
  }

  /**
   * Gets whether the end key is positive infinity.
   *
   * @return true if end key is positive infinity
   */
  public boolean isInfiniteStopKey() {
    return infiniteStopKey;
  }

  /**
   * Creates a range that covers an exact row. Returns the same Range as {@link #Range(Text)}.
   *
   * @param row row to cover; set to null to cover all rows
   */
  public static Range exact(Text row) {
    return new Range(row);
  }

  /**
   * Creates a range that covers an exact row and column family.
   *
<<<<<<< HEAD
   * @param row row row to cover
   * @param cf column family to cover
=======
   * @param row
   *          row to cover
   * @param cf
   *          column family to cover
>>>>>>> 9938d991
   */
  public static Range exact(Text row, Text cf) {
    Key startKey = new Key(row, cf);
    return new Range(startKey, true, startKey.followingKey(PartialKey.ROW_COLFAM), false);
  }

  /**
   * Creates a range that covers an exact row, column family, and column qualifier.
   *
<<<<<<< HEAD
   * @param row row row to cover
   * @param cf column family to cover
   * @param cq column qualifier to cover
=======
   * @param row
   *          row to cover
   * @param cf
   *          column family to cover
   * @param cq
   *          column qualifier to cover
>>>>>>> 9938d991
   */
  public static Range exact(Text row, Text cf, Text cq) {
    Key startKey = new Key(row, cf, cq);
    return new Range(startKey, true, startKey.followingKey(PartialKey.ROW_COLFAM_COLQUAL), false);
  }

  /**
   * Creates a range that covers an exact row, column family, column qualifier, and column
   * visibility.
   *
<<<<<<< HEAD
   * @param row row row to cover
   * @param cf column family to cover
   * @param cq column qualifier to cover
   * @param cv column visibility to cover
=======
   * @param row
   *          row to cover
   * @param cf
   *          column family to cover
   * @param cq
   *          column qualifier to cover
   * @param cv
   *          column visibility to cover
>>>>>>> 9938d991
   */
  public static Range exact(Text row, Text cf, Text cq, Text cv) {
    Key startKey = new Key(row, cf, cq, cv);
    return new Range(startKey, true, startKey.followingKey(PartialKey.ROW_COLFAM_COLQUAL_COLVIS),
        false);
  }

  /**
   * Creates a range that covers an exact row, column family, column qualifier, column visibility,
   * and timestamp.
   *
<<<<<<< HEAD
   * @param row row row to cover
   * @param cf column family to cover
   * @param cq column qualifier to cover
   * @param cv column visibility to cover
   * @param ts timestamp to cover
=======
   * @param row
   *          row to cover
   * @param cf
   *          column family to cover
   * @param cq
   *          column qualifier to cover
   * @param cv
   *          column visibility to cover
   * @param ts
   *          timestamp to cover
>>>>>>> 9938d991
   */
  public static Range exact(Text row, Text cf, Text cq, Text cv, long ts) {
    Key startKey = new Key(row, cf, cq, cv, ts);
    return new Range(startKey, true,
        startKey.followingKey(PartialKey.ROW_COLFAM_COLQUAL_COLVIS_TIME), false);
  }

  /**
   * Returns a Text that sorts just after all Texts beginning with a prefix.
   *
   * @param prefix to follow
   * @return prefix that immediately follows the given prefix when sorted, or null if no prefix can
   *         follow (i.e., the string is all 0xff bytes)
   */
  public static Text followingPrefix(Text prefix) {
    byte[] prefixBytes = prefix.getBytes();

    // find the last byte in the array that is not 0xff
    int changeIndex = prefix.getLength() - 1;
    while (changeIndex >= 0 && prefixBytes[changeIndex] == (byte) 0xff) {
      changeIndex--;
    }
    if (changeIndex < 0) {
      return null;
    }

    // copy prefix bytes into new array
    byte[] newBytes = new byte[changeIndex + 1];
    System.arraycopy(prefixBytes, 0, newBytes, 0, changeIndex + 1);

    // increment the selected byte
    newBytes[changeIndex]++;
    return new Text(newBytes);
  }

  /**
   * Returns a Range that covers all rows beginning with a prefix.
   *
   * @param rowPrefix prefix of rows to cover
   */
  public static Range prefix(Text rowPrefix) {
    Text fp = followingPrefix(rowPrefix);
    return new Range(new Key(rowPrefix), true, fp == null ? null : new Key(fp), false);
  }

  /**
   * Returns a Range that covers all column families beginning with a prefix within a given row.
   *
   * @param row row to cover
   * @param cfPrefix prefix of column families to cover
   */
  public static Range prefix(Text row, Text cfPrefix) {
    Text fp = followingPrefix(cfPrefix);
    return new Range(new Key(row, cfPrefix), true,
        fp == null ? new Key(row).followingKey(PartialKey.ROW) : new Key(row, fp), false);
  }

  /**
   * Returns a Range that covers all column qualifiers beginning with a prefix within a given row
   * and column family.
   *
   * @param row row to cover
   * @param cf column family to cover
   * @param cqPrefix prefix of column qualifiers to cover
   */
  public static Range prefix(Text row, Text cf, Text cqPrefix) {
    Text fp = followingPrefix(cqPrefix);
    return new Range(new Key(row, cf, cqPrefix), true,
        fp == null ? new Key(row, cf).followingKey(PartialKey.ROW_COLFAM) : new Key(row, cf, fp),
        false);
  }

  /**
   * Returns a Range that covers all column visibilities beginning with a prefix within a given row,
   * column family, and column qualifier.
   *
   * @param row row to cover
   * @param cf column family to cover
   * @param cq column qualifier to cover
   * @param cvPrefix prefix of column visibilities to cover
   */
  public static Range prefix(Text row, Text cf, Text cq, Text cvPrefix) {
    Text fp = followingPrefix(cvPrefix);
    return new Range(new Key(row, cf, cq, cvPrefix), true,
        fp == null ? new Key(row, cf, cq).followingKey(PartialKey.ROW_COLFAM_COLQUAL)
            : new Key(row, cf, cq, fp),
        false);
  }

  /**
   * Creates a range that covers an exact row.
   *
   * @param row row to cover; set to null to cover all rows
   * @see #exact(Text)
   */
  public static Range exact(CharSequence row) {
    return Range.exact(new Text(row.toString()));
  }

  /**
   * Creates a range that covers an exact row and column family.
   *
<<<<<<< HEAD
   * @param row row row to cover
   * @param cf column family to cover
=======
   * @param row
   *          row to cover
   * @param cf
   *          column family to cover
>>>>>>> 9938d991
   * @see #exact(Text, Text)
   */
  public static Range exact(CharSequence row, CharSequence cf) {
    return Range.exact(new Text(row.toString()), new Text(cf.toString()));
  }

  /**
   * Creates a range that covers an exact row, column family, and column qualifier.
   *
<<<<<<< HEAD
   * @param row row row to cover
   * @param cf column family to cover
   * @param cq column qualifier to cover
=======
   * @param row
   *          row to cover
   * @param cf
   *          column family to cover
   * @param cq
   *          column qualifier to cover
>>>>>>> 9938d991
   * @see #exact(Text, Text, Text)
   */
  public static Range exact(CharSequence row, CharSequence cf, CharSequence cq) {
    return Range.exact(new Text(row.toString()), new Text(cf.toString()), new Text(cq.toString()));
  }

  /**
   * Creates a range that covers an exact row, column family, column qualifier, and column
   * visibility.
   *
<<<<<<< HEAD
   * @param row row row to cover
   * @param cf column family to cover
   * @param cq column qualifier to cover
   * @param cv column visibility to cover
=======
   * @param row
   *          row to cover
   * @param cf
   *          column family to cover
   * @param cq
   *          column qualifier to cover
   * @param cv
   *          column visibility to cover
>>>>>>> 9938d991
   * @see #exact(Text, Text, Text, Text)
   */
  public static Range exact(CharSequence row, CharSequence cf, CharSequence cq, CharSequence cv) {
    return Range.exact(new Text(row.toString()), new Text(cf.toString()), new Text(cq.toString()),
        new Text(cv.toString()));
  }

  /**
   * Creates a range that covers an exact row, column family, column qualifier, column visibility,
   * and timestamp.
   *
<<<<<<< HEAD
   * @param row row row to cover
   * @param cf column family to cover
   * @param cq column qualifier to cover
   * @param cv column visibility to cover
   * @param ts timestamp to cover
=======
   * @param row
   *          row to cover
   * @param cf
   *          column family to cover
   * @param cq
   *          column qualifier to cover
   * @param cv
   *          column visibility to cover
   * @param ts
   *          timestamp to cover
>>>>>>> 9938d991
   * @see #exact(Text, Text, Text, Text, long)
   */
  public static Range exact(CharSequence row, CharSequence cf, CharSequence cq, CharSequence cv,
      long ts) {
    return Range.exact(new Text(row.toString()), new Text(cf.toString()), new Text(cq.toString()),
        new Text(cv.toString()), ts);
  }

  /**
   * Returns a Range that covers all rows beginning with a prefix.
   *
   * @param rowPrefix prefix of rows to cover
   * @see #prefix(Text)
   */
  public static Range prefix(CharSequence rowPrefix) {
    return Range.prefix(new Text(rowPrefix.toString()));
  }

  /**
   * Returns a Range that covers all column families beginning with a prefix within a given row.
   *
   * @param row row to cover
   * @param cfPrefix prefix of column families to cover
   * @see #prefix(Text, Text)
   */
  public static Range prefix(CharSequence row, CharSequence cfPrefix) {
    return Range.prefix(new Text(row.toString()), new Text(cfPrefix.toString()));
  }

  /**
   * Returns a Range that covers all column qualifiers beginning with a prefix within a given row
   * and column family.
   *
   * @param row row to cover
   * @param cf column family to cover
   * @param cqPrefix prefix of column qualifiers to cover
   * @see #prefix(Text, Text, Text)
   */
  public static Range prefix(CharSequence row, CharSequence cf, CharSequence cqPrefix) {
    return Range.prefix(new Text(row.toString()), new Text(cf.toString()),
        new Text(cqPrefix.toString()));
  }

  /**
   * Returns a Range that covers all column visibilities beginning with a prefix within a given row,
   * column family, and column qualifier.
   *
   * @param row row to cover
   * @param cf column family to cover
   * @param cq column qualifier to cover
   * @param cvPrefix prefix of column visibilities to cover
   * @see #prefix(Text, Text, Text, Text)
   */
  public static Range prefix(CharSequence row, CharSequence cf, CharSequence cq,
      CharSequence cvPrefix) {
    return Range.prefix(new Text(row.toString()), new Text(cf.toString()), new Text(cq.toString()),
        new Text(cvPrefix.toString()));
  }
}<|MERGE_RESOLUTION|>--- conflicted
+++ resolved
@@ -106,24 +106,11 @@
   /**
    * Creates a range from startRow to endRow.
    *
-<<<<<<< HEAD
    * @param startRow starting row; set to null for negative infinity
    * @param startRowInclusive true to include start row, false to skip
    * @param endRow ending row; set to null for positive infinity
    * @param endRowInclusive true to include end row, false to skip
    * @throws IllegalArgumentException if end row is before start row
-=======
-   * @param startRow
-   *          starting row; set to null for negative infinity
-   * @param startRowInclusive
-   *          true to include start row, false to skip
-   * @param endRow
-   *          ending row; set to null for positive infinity
-   * @param endRowInclusive
-   *          true to include end row, false to skip
-   * @throws IllegalArgumentException
-   *           if end row is before start row
->>>>>>> 9938d991
    */
   public Range(Text startRow, boolean startRowInclusive, Text endRow, boolean endRowInclusive) {
     this(
@@ -139,24 +126,11 @@
   /**
    * Creates a range from startRow to endRow.
    *
-<<<<<<< HEAD
    * @param startRow starting row; set to null for negative infinity
    * @param startRowInclusive true to include start row, false to skip
    * @param endRow ending row; set to null for positive infinity
-   * @param endRowInclusive true to include start row, false to skip
+   * @param endRowInclusive true to include end row, false to skip
    * @throws IllegalArgumentException if end row is before start row
-=======
-   * @param startRow
-   *          starting row; set to null for negative infinity
-   * @param startRowInclusive
-   *          true to include start row, false to skip
-   * @param endRow
-   *          ending row; set to null for positive infinity
-   * @param endRowInclusive
-   *          true to include end row, false to skip
-   * @throws IllegalArgumentException
-   *           if end row is before start row
->>>>>>> 9938d991
    */
   public Range(CharSequence startRow, boolean startRowInclusive, CharSequence endRow,
       boolean endRowInclusive) {
@@ -167,24 +141,11 @@
   /**
    * Creates a range from startKey to endKey.
    *
-<<<<<<< HEAD
    * @param startKey starting key; set to null for negative infinity
    * @param startKeyInclusive true to include start key, false to skip
    * @param endKey ending key; set to null for positive infinity
-   * @param endKeyInclusive true to include start key, false to skip
+   * @param endKeyInclusive true to include end key, false to skip
    * @throws IllegalArgumentException if end key is before start key
-=======
-   * @param startKey
-   *          starting key; set to null for negative infinity
-   * @param startKeyInclusive
-   *          true to include start key, false to skip
-   * @param endKey
-   *          ending key; set to null for positive infinity
-   * @param endKeyInclusive
-   *          true to include end key, false to skip
-   * @throws IllegalArgumentException
-   *           if end key is before start key
->>>>>>> 9938d991
    */
   public Range(Key startKey, boolean startKeyInclusive, Key endKey, boolean endKeyInclusive) {
     this.start = startKey;
@@ -784,15 +745,8 @@
   /**
    * Creates a range that covers an exact row and column family.
    *
-<<<<<<< HEAD
-   * @param row row row to cover
-   * @param cf column family to cover
-=======
-   * @param row
-   *          row to cover
-   * @param cf
-   *          column family to cover
->>>>>>> 9938d991
+   * @param row row to cover
+   * @param cf column family to cover
    */
   public static Range exact(Text row, Text cf) {
     Key startKey = new Key(row, cf);
@@ -802,18 +756,9 @@
   /**
    * Creates a range that covers an exact row, column family, and column qualifier.
    *
-<<<<<<< HEAD
-   * @param row row row to cover
+   * @param row row to cover
    * @param cf column family to cover
    * @param cq column qualifier to cover
-=======
-   * @param row
-   *          row to cover
-   * @param cf
-   *          column family to cover
-   * @param cq
-   *          column qualifier to cover
->>>>>>> 9938d991
    */
   public static Range exact(Text row, Text cf, Text cq) {
     Key startKey = new Key(row, cf, cq);
@@ -824,21 +769,10 @@
    * Creates a range that covers an exact row, column family, column qualifier, and column
    * visibility.
    *
-<<<<<<< HEAD
-   * @param row row row to cover
+   * @param row row to cover
    * @param cf column family to cover
    * @param cq column qualifier to cover
    * @param cv column visibility to cover
-=======
-   * @param row
-   *          row to cover
-   * @param cf
-   *          column family to cover
-   * @param cq
-   *          column qualifier to cover
-   * @param cv
-   *          column visibility to cover
->>>>>>> 9938d991
    */
   public static Range exact(Text row, Text cf, Text cq, Text cv) {
     Key startKey = new Key(row, cf, cq, cv);
@@ -850,24 +784,11 @@
    * Creates a range that covers an exact row, column family, column qualifier, column visibility,
    * and timestamp.
    *
-<<<<<<< HEAD
-   * @param row row row to cover
+   * @param row row to cover
    * @param cf column family to cover
    * @param cq column qualifier to cover
    * @param cv column visibility to cover
    * @param ts timestamp to cover
-=======
-   * @param row
-   *          row to cover
-   * @param cf
-   *          column family to cover
-   * @param cq
-   *          column qualifier to cover
-   * @param cv
-   *          column visibility to cover
-   * @param ts
-   *          timestamp to cover
->>>>>>> 9938d991
    */
   public static Range exact(Text row, Text cf, Text cq, Text cv, long ts) {
     Key startKey = new Key(row, cf, cq, cv, ts);
@@ -970,15 +891,8 @@
   /**
    * Creates a range that covers an exact row and column family.
    *
-<<<<<<< HEAD
-   * @param row row row to cover
-   * @param cf column family to cover
-=======
-   * @param row
-   *          row to cover
-   * @param cf
-   *          column family to cover
->>>>>>> 9938d991
+   * @param row row to cover
+   * @param cf column family to cover
    * @see #exact(Text, Text)
    */
   public static Range exact(CharSequence row, CharSequence cf) {
@@ -988,18 +902,9 @@
   /**
    * Creates a range that covers an exact row, column family, and column qualifier.
    *
-<<<<<<< HEAD
-   * @param row row row to cover
+   * @param row row to cover
    * @param cf column family to cover
    * @param cq column qualifier to cover
-=======
-   * @param row
-   *          row to cover
-   * @param cf
-   *          column family to cover
-   * @param cq
-   *          column qualifier to cover
->>>>>>> 9938d991
    * @see #exact(Text, Text, Text)
    */
   public static Range exact(CharSequence row, CharSequence cf, CharSequence cq) {
@@ -1010,21 +915,10 @@
    * Creates a range that covers an exact row, column family, column qualifier, and column
    * visibility.
    *
-<<<<<<< HEAD
-   * @param row row row to cover
+   * @param row row to cover
    * @param cf column family to cover
    * @param cq column qualifier to cover
    * @param cv column visibility to cover
-=======
-   * @param row
-   *          row to cover
-   * @param cf
-   *          column family to cover
-   * @param cq
-   *          column qualifier to cover
-   * @param cv
-   *          column visibility to cover
->>>>>>> 9938d991
    * @see #exact(Text, Text, Text, Text)
    */
   public static Range exact(CharSequence row, CharSequence cf, CharSequence cq, CharSequence cv) {
@@ -1036,24 +930,11 @@
    * Creates a range that covers an exact row, column family, column qualifier, column visibility,
    * and timestamp.
    *
-<<<<<<< HEAD
-   * @param row row row to cover
+   * @param row row to cover
    * @param cf column family to cover
    * @param cq column qualifier to cover
    * @param cv column visibility to cover
    * @param ts timestamp to cover
-=======
-   * @param row
-   *          row to cover
-   * @param cf
-   *          column family to cover
-   * @param cq
-   *          column qualifier to cover
-   * @param cv
-   *          column visibility to cover
-   * @param ts
-   *          timestamp to cover
->>>>>>> 9938d991
    * @see #exact(Text, Text, Text, Text, long)
    */
   public static Range exact(CharSequence row, CharSequence cf, CharSequence cq, CharSequence cv,
