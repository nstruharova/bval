--- conflicted
+++ resolved
@@ -19,13 +19,8 @@
 import java.util.function.Predicate;
 
 /**
-<<<<<<< HEAD
- * A class that validates arguments of a particular type. Implementations must implement {@link #test(Object)} and should override
- * {@link #invalidMessage(Object)}.
-=======
  * A class that validates arguments of a particular type. Implementations must implement
- * {@link #apply(Object)} and should override {@link #invalidMessage(Object)}.
->>>>>>> f4f43feb
+ * {@link #test(Object)} and should override {@link #invalidMessage(Object)}.
  */
 public abstract class Validator<T> implements Predicate<T> {
 
