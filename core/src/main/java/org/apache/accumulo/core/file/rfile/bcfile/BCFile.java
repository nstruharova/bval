/*
 * Licensed to the Apache Software Foundation (ASF) under one or more
 * contributor license agreements. See the NOTICE file distributed with this
 * work for additional information regarding copyright ownership. The ASF
 * licenses this file to you under the Apache License, Version 2.0 (the
 * "License"); you may not use this file except in compliance with the License.
 * You may obtain a copy of the License at
 *
 * http://www.apache.org/licenses/LICENSE-2.0
 *
 * Unless required by applicable law or agreed to in writing, software
 * distributed under the License is distributed on an "AS IS" BASIS, WITHOUT
 * WARRANTIES OR CONDITIONS OF ANY KIND, either express or implied. See the
 * License for the specific language governing permissions and limitations under
 * the License.
 */

package org.apache.accumulo.core.file.rfile.bcfile;

import java.io.ByteArrayInputStream;
import java.io.ByteArrayOutputStream;
import java.io.Closeable;
import java.io.DataInput;
import java.io.DataInputStream;
import java.io.DataOutput;
import java.io.DataOutputStream;
import java.io.IOException;
import java.io.InputStream;
import java.io.OutputStream;
import java.io.UncheckedIOException;
import java.nio.charset.StandardCharsets;
import java.util.ArrayList;
import java.util.Arrays;
import java.util.Collections;
import java.util.HashMap;
import java.util.Map;
import java.util.TreeMap;

import org.apache.accumulo.core.conf.AccumuloConfiguration;
import org.apache.accumulo.core.conf.Property;
import org.apache.accumulo.core.file.rfile.bcfile.CompareUtils.Scalar;
import org.apache.accumulo.core.file.rfile.bcfile.Compression.Algorithm;
import org.apache.accumulo.core.file.rfile.bcfile.Utils.Version;
import org.apache.accumulo.core.file.streams.BoundedRangeFileInputStream;
import org.apache.accumulo.core.file.streams.PositionedDataOutputStream;
import org.apache.accumulo.core.file.streams.PositionedOutput;
import org.apache.accumulo.core.file.streams.SeekableDataInputStream;
import org.apache.accumulo.core.security.crypto.CryptoModule;
import org.apache.accumulo.core.security.crypto.CryptoModuleFactory;
import org.apache.accumulo.core.security.crypto.CryptoModuleParameters;
import org.apache.accumulo.core.security.crypto.SecretKeyEncryptionStrategy;
import org.apache.commons.logging.Log;
import org.apache.commons.logging.LogFactory;
import org.apache.hadoop.conf.Configuration;
import org.apache.hadoop.fs.Seekable;
import org.apache.hadoop.io.BytesWritable;
import org.apache.hadoop.io.compress.Compressor;
import org.apache.hadoop.io.compress.Decompressor;

/**
 * Block Compressed file, the underlying physical storage layer for TFile. BCFile provides the basic
 * block level compression for the data block and meta blocks. It is separated from TFile as it may
 * be used for other block-compressed file implementation.
 */
public final class BCFile {
  // the current version of BCFile impl, increment them (major or minor) made
  // enough changes
  static final Version API_VERSION = new Version((short) 2, (short) 0);
  static final Version API_VERSION_1 = new Version((short) 1, (short) 0);
  static final Log LOG = LogFactory.getLog(BCFile.class);

  private static final String FS_OUTPUT_BUF_SIZE_ATTR = "tfile.fs.output.buffer.size";
  private static final String FS_INPUT_BUF_SIZE_ATTR = "tfile.fs.input.buffer.size";

  private static int getFSOutputBufferSize(Configuration conf) {
    return conf.getInt(FS_OUTPUT_BUF_SIZE_ATTR, 256 * 1024);
  }

  private static int getFSInputBufferSize(Configuration conf) {
    return conf.getInt(FS_INPUT_BUF_SIZE_ATTR, 32 * 1024);
  }

  /**
   * Prevent the instantiation of BCFile objects.
   */
  private BCFile() {
    // nothing
  }

  /**
   * BCFile writer, the entry point for creating a new BCFile.
   */
  static public class Writer implements Closeable {
    private final PositionedDataOutputStream out;
    private final Configuration conf;
    private final CryptoModule cryptoModule;
    private BCFileCryptoModuleParameters cryptoParams;
    private SecretKeyEncryptionStrategy secretKeyEncryptionStrategy;
    // the single meta block containing index of compressed data blocks
    final DataIndex dataIndex;
    // index for meta blocks
    final MetaIndex metaIndex;
    boolean blkInProgress = false;
    private boolean metaBlkSeen = false;
    private boolean closed = false;
    long errorCount = 0;
    // reusable buffers.
    private BytesWritable fsOutputBuffer;

    /**
     * Call-back interface to register a block after a block is closed.
     */
    private interface BlockRegister {
      /**
       * Register a block that is fully closed.
       *
       * @param raw
       *          The size of block in terms of uncompressed bytes.
       * @param offsetStart
       *          The start offset of the block.
       * @param offsetEnd
       *          One byte after the end of the block. Compressed block size is offsetEnd -
       *          offsetStart.
       */
      void register(long raw, long offsetStart, long offsetEnd);
    }

    /**
     * Intermediate class that maintain the state of a Writable Compression Block.
     */
    private static final class WBlockState {
      private final Algorithm compressAlgo;
      private Compressor compressor; // !null only if using native
      // Hadoop compression
      private final PositionedDataOutputStream fsOut;
      private final OutputStream cipherOut;
      private final long posStart;
      private final SimpleBufferedOutputStream fsBufferedOutput;
      private OutputStream out;

      /**
       * @param compressionAlgo
       *          The compression algorithm to be used to for compression.
       * @param cryptoModule
       *          the module to use to obtain cryptographic streams
       */
      public WBlockState(Algorithm compressionAlgo, PositionedDataOutputStream fsOut,
          BytesWritable fsOutputBuffer, Configuration conf, CryptoModule cryptoModule,
          CryptoModuleParameters cryptoParams) throws IOException {
        this.compressAlgo = compressionAlgo;
        this.fsOut = fsOut;
        this.posStart = fsOut.position();

        fsOutputBuffer.setCapacity(getFSOutputBufferSize(conf));

        this.fsBufferedOutput = new SimpleBufferedOutputStream(this.fsOut,
            fsOutputBuffer.getBytes());

        // *This* is very important. Without this, when the crypto stream is closed (in order to
        // flush its last bytes),
        // the underlying RFile stream will *also* be closed, and that's undesirable as the cipher
        // stream is closed for
        // every block written.
        cryptoParams.setCloseUnderylingStreamAfterCryptoStreamClose(false);

        // *This* is also very important. We don't want the underlying stream messed with.
        cryptoParams.setRecordParametersToStream(false);

<<<<<<< HEAD
        // Create a new IV for the block or update an existing one in the case of GCM
        cryptoParams.updateInitializationVector();
=======
        // It is also important to make sure we get a new initialization vector on every call in
        // here,
        // so set any existing one to null, in case we're reusing a parameters object for its RNG or
        // other bits
        cryptoParams.setInitializationVector(null);
>>>>>>> f4f43feb

        // Initialize the cipher including generating a new IV
        cryptoParams = cryptoModule.initializeCipher(cryptoParams);

        // Write the init vector in plain text, uncompressed, to the output stream. Due to the way
        // the streams work out, there's no good way to write this
        // compressed, but it's pretty small.
        DataOutputStream tempDataOutputStream = new DataOutputStream(fsBufferedOutput);

        // Init vector might be null if the underlying cipher does not require one (NullCipher being
        // a good example)
        if (cryptoParams.getInitializationVector() != null) {
          tempDataOutputStream.writeInt(cryptoParams.getInitializationVector().length);
          tempDataOutputStream.write(cryptoParams.getInitializationVector());
        } else {
          // Do nothing
        }

        // Initialize the cipher stream and get the IV
        cryptoParams.setPlaintextOutputStream(tempDataOutputStream);
        cryptoParams = cryptoModule.getEncryptingOutputStream(cryptoParams);

        if (cryptoParams.getEncryptedOutputStream() == tempDataOutputStream) {
          this.cipherOut = fsBufferedOutput;
        } else {
          this.cipherOut = cryptoParams.getEncryptedOutputStream();
        }

        this.compressor = compressAlgo.getCompressor();

        try {
          this.out = compressionAlgo.createCompressionStream(cipherOut, compressor, 0);
        } catch (IOException e) {
          compressAlgo.returnCompressor(compressor);
          throw e;
        }
      }

      /**
       * Get the output stream for BlockAppender's consumption.
       *
       * @return the output stream suitable for writing block data.
       */
      OutputStream getOutputStream() {
        return out;
      }

      /**
       * Get the current position in file.
       *
       * @return The current byte offset in underlying file.
       */
      long getCurrentPos() throws IOException {
        return fsOut.position() + fsBufferedOutput.size();
      }

      long getStartPos() {
        return posStart;
      }

      /**
       * Current size of compressed data.
       */
      long getCompressedSize() throws IOException {
        long ret = getCurrentPos() - posStart;
        return ret;
      }

      /**
       * Finishing up the current block.
       */
      public void finish() throws IOException {
        try {
          if (out != null) {
            out.flush();

            // If the cipherOut stream is different from the fsBufferedOutput stream, then we likely
            // have
            // an actual encrypted output stream that needs to be closed in order for it
            // to flush the final bytes to the output stream. We should have set the flag to
            // make sure that this close does *not* close the underlying stream, so calling
            // close here should do the write thing.

            if (fsBufferedOutput != cipherOut) {
              // Close the cipherOutputStream
              cipherOut.close();
            }

            out = null;
          }
        } finally {
          compressAlgo.returnCompressor(compressor);
          compressor = null;
        }
      }
    }

    /**
     * Access point to stuff data into a block.
     *
     */
    public class BlockAppender extends DataOutputStream {
      private final BlockRegister blockRegister;
      private final WBlockState wBlkState;
      private boolean closed = false;

      /**
       * Constructor
       *
       * @param register
       *          the block register, which is called when the block is closed.
       * @param wbs
       *          The writable compression block state.
       */
      BlockAppender(BlockRegister register, WBlockState wbs) {
        super(wbs.getOutputStream());
        this.blockRegister = register;
        this.wBlkState = wbs;
      }

      /**
       * Get the raw size of the block.
       *
       * Caution: size() comes from DataOutputStream which returns Integer.MAX_VALUE on an overflow. This results in a value of 2GiB meaning that an unknown
       * amount of data, at least 2GiB large, has been written. RFiles handle this issue by keeping track of the position of blocks instead of relying on blocks
       * to provide this information.
       *
       * @return the number of uncompressed bytes written through the BlockAppender so far.
       */
      public long getRawSize() throws IOException {
<<<<<<< HEAD
=======
        /**
         * Expecting the size() of a block not exceeding 4GB. Assuming the size() will wrap to
         * negative integer if it exceeds 2GB.
         */
>>>>>>> f4f43feb
        return size() & 0x00000000ffffffffL;
      }

      /**
       * Get the compressed size of the block in progress.
       *
       * @return the number of compressed bytes written to the underlying FS file. The size may be
       *         smaller than actual need to compress the all data written due to internal buffering
       *         inside the compressor.
       */
      public long getCompressedSize() throws IOException {
        return wBlkState.getCompressedSize();
      }

      public long getStartPos() {
        return wBlkState.getStartPos();
      }

      @Override
      public void flush() {
        // The down stream is a special kind of stream that finishes a
        // compression block upon flush. So we disable flush() here.
      }

      /**
       * Signaling the end of write to the block. The block register will be called for registering
       * the finished block.
       */
      @Override
      public void close() throws IOException {
        if (closed) {
          return;
        }
        try {
          ++errorCount;
          wBlkState.finish();
          blockRegister.register(getRawSize(), wBlkState.getStartPos(), wBlkState.getCurrentPos());
          --errorCount;
        } finally {
          closed = true;
          blkInProgress = false;
        }
      }
    }

    /**
     * Constructor
     *
     * @param fout
     *          FS output stream.
     * @param compressionName
     *          Name of the compression algorithm, which will be used for all data blocks.
     * @see Compression#getSupportedAlgorithms
     */
    public <OutputStreamType extends OutputStream & PositionedOutput> Writer(OutputStreamType fout,
        String compressionName, Configuration conf, boolean trackDataBlocks,
        AccumuloConfiguration accumuloConfiguration) throws IOException {
      if (fout.position() != 0) {
        throw new IOException("Output file not at zero offset.");
      }

      this.out = new PositionedDataOutputStream(fout);
      this.conf = conf;
      dataIndex = new DataIndex(compressionName, trackDataBlocks);
      metaIndex = new MetaIndex();
      fsOutputBuffer = new BytesWritable();
      Magic.write(this.out);

      // Set up crypto-related detail, including secret key generation and encryption

      this.cryptoModule = CryptoModuleFactory.getCryptoModule(accumuloConfiguration);
      this.cryptoParams = new BCFileCryptoModuleParameters();
      CryptoModuleFactory.fillParamsObjectFromConfiguration(cryptoParams, accumuloConfiguration);
      this.cryptoParams = (BCFileCryptoModuleParameters) cryptoModule
          .generateNewRandomSessionKey(cryptoParams);

      this.secretKeyEncryptionStrategy = CryptoModuleFactory
          .getSecretKeyEncryptionStrategy(accumuloConfiguration);
      this.cryptoParams = (BCFileCryptoModuleParameters) secretKeyEncryptionStrategy
          .encryptSecretKey(cryptoParams);

      // secretKeyEncryptionStrategy.encryptSecretKey(cryptoParameters);

    }

    /**
     * Close the BCFile Writer. Attempting to use the Writer after calling <code>close</code> is not
     * allowed and may lead to undetermined results.
     */
    @Override
    public void close() throws IOException {
      if (closed) {
        return;
      }

      try {
        if (errorCount == 0) {
          if (blkInProgress) {
            throw new IllegalStateException("Close() called with active block appender.");
          }

          // add metaBCFileIndex to metaIndex as the last meta block
<<<<<<< HEAD
          try (BlockAppender appender = prepareMetaBlock(DataIndex.BLOCK_NAME, getDefaultCompressionAlgorithm())) {
=======
          BlockAppender appender = prepareMetaBlock(DataIndex.BLOCK_NAME,
              getDefaultCompressionAlgorithm());
          try {
>>>>>>> f4f43feb
            dataIndex.write(appender);
          }

          long offsetIndexMeta = out.position();
          metaIndex.write(out);

<<<<<<< HEAD
          if (cryptoParams.getCipherSuite() == null || cryptoParams.getCipherSuite().equals(Property.CRYPTO_CIPHER_SUITE.getDefaultValue())) {
=======
          if (cryptoParams.getAlgorithmName() == null || cryptoParams.getAlgorithmName()
              .equals(Property.CRYPTO_CIPHER_SUITE.getDefaultValue())) {
>>>>>>> f4f43feb
            out.writeLong(offsetIndexMeta);
            API_VERSION_1.write(out);
          } else {
            long offsetCryptoParameters = out.position();
            cryptoParams.write(out);

            // Meta Index, crypto params offsets and the trailing section are written out directly.
            out.writeLong(offsetIndexMeta);
            out.writeLong(offsetCryptoParameters);
            API_VERSION.write(out);
          }

          Magic.write(out);
          out.flush();
        }
      } finally {
        closed = true;
      }
    }

    private Algorithm getDefaultCompressionAlgorithm() {
      return dataIndex.getDefaultCompressionAlgorithm();
    }

<<<<<<< HEAD
    private BlockAppender prepareMetaBlock(String name, Algorithm compressAlgo) throws IOException, MetaBlockAlreadyExists {
      if (blkInProgress) {
=======
    private BlockAppender prepareMetaBlock(String name, Algorithm compressAlgo)
        throws IOException, MetaBlockAlreadyExists {
      if (blkInProgress == true) {
>>>>>>> f4f43feb
        throw new IllegalStateException("Cannot create Meta Block until previous block is closed.");
      }

      if (metaIndex.getMetaByName(name) != null) {
        throw new MetaBlockAlreadyExists("name=" + name);
      }

      MetaBlockRegister mbr = new MetaBlockRegister(name, compressAlgo);
      WBlockState wbs = new WBlockState(compressAlgo, out, fsOutputBuffer, conf, cryptoModule,
          cryptoParams);
      BlockAppender ba = new BlockAppender(mbr, wbs);
      blkInProgress = true;
      metaBlkSeen = true;
      return ba;
    }

    /**
     * Create a Meta Block and obtain an output stream for adding data into the block. There can
     * only be one BlockAppender stream active at any time. Regular Blocks may not be created after
     * the first Meta Blocks. The caller must call BlockAppender.close() to conclude the block
     * creation.
     *
     * @param name
     *          The name of the Meta Block. The name must not conflict with existing Meta Blocks.
     * @param compressionName
     *          The name of the compression algorithm to be used.
     * @return The BlockAppender stream
     * @throws MetaBlockAlreadyExists
     *           If the meta block with the name already exists.
     */
    public BlockAppender prepareMetaBlock(String name, String compressionName)
        throws IOException, MetaBlockAlreadyExists {
      return prepareMetaBlock(name, Compression.getCompressionAlgorithmByName(compressionName));
    }

    /**
     * Create a Meta Block and obtain an output stream for adding data into the block. The Meta
     * Block will be compressed with the same compression algorithm as data blocks. There can only
     * be one BlockAppender stream active at any time. Regular Blocks may not be created after the
     * first Meta Blocks. The caller must call BlockAppender.close() to conclude the block creation.
     *
     * @param name
     *          The name of the Meta Block. The name must not conflict with existing Meta Blocks.
     * @return The BlockAppender stream
     * @throws MetaBlockAlreadyExists
     *           If the meta block with the name already exists.
     */
    public BlockAppender prepareMetaBlock(String name) throws IOException, MetaBlockAlreadyExists {
      return prepareMetaBlock(name, getDefaultCompressionAlgorithm());
    }

    /**
     * Create a Data Block and obtain an output stream for adding data into the block. There can
     * only be one BlockAppender stream active at any time. Data Blocks may not be created after the
     * first Meta Blocks. The caller must call BlockAppender.close() to conclude the block creation.
     *
     * @return The BlockAppender stream
     */
    public BlockAppender prepareDataBlock() throws IOException {
      if (blkInProgress) {
        throw new IllegalStateException("Cannot create Data Block until previous block is closed.");
      }

      if (metaBlkSeen) {
        throw new IllegalStateException("Cannot create Data Block after Meta Blocks.");
      }

      DataBlockRegister dbr = new DataBlockRegister();

      WBlockState wbs = new WBlockState(getDefaultCompressionAlgorithm(), out, fsOutputBuffer, conf,
          cryptoModule, cryptoParams);
      BlockAppender ba = new BlockAppender(dbr, wbs);
      blkInProgress = true;
      return ba;
    }

    /**
     * Callback to make sure a meta block is added to the internal list when its stream is closed.
     */
    private class MetaBlockRegister implements BlockRegister {
      private final String name;
      private final Algorithm compressAlgo;

      MetaBlockRegister(String name, Algorithm compressAlgo) {
        this.name = name;
        this.compressAlgo = compressAlgo;
      }

      @Override
      public void register(long raw, long begin, long end) {
        metaIndex.addEntry(
            new MetaIndexEntry(name, compressAlgo, new BlockRegion(begin, end - begin, raw)));
      }
    }

    /**
     * Callback to make sure a data block is added to the internal list when it's being closed.
     *
     */
    private class DataBlockRegister implements BlockRegister {
      DataBlockRegister() {
        // do nothing
      }

      @Override
      public void register(long raw, long begin, long end) {
        dataIndex.addBlockRegion(new BlockRegion(begin, end - begin, raw));
      }
    }
  }

  // sha256 of some random data
  private static final byte[] NO_CPYPTO_KEY = "ce18cf53c4c5077f771249b38033fa14bcb31cca0e5e95a371ee72daa8342ea2"
      .getBytes(StandardCharsets.UTF_8);

  // This class is used as a place holder in the cache for RFiles that have no crypto....
  private static final BCFileCryptoModuleParameters NO_CRYPTO = new BCFileCryptoModuleParameters() {

    @Override
    public Map<String,String> getAllOptions() {
      return Collections.emptyMap();
    }

    @Override
    public byte[] getEncryptedKey() {
      return NO_CPYPTO_KEY;
    }

    @Override
    public String getOpaqueKeyEncryptionKeyID() {
      // NONE + sha256 of random data
      return "NONE:a4007e6aefb095a5a47030cd6c850818fb3a685dc6e85ba1ecc5a44ba68b193b";
    }

  };

  private static class BCFileCryptoModuleParameters extends CryptoModuleParameters {

    public void write(DataOutput out) throws IOException {
      // Write out the context
      out.writeInt(getAllOptions().size());
      for (String key : getAllOptions().keySet()) {
        out.writeUTF(key);
        out.writeUTF(getAllOptions().get(key));
      }

      // Write the opaque ID
      out.writeUTF(getOpaqueKeyEncryptionKeyID());

      // Write the encrypted secret key
      out.writeInt(getEncryptedKey().length);
      out.write(getEncryptedKey());

    }

    public void read(DataInput in) throws IOException {

      Map<String,String> optionsFromFile = new HashMap<>();

      int numContextEntries = in.readInt();
      for (int i = 0; i < numContextEntries; i++) {
        optionsFromFile.put(in.readUTF(), in.readUTF());
      }

      CryptoModuleFactory.fillParamsObjectFromStringMap(this, optionsFromFile);

      // Read opaque key encryption ID
      setOpaqueKeyEncryptionKeyID(in.readUTF());

      // Read encrypted secret key
      int encryptedSecretKeyLength = in.readInt();
      byte[] encryptedSecretKey = new byte[encryptedSecretKeyLength];
      in.readFully(encryptedSecretKey);
      setEncryptedKey(encryptedSecretKey);

    }

  }

  /**
   * BCFile Reader, interface to read the file's data and meta blocks.
   */
  static public class Reader implements Closeable {
    private final SeekableDataInputStream in;
    private final Configuration conf;
    final DataIndex dataIndex;
    // Index for meta blocks
    final MetaIndex metaIndex;
    final Version version;
    private BCFileCryptoModuleParameters cryptoParams;
    private CryptoModule cryptoModule;
    private SecretKeyEncryptionStrategy secretKeyEncryptionStrategy;

    /**
     * Intermediate class that maintain the state of a Readable Compression Block.
     */
    static private final class RBlockState {
      private final Algorithm compressAlgo;
      private Decompressor decompressor;
      private final BlockRegion region;
      private final InputStream in;
      private volatile boolean closed;

      public <InputStreamType extends InputStream & Seekable> RBlockState(Algorithm compressionAlgo,
          InputStreamType fsin, BlockRegion region, Configuration conf, CryptoModule cryptoModule,
          Version bcFileVersion, CryptoModuleParameters cryptoParams) throws IOException {
        this.compressAlgo = compressionAlgo;
        this.region = region;
        this.decompressor = compressionAlgo.getDecompressor();

        BoundedRangeFileInputStream boundedRangeFileInputStream = new BoundedRangeFileInputStream(
            fsin, this.region.getOffset(), this.region.getCompressedSize());
        InputStream inputStreamToBeCompressed = boundedRangeFileInputStream;

        if (cryptoParams != null && cryptoModule != null) {
          DataInputStream tempDataInputStream = new DataInputStream(boundedRangeFileInputStream);
          // Read the init vector from the front of the stream before initializing the cipher stream

          int ivLength = tempDataInputStream.readInt();
          byte[] initVector = new byte[ivLength];
          tempDataInputStream.readFully(initVector);

          cryptoParams.setInitializationVector(initVector);
          cryptoParams.setEncryptedInputStream(boundedRangeFileInputStream);

          // These two flags mirror those in WBlockState, and are very necessary to set in order
          // that the underlying stream be written and handled
          // correctly.
          cryptoParams.setCloseUnderylingStreamAfterCryptoStreamClose(false);
          cryptoParams.setRecordParametersToStream(false);

          cryptoParams = cryptoModule.getDecryptingInputStream(cryptoParams);
          inputStreamToBeCompressed = cryptoParams.getPlaintextInputStream();
        }

        try {
          this.in = compressAlgo.createDecompressionStream(inputStreamToBeCompressed, decompressor,
              getFSInputBufferSize(conf));
        } catch (IOException e) {
          compressAlgo.returnDecompressor(decompressor);
          throw e;
        }
        closed = false;
      }

      /**
       * Get the output stream for BlockAppender's consumption.
       *
       * @return the output stream suitable for writing block data.
       */
      public InputStream getInputStream() {
        return in;
      }

      public String getCompressionName() {
        return compressAlgo.getName();
      }

      public BlockRegion getBlockRegion() {
        return region;
      }

      public void finish() throws IOException {
        synchronized (in) {
          if (!closed) {
            try {
              in.close();
            } finally {
              closed = true;
              if (decompressor != null) {
                try {
                  compressAlgo.returnDecompressor(decompressor);
                } finally {
                  decompressor = null;
                }
              }
            }
          }
        }
      }
    }

    /**
     * Access point to read a block.
     */
    public static class BlockReader extends DataInputStream {
      private final RBlockState rBlkState;
      private boolean closed = false;

      BlockReader(RBlockState rbs) {
        super(rbs.getInputStream());
        rBlkState = rbs;
      }

      /**
       * Finishing reading the block. Release all resources.
       */
      @Override
      public void close() throws IOException {
        if (closed) {
          return;
        }
        try {
          // Do not set rBlkState to null. People may access stats after calling
          // close().
          rBlkState.finish();
        } finally {
          closed = true;
        }
      }

      /**
       * Get the name of the compression algorithm used to compress the block.
       *
       * @return name of the compression algorithm.
       */
      public String getCompressionName() {
        return rBlkState.getCompressionName();
      }

      /**
       * Get the uncompressed size of the block.
       *
       * @return uncompressed size of the block.
       */
      public long getRawSize() {
        return rBlkState.getBlockRegion().getRawSize();
      }

      /**
       * Get the compressed size of the block.
       *
       * @return compressed size of the block.
       */
      public long getCompressedSize() {
        return rBlkState.getBlockRegion().getCompressedSize();
      }

      /**
       * Get the starting position of the block in the file.
       *
       * @return the starting position of the block in the file.
       */
      public long getStartPos() {
        return rBlkState.getBlockRegion().getOffset();
      }
    }

    public byte[] serializeMetadata(int maxSize) {
      try {
        ByteArrayOutputStream baos = new ByteArrayOutputStream();
        DataOutputStream out = new DataOutputStream(baos);

        metaIndex.write(out);
        if (out.size() > maxSize) {
          return null;
        }
        dataIndex.write(out);
        if (out.size() > maxSize) {
          return null;
        }
        if (cryptoParams == null) {
          out.writeBoolean(false);
        } else {
          out.writeBoolean(true);
          cryptoParams.write(out);
        }

        if (out.size() > maxSize) {
          return null;
        }

        out.close();
        return baos.toByteArray();
      } catch (IOException e) {
        throw new UncheckedIOException(e);
      }
    }

    /**
     * Constructor
     *
     * @param fin
     *          FS input stream.
     * @param fileLength
     *          Length of the corresponding file
     */
    public <InputStreamType extends InputStream & Seekable> Reader(InputStreamType fin,
        long fileLength, Configuration conf, AccumuloConfiguration accumuloConfiguration)
        throws IOException {
      this.in = new SeekableDataInputStream(fin);
      this.conf = conf;

      // Move the cursor to grab the version and the magic first
      this.in.seek(fileLength - Magic.size() - Version.size());
      version = new Version(this.in);
      Magic.readAndVerify(this.in);

      // Do a version check
      if (!version.compatibleWith(BCFile.API_VERSION) && !version.equals(BCFile.API_VERSION_1)) {
        throw new RuntimeException("Incompatible BCFile fileBCFileVersion.");
      }

      // Read the right number offsets based on version
      long offsetIndexMeta = 0;
      long offsetCryptoParameters = 0;

      if (version.equals(API_VERSION_1)) {
        this.in.seek(fileLength - Magic.size() - Version.size() - (Long.SIZE / Byte.SIZE));
        offsetIndexMeta = this.in.readLong();

      } else {
        this.in.seek(fileLength - Magic.size() - Version.size() - (2 * (Long.SIZE / Byte.SIZE)));
        offsetIndexMeta = this.in.readLong();
        offsetCryptoParameters = this.in.readLong();
      }

      // read meta index
      this.in.seek(offsetIndexMeta);
      metaIndex = new MetaIndex(this.in);

      // If they exist, read the crypto parameters
      if (!version.equals(BCFile.API_VERSION_1)) {

        // read crypto parameters
        this.in.seek(offsetCryptoParameters);
        cryptoParams = new BCFileCryptoModuleParameters();
        cryptoParams.read(this.in);

        this.cryptoModule = CryptoModuleFactory.getCryptoModule(
            cryptoParams.getAllOptions().get(Property.CRYPTO_MODULE_CLASS.getKey()));

        // TODO: Do I need this? Hmmm, maybe I do.
        if (accumuloConfiguration
            .getBoolean(Property.CRYPTO_OVERRIDE_KEY_STRATEGY_WITH_CONFIGURED_STRATEGY)) {
          Map<String,String> cryptoConfFromAccumuloConf = accumuloConfiguration
              .getAllPropertiesWithPrefix(Property.CRYPTO_PREFIX);
          Map<String,String> instanceConf = accumuloConfiguration
              .getAllPropertiesWithPrefix(Property.INSTANCE_PREFIX);

          cryptoConfFromAccumuloConf.putAll(instanceConf);

          for (String name : cryptoParams.getAllOptions().keySet()) {
            if (!name.equals(Property.CRYPTO_SECRET_KEY_ENCRYPTION_STRATEGY_CLASS.getKey())) {
              cryptoConfFromAccumuloConf.put(name, cryptoParams.getAllOptions().get(name));
            } else {
              cryptoParams.setKeyEncryptionStrategyClass(cryptoConfFromAccumuloConf
                  .get(Property.CRYPTO_SECRET_KEY_ENCRYPTION_STRATEGY_CLASS.getKey()));
            }
          }

          cryptoParams.setAllOptions(cryptoConfFromAccumuloConf);
        }

        this.secretKeyEncryptionStrategy = CryptoModuleFactory
            .getSecretKeyEncryptionStrategy(cryptoParams.getKeyEncryptionStrategyClass());

        // This call should put the decrypted session key within the cryptoParameters object
        cryptoParams = (BCFileCryptoModuleParameters) secretKeyEncryptionStrategy
            .decryptSecretKey(cryptoParams);

        // secretKeyEncryptionStrategy.decryptSecretKey(cryptoParameters);
      } else {
        LOG.trace("Found a version 1 file to read.");
      }

      // read data:BCFile.index, the data block index
      try (BlockReader blockR = getMetaBlock(DataIndex.BLOCK_NAME)) {
        dataIndex = new DataIndex(blockR);
      }
    }

<<<<<<< HEAD
    public <InputStreamType extends InputStream & Seekable> Reader(byte[] serializedMetadata, InputStreamType fin, Configuration conf,
=======
    public <InputStreamType extends InputStream & Seekable> Reader(CachableBlockFile.Reader cache,
        InputStreamType fin, long fileLength, Configuration conf,
>>>>>>> f4f43feb
        AccumuloConfiguration accumuloConfiguration) throws IOException {
      this.in = new SeekableDataInputStream(fin);
      this.conf = conf;

<<<<<<< HEAD
      ByteArrayInputStream bais = new ByteArrayInputStream(serializedMetadata);
      DataInputStream dis = new DataInputStream(bais);

      version = null;

      metaIndex = new MetaIndex(dis);
      dataIndex = new DataIndex(dis);
      if (dis.readBoolean()) {
        setupCryptoFromCachedData(dis);
=======
      BlockRead cachedMetaIndex = cache.getCachedMetaBlock(META_NAME);
      BlockRead cachedDataIndex = cache.getCachedMetaBlock(DataIndex.BLOCK_NAME);
      BlockRead cachedCryptoParams = cache.getCachedMetaBlock(CRYPTO_BLOCK_NAME);

      if (cachedMetaIndex == null || cachedDataIndex == null || cachedCryptoParams == null) {
        // move the cursor to the beginning of the tail, containing: offset to the
        // meta block index, version and magic
        // Move the cursor to grab the version and the magic first
        this.in.seek(fileLength - Magic.size() - Version.size());
        version = new Version(this.in);
        Magic.readAndVerify(this.in);

        // Do a version check
        if (!version.compatibleWith(BCFile.API_VERSION) && !version.equals(BCFile.API_VERSION_1)) {
          throw new RuntimeException("Incompatible BCFile fileBCFileVersion.");
        }

        // Read the right number offsets based on version
        long offsetIndexMeta = 0;
        long offsetCryptoParameters = 0;

        if (version.equals(API_VERSION_1)) {
          this.in.seek(fileLength - Magic.size() - Version.size() - (Long.SIZE / Byte.SIZE));
          offsetIndexMeta = this.in.readLong();

        } else {
          this.in.seek(fileLength - Magic.size() - Version.size() - (2 * (Long.SIZE / Byte.SIZE)));
          offsetIndexMeta = this.in.readLong();
          offsetCryptoParameters = this.in.readLong();
        }

        // read meta index
        this.in.seek(offsetIndexMeta);
        metaIndex = new MetaIndex(this.in);

        // If they exist, read the crypto parameters
        if (!version.equals(BCFile.API_VERSION_1) && cachedCryptoParams == null) {

          // read crypto parameters
          this.in.seek(offsetCryptoParameters);
          cryptoParams = new BCFileCryptoModuleParameters();
          cryptoParams.read(this.in);

          if (accumuloConfiguration
              .getBoolean(Property.CRYPTO_OVERRIDE_KEY_STRATEGY_WITH_CONFIGURED_STRATEGY)) {
            Map<String,String> cryptoConfFromAccumuloConf = accumuloConfiguration
                .getAllPropertiesWithPrefix(Property.CRYPTO_PREFIX);
            Map<String,String> instanceConf = accumuloConfiguration
                .getAllPropertiesWithPrefix(Property.INSTANCE_PREFIX);

            cryptoConfFromAccumuloConf.putAll(instanceConf);

            for (String name : cryptoParams.getAllOptions().keySet()) {
              if (!name.equals(Property.CRYPTO_SECRET_KEY_ENCRYPTION_STRATEGY_CLASS.getKey())) {
                cryptoConfFromAccumuloConf.put(name, cryptoParams.getAllOptions().get(name));
              } else {
                cryptoParams.setKeyEncryptionStrategyClass(cryptoConfFromAccumuloConf
                    .get(Property.CRYPTO_SECRET_KEY_ENCRYPTION_STRATEGY_CLASS.getKey()));
              }
            }

            cryptoParams.setAllOptions(cryptoConfFromAccumuloConf);
          }

          ByteArrayOutputStream baos = new ByteArrayOutputStream();
          DataOutputStream dos = new DataOutputStream(baos);
          cryptoParams.write(dos);
          dos.close();
          cache.cacheMetaBlock(CRYPTO_BLOCK_NAME, baos.toByteArray());

          this.cryptoModule = CryptoModuleFactory.getCryptoModule(
              cryptoParams.getAllOptions().get(Property.CRYPTO_MODULE_CLASS.getKey()));
          this.secretKeyEncryptionStrategy = CryptoModuleFactory
              .getSecretKeyEncryptionStrategy(cryptoParams.getKeyEncryptionStrategyClass());

          // This call should put the decrypted session key within the cryptoParameters object
          // secretKeyEncryptionStrategy.decryptSecretKey(cryptoParameters);

          cryptoParams = (BCFileCryptoModuleParameters) secretKeyEncryptionStrategy
              .decryptSecretKey(cryptoParams);

        } else if (cachedCryptoParams != null) {
          setupCryptoFromCachedData(cachedCryptoParams);
        } else {
          // Place something in cache that indicates this file has no crypto metadata. See
          // ACCUMULO-4141
          ByteArrayOutputStream baos = new ByteArrayOutputStream();
          DataOutputStream dos = new DataOutputStream(baos);
          NO_CRYPTO.write(dos);
          dos.close();
          cache.cacheMetaBlock(CRYPTO_BLOCK_NAME, baos.toByteArray());
        }

        if (cachedMetaIndex == null) {
          ByteArrayOutputStream baos = new ByteArrayOutputStream();
          DataOutputStream dos = new DataOutputStream(baos);
          metaIndex.write(dos);
          dos.close();
          cache.cacheMetaBlock(META_NAME, baos.toByteArray());
        }

        // read data:BCFile.index, the data block index
        if (cachedDataIndex == null) {
          BlockReader blockR = getMetaBlock(DataIndex.BLOCK_NAME);
          cachedDataIndex = cache.cacheMetaBlock(DataIndex.BLOCK_NAME, blockR);
        }

        try {
          dataIndex = new DataIndex(cachedDataIndex);
        } catch (IOException e) {
          LOG.error("Got IOException when trying to create DataIndex block");
          throw e;
        } finally {
          cachedDataIndex.close();
        }

      } else {
        // We have cached versions of the metaIndex, dataIndex and cryptoParams objects.
        // Use them to fill out this reader's members.
        version = null;

        metaIndex = new MetaIndex(cachedMetaIndex);
        dataIndex = new DataIndex(cachedDataIndex);
        setupCryptoFromCachedData(cachedCryptoParams);
>>>>>>> f4f43feb
      }
    }

    private void setupCryptoFromCachedData(DataInput cachedCryptoParams) throws IOException {
      BCFileCryptoModuleParameters params = new BCFileCryptoModuleParameters();
      params.read(cachedCryptoParams);

      if (Arrays.equals(params.getEncryptedKey(), NO_CRYPTO.getEncryptedKey())
          && NO_CRYPTO.getOpaqueKeyEncryptionKeyID().equals(params.getOpaqueKeyEncryptionKeyID())) {
        this.cryptoParams = null;
        this.cryptoModule = null;
        this.secretKeyEncryptionStrategy = null;
      } else {
        this.cryptoModule = CryptoModuleFactory
            .getCryptoModule(params.getAllOptions().get(Property.CRYPTO_MODULE_CLASS.getKey()));
        this.secretKeyEncryptionStrategy = CryptoModuleFactory
            .getSecretKeyEncryptionStrategy(params.getKeyEncryptionStrategyClass());

        // This call should put the decrypted session key within the cryptoParameters object
        cryptoParams = (BCFileCryptoModuleParameters) secretKeyEncryptionStrategy
            .decryptSecretKey(params);
      }
    }

    /**
     * Get the name of the default compression algorithm.
     *
     * @return the name of the default compression algorithm.
     */
    public String getDefaultCompressionName() {
      return dataIndex.getDefaultCompressionAlgorithm().getName();
    }

    /**
     * Get version of BCFile file being read.
     *
     * @return version of BCFile file being read.
     */
    public Version getBCFileVersion() {
      return version;
    }

    /**
     * Get version of BCFile API.
     *
     * @return version of BCFile API.
     */
    public Version getAPIVersion() {
      return API_VERSION;
    }

    /**
     * Finishing reading the BCFile. Release all resources.
     */
    @Override
    public void close() {
      // nothing to be done now
    }

    /**
     * Get the number of data blocks.
     *
     * @return the number of data blocks.
     */
    public int getBlockCount() {
      return dataIndex.getBlockRegionList().size();
    }

    /**
     * Stream access to a Meta Block.
     *
     * @param name
     *          meta block name
     * @return BlockReader input stream for reading the meta block.
     * @throws MetaBlockDoesNotExist
     *           The Meta Block with the given name does not exist.
     */
    public BlockReader getMetaBlock(String name) throws IOException, MetaBlockDoesNotExist {
      MetaIndexEntry imeBCIndex = metaIndex.getMetaByName(name);
      if (imeBCIndex == null) {
        throw new MetaBlockDoesNotExist("name=" + name);
      }

      BlockRegion region = imeBCIndex.getRegion();
      return createReader(imeBCIndex.getCompressionAlgorithm(), region);
    }

    public long getMetaBlockRawSize(String name) throws IOException, MetaBlockDoesNotExist {
      MetaIndexEntry imeBCIndex = metaIndex.getMetaByName(name);
      if (imeBCIndex == null) {
        throw new MetaBlockDoesNotExist("name=" + name);
      }

      return imeBCIndex.getRegion().getRawSize();
    }

    /**
     * Stream access to a Data Block.
     *
     * @param blockIndex
     *          0-based data block index.
     * @return BlockReader input stream for reading the data block.
     */
    public BlockReader getDataBlock(int blockIndex) throws IOException {
      if (blockIndex < 0 || blockIndex >= getBlockCount()) {
        throw new IndexOutOfBoundsException(
            String.format("blockIndex=%d, numBlocks=%d", blockIndex, getBlockCount()));
      }

      BlockRegion region = dataIndex.getBlockRegionList().get(blockIndex);
      return createReader(dataIndex.getDefaultCompressionAlgorithm(), region);
    }

    public BlockReader getDataBlock(long offset, long compressedSize, long rawSize)
        throws IOException {
      BlockRegion region = new BlockRegion(offset, compressedSize, rawSize);
      return createReader(dataIndex.getDefaultCompressionAlgorithm(), region);
    }

<<<<<<< HEAD
    public long getDataBlockRawSize(int blockIndex) {
      if (blockIndex < 0 || blockIndex >= getBlockCount()) {
        throw new IndexOutOfBoundsException(String.format("blockIndex=%d, numBlocks=%d", blockIndex, getBlockCount()));
      }

      return dataIndex.getBlockRegionList().get(blockIndex).getRawSize();
    }

    private BlockReader createReader(Algorithm compressAlgo, BlockRegion region) throws IOException {
      RBlockState rbs = new RBlockState(compressAlgo, in, region, conf, cryptoModule, version, cryptoParams);
=======
    private BlockReader createReader(Algorithm compressAlgo, BlockRegion region)
        throws IOException {
      RBlockState rbs = new RBlockState(compressAlgo, in, region, conf, cryptoModule, version,
          cryptoParams);
>>>>>>> f4f43feb
      return new BlockReader(rbs);
    }
  }

  /**
   * Index for all Meta blocks.
   */
  static class MetaIndex {
    // use a tree map, for getting a meta block entry by name
    final Map<String,MetaIndexEntry> index;

    // for write
    public MetaIndex() {
      index = new TreeMap<>();
    }

    // for read, construct the map from the file
    public MetaIndex(DataInput in) throws IOException {
      int count = Utils.readVInt(in);
      index = new TreeMap<>();

      for (int nx = 0; nx < count; nx++) {
        MetaIndexEntry indexEntry = new MetaIndexEntry(in);
        index.put(indexEntry.getMetaName(), indexEntry);
      }
    }

    public void addEntry(MetaIndexEntry indexEntry) {
      index.put(indexEntry.getMetaName(), indexEntry);
    }

    public MetaIndexEntry getMetaByName(String name) {
      return index.get(name);
    }

    public void write(DataOutput out) throws IOException {
      Utils.writeVInt(out, index.size());

      for (MetaIndexEntry indexEntry : index.values()) {
        indexEntry.write(out);
      }
    }
  }

  /**
   * An entry describes a meta block in the MetaIndex.
   */
  static final class MetaIndexEntry {
    private final String metaName;
    private final Algorithm compressionAlgorithm;
    private final static String defaultPrefix = "data:";

    private final BlockRegion region;

    public MetaIndexEntry(DataInput in) throws IOException {
      String fullMetaName = Utils.readString(in);
      if (fullMetaName.startsWith(defaultPrefix)) {
        metaName = fullMetaName.substring(defaultPrefix.length(), fullMetaName.length());
      } else {
        throw new IOException("Corrupted Meta region Index");
      }

      compressionAlgorithm = Compression.getCompressionAlgorithmByName(Utils.readString(in));
      region = new BlockRegion(in);
    }

    public MetaIndexEntry(String metaName, Algorithm compressionAlgorithm, BlockRegion region) {
      this.metaName = metaName;
      this.compressionAlgorithm = compressionAlgorithm;
      this.region = region;
    }

    public String getMetaName() {
      return metaName;
    }

    public Algorithm getCompressionAlgorithm() {
      return compressionAlgorithm;
    }

    public BlockRegion getRegion() {
      return region;
    }

    public void write(DataOutput out) throws IOException {
      Utils.writeString(out, defaultPrefix + metaName);
      Utils.writeString(out, compressionAlgorithm.getName());

      region.write(out);
    }
  }

  /**
   * Index of all compressed data blocks.
   */
  static class DataIndex {
    final static String BLOCK_NAME = "BCFile.index";

    private final Algorithm defaultCompressionAlgorithm;

    // for data blocks, each entry specifies a block's offset, compressed size
    // and raw size
    private final ArrayList<BlockRegion> listRegions;

    private boolean trackBlocks;

    // for read, deserialized from a file
    public DataIndex(DataInput in) throws IOException {
      defaultCompressionAlgorithm = Compression.getCompressionAlgorithmByName(Utils.readString(in));

      int n = Utils.readVInt(in);
      listRegions = new ArrayList<>(n);

      for (int i = 0; i < n; i++) {
        BlockRegion region = new BlockRegion(in);
        listRegions.add(region);
      }
    }

    // for write
    public DataIndex(String defaultCompressionAlgorithmName, boolean trackBlocks) {
      this.trackBlocks = trackBlocks;
      this.defaultCompressionAlgorithm = Compression
          .getCompressionAlgorithmByName(defaultCompressionAlgorithmName);
      listRegions = new ArrayList<>();
    }

    public Algorithm getDefaultCompressionAlgorithm() {
      return defaultCompressionAlgorithm;
    }

    public ArrayList<BlockRegion> getBlockRegionList() {
      return listRegions;
    }

    public void addBlockRegion(BlockRegion region) {
      if (trackBlocks)
        listRegions.add(region);
    }

    public void write(DataOutput out) throws IOException {
      Utils.writeString(out, defaultCompressionAlgorithm.getName());

      Utils.writeVInt(out, listRegions.size());

      for (BlockRegion region : listRegions) {
        region.write(out);
      }
    }
  }

  /**
   * Magic number uniquely identifying a BCFile in the header/footer.
   */
  static final class Magic {
    private final static byte[] AB_MAGIC_BCFILE = {
        // ... total of 16 bytes
        (byte) 0xd1, (byte) 0x11, (byte) 0xd3, (byte) 0x68, (byte) 0x91, (byte) 0xb5, (byte) 0xd7,
        (byte) 0xb6, (byte) 0x39, (byte) 0xdf, (byte) 0x41, (byte) 0x40, (byte) 0x92, (byte) 0xba,
        (byte) 0xe1, (byte) 0x50};

    public static void readAndVerify(DataInput in) throws IOException {
      byte[] abMagic = new byte[size()];
      in.readFully(abMagic);

      // check against AB_MAGIC_BCFILE, if not matching, throw an
      // Exception
      if (!Arrays.equals(abMagic, AB_MAGIC_BCFILE)) {
        throw new IOException("Not a valid BCFile.");
      }
    }

    public static void write(DataOutput out) throws IOException {
      out.write(AB_MAGIC_BCFILE);
    }

    public static int size() {
      return AB_MAGIC_BCFILE.length;
    }
  }

  /**
   * Block region.
   */
  static final class BlockRegion implements Scalar {
    private final long offset;
    private final long compressedSize;
    private final long rawSize;

    public BlockRegion(DataInput in) throws IOException {
      offset = Utils.readVLong(in);
      compressedSize = Utils.readVLong(in);
      rawSize = Utils.readVLong(in);
    }

    public BlockRegion(long offset, long compressedSize, long rawSize) {
      this.offset = offset;
      this.compressedSize = compressedSize;
      this.rawSize = rawSize;
    }

    public void write(DataOutput out) throws IOException {
      Utils.writeVLong(out, offset);
      Utils.writeVLong(out, compressedSize);
      Utils.writeVLong(out, rawSize);
    }

    public long getOffset() {
      return offset;
    }

    public long getCompressedSize() {
      return compressedSize;
    }

    public long getRawSize() {
      return rawSize;
    }

    @Override
    public long magnitude() {
      return offset;
    }
  }
}<|MERGE_RESOLUTION|>--- conflicted
+++ resolved
@@ -166,16 +166,8 @@
         // *This* is also very important. We don't want the underlying stream messed with.
         cryptoParams.setRecordParametersToStream(false);
 
-<<<<<<< HEAD
         // Create a new IV for the block or update an existing one in the case of GCM
         cryptoParams.updateInitializationVector();
-=======
-        // It is also important to make sure we get a new initialization vector on every call in
-        // here,
-        // so set any existing one to null, in case we're reusing a parameters object for its RNG or
-        // other bits
-        cryptoParams.setInitializationVector(null);
->>>>>>> f4f43feb
 
         // Initialize the cipher including generating a new IV
         cryptoParams = cryptoModule.initializeCipher(cryptoParams);
@@ -299,20 +291,14 @@
       /**
        * Get the raw size of the block.
        *
-       * Caution: size() comes from DataOutputStream which returns Integer.MAX_VALUE on an overflow. This results in a value of 2GiB meaning that an unknown
-       * amount of data, at least 2GiB large, has been written. RFiles handle this issue by keeping track of the position of blocks instead of relying on blocks
-       * to provide this information.
+       * Caution: size() comes from DataOutputStream which returns Integer.MAX_VALUE on an overflow.
+       * This results in a value of 2GiB meaning that an unknown amount of data, at least 2GiB
+       * large, has been written. RFiles handle this issue by keeping track of the position of
+       * blocks instead of relying on blocks to provide this information.
        *
        * @return the number of uncompressed bytes written through the BlockAppender so far.
        */
       public long getRawSize() throws IOException {
-<<<<<<< HEAD
-=======
-        /**
-         * Expecting the size() of a block not exceeding 4GB. Assuming the size() will wrap to
-         * negative integer if it exceeds 2GB.
-         */
->>>>>>> f4f43feb
         return size() & 0x00000000ffffffffL;
       }
 
@@ -415,25 +401,16 @@
           }
 
           // add metaBCFileIndex to metaIndex as the last meta block
-<<<<<<< HEAD
-          try (BlockAppender appender = prepareMetaBlock(DataIndex.BLOCK_NAME, getDefaultCompressionAlgorithm())) {
-=======
-          BlockAppender appender = prepareMetaBlock(DataIndex.BLOCK_NAME,
-              getDefaultCompressionAlgorithm());
-          try {
->>>>>>> f4f43feb
+          try (BlockAppender appender = prepareMetaBlock(DataIndex.BLOCK_NAME,
+              getDefaultCompressionAlgorithm())) {
             dataIndex.write(appender);
           }
 
           long offsetIndexMeta = out.position();
           metaIndex.write(out);
 
-<<<<<<< HEAD
-          if (cryptoParams.getCipherSuite() == null || cryptoParams.getCipherSuite().equals(Property.CRYPTO_CIPHER_SUITE.getDefaultValue())) {
-=======
-          if (cryptoParams.getAlgorithmName() == null || cryptoParams.getAlgorithmName()
+          if (cryptoParams.getCipherSuite() == null || cryptoParams.getCipherSuite()
               .equals(Property.CRYPTO_CIPHER_SUITE.getDefaultValue())) {
->>>>>>> f4f43feb
             out.writeLong(offsetIndexMeta);
             API_VERSION_1.write(out);
           } else {
@@ -458,14 +435,9 @@
       return dataIndex.getDefaultCompressionAlgorithm();
     }
 
-<<<<<<< HEAD
-    private BlockAppender prepareMetaBlock(String name, Algorithm compressAlgo) throws IOException, MetaBlockAlreadyExists {
-      if (blkInProgress) {
-=======
     private BlockAppender prepareMetaBlock(String name, Algorithm compressAlgo)
         throws IOException, MetaBlockAlreadyExists {
-      if (blkInProgress == true) {
->>>>>>> f4f43feb
+      if (blkInProgress) {
         throw new IllegalStateException("Cannot create Meta Block until previous block is closed.");
       }
 
@@ -938,17 +910,12 @@
       }
     }
 
-<<<<<<< HEAD
-    public <InputStreamType extends InputStream & Seekable> Reader(byte[] serializedMetadata, InputStreamType fin, Configuration conf,
-=======
-    public <InputStreamType extends InputStream & Seekable> Reader(CachableBlockFile.Reader cache,
-        InputStreamType fin, long fileLength, Configuration conf,
->>>>>>> f4f43feb
-        AccumuloConfiguration accumuloConfiguration) throws IOException {
+    public <InputStreamType extends InputStream & Seekable> Reader(byte[] serializedMetadata,
+        InputStreamType fin, Configuration conf, AccumuloConfiguration accumuloConfiguration)
+        throws IOException {
       this.in = new SeekableDataInputStream(fin);
       this.conf = conf;
 
-<<<<<<< HEAD
       ByteArrayInputStream bais = new ByteArrayInputStream(serializedMetadata);
       DataInputStream dis = new DataInputStream(bais);
 
@@ -958,132 +925,6 @@
       dataIndex = new DataIndex(dis);
       if (dis.readBoolean()) {
         setupCryptoFromCachedData(dis);
-=======
-      BlockRead cachedMetaIndex = cache.getCachedMetaBlock(META_NAME);
-      BlockRead cachedDataIndex = cache.getCachedMetaBlock(DataIndex.BLOCK_NAME);
-      BlockRead cachedCryptoParams = cache.getCachedMetaBlock(CRYPTO_BLOCK_NAME);
-
-      if (cachedMetaIndex == null || cachedDataIndex == null || cachedCryptoParams == null) {
-        // move the cursor to the beginning of the tail, containing: offset to the
-        // meta block index, version and magic
-        // Move the cursor to grab the version and the magic first
-        this.in.seek(fileLength - Magic.size() - Version.size());
-        version = new Version(this.in);
-        Magic.readAndVerify(this.in);
-
-        // Do a version check
-        if (!version.compatibleWith(BCFile.API_VERSION) && !version.equals(BCFile.API_VERSION_1)) {
-          throw new RuntimeException("Incompatible BCFile fileBCFileVersion.");
-        }
-
-        // Read the right number offsets based on version
-        long offsetIndexMeta = 0;
-        long offsetCryptoParameters = 0;
-
-        if (version.equals(API_VERSION_1)) {
-          this.in.seek(fileLength - Magic.size() - Version.size() - (Long.SIZE / Byte.SIZE));
-          offsetIndexMeta = this.in.readLong();
-
-        } else {
-          this.in.seek(fileLength - Magic.size() - Version.size() - (2 * (Long.SIZE / Byte.SIZE)));
-          offsetIndexMeta = this.in.readLong();
-          offsetCryptoParameters = this.in.readLong();
-        }
-
-        // read meta index
-        this.in.seek(offsetIndexMeta);
-        metaIndex = new MetaIndex(this.in);
-
-        // If they exist, read the crypto parameters
-        if (!version.equals(BCFile.API_VERSION_1) && cachedCryptoParams == null) {
-
-          // read crypto parameters
-          this.in.seek(offsetCryptoParameters);
-          cryptoParams = new BCFileCryptoModuleParameters();
-          cryptoParams.read(this.in);
-
-          if (accumuloConfiguration
-              .getBoolean(Property.CRYPTO_OVERRIDE_KEY_STRATEGY_WITH_CONFIGURED_STRATEGY)) {
-            Map<String,String> cryptoConfFromAccumuloConf = accumuloConfiguration
-                .getAllPropertiesWithPrefix(Property.CRYPTO_PREFIX);
-            Map<String,String> instanceConf = accumuloConfiguration
-                .getAllPropertiesWithPrefix(Property.INSTANCE_PREFIX);
-
-            cryptoConfFromAccumuloConf.putAll(instanceConf);
-
-            for (String name : cryptoParams.getAllOptions().keySet()) {
-              if (!name.equals(Property.CRYPTO_SECRET_KEY_ENCRYPTION_STRATEGY_CLASS.getKey())) {
-                cryptoConfFromAccumuloConf.put(name, cryptoParams.getAllOptions().get(name));
-              } else {
-                cryptoParams.setKeyEncryptionStrategyClass(cryptoConfFromAccumuloConf
-                    .get(Property.CRYPTO_SECRET_KEY_ENCRYPTION_STRATEGY_CLASS.getKey()));
-              }
-            }
-
-            cryptoParams.setAllOptions(cryptoConfFromAccumuloConf);
-          }
-
-          ByteArrayOutputStream baos = new ByteArrayOutputStream();
-          DataOutputStream dos = new DataOutputStream(baos);
-          cryptoParams.write(dos);
-          dos.close();
-          cache.cacheMetaBlock(CRYPTO_BLOCK_NAME, baos.toByteArray());
-
-          this.cryptoModule = CryptoModuleFactory.getCryptoModule(
-              cryptoParams.getAllOptions().get(Property.CRYPTO_MODULE_CLASS.getKey()));
-          this.secretKeyEncryptionStrategy = CryptoModuleFactory
-              .getSecretKeyEncryptionStrategy(cryptoParams.getKeyEncryptionStrategyClass());
-
-          // This call should put the decrypted session key within the cryptoParameters object
-          // secretKeyEncryptionStrategy.decryptSecretKey(cryptoParameters);
-
-          cryptoParams = (BCFileCryptoModuleParameters) secretKeyEncryptionStrategy
-              .decryptSecretKey(cryptoParams);
-
-        } else if (cachedCryptoParams != null) {
-          setupCryptoFromCachedData(cachedCryptoParams);
-        } else {
-          // Place something in cache that indicates this file has no crypto metadata. See
-          // ACCUMULO-4141
-          ByteArrayOutputStream baos = new ByteArrayOutputStream();
-          DataOutputStream dos = new DataOutputStream(baos);
-          NO_CRYPTO.write(dos);
-          dos.close();
-          cache.cacheMetaBlock(CRYPTO_BLOCK_NAME, baos.toByteArray());
-        }
-
-        if (cachedMetaIndex == null) {
-          ByteArrayOutputStream baos = new ByteArrayOutputStream();
-          DataOutputStream dos = new DataOutputStream(baos);
-          metaIndex.write(dos);
-          dos.close();
-          cache.cacheMetaBlock(META_NAME, baos.toByteArray());
-        }
-
-        // read data:BCFile.index, the data block index
-        if (cachedDataIndex == null) {
-          BlockReader blockR = getMetaBlock(DataIndex.BLOCK_NAME);
-          cachedDataIndex = cache.cacheMetaBlock(DataIndex.BLOCK_NAME, blockR);
-        }
-
-        try {
-          dataIndex = new DataIndex(cachedDataIndex);
-        } catch (IOException e) {
-          LOG.error("Got IOException when trying to create DataIndex block");
-          throw e;
-        } finally {
-          cachedDataIndex.close();
-        }
-
-      } else {
-        // We have cached versions of the metaIndex, dataIndex and cryptoParams objects.
-        // Use them to fill out this reader's members.
-        version = null;
-
-        metaIndex = new MetaIndex(cachedMetaIndex);
-        dataIndex = new DataIndex(cachedDataIndex);
-        setupCryptoFromCachedData(cachedCryptoParams);
->>>>>>> f4f43feb
       }
     }
 
@@ -1203,23 +1044,19 @@
       return createReader(dataIndex.getDefaultCompressionAlgorithm(), region);
     }
 
-<<<<<<< HEAD
     public long getDataBlockRawSize(int blockIndex) {
       if (blockIndex < 0 || blockIndex >= getBlockCount()) {
-        throw new IndexOutOfBoundsException(String.format("blockIndex=%d, numBlocks=%d", blockIndex, getBlockCount()));
+        throw new IndexOutOfBoundsException(
+            String.format("blockIndex=%d, numBlocks=%d", blockIndex, getBlockCount()));
       }
 
       return dataIndex.getBlockRegionList().get(blockIndex).getRawSize();
     }
 
-    private BlockReader createReader(Algorithm compressAlgo, BlockRegion region) throws IOException {
-      RBlockState rbs = new RBlockState(compressAlgo, in, region, conf, cryptoModule, version, cryptoParams);
-=======
     private BlockReader createReader(Algorithm compressAlgo, BlockRegion region)
         throws IOException {
       RBlockState rbs = new RBlockState(compressAlgo, in, region, conf, cryptoModule, version,
           cryptoParams);
->>>>>>> f4f43feb
       return new BlockReader(rbs);
     }
   }
