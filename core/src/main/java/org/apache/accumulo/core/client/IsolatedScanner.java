--- conflicted
+++ resolved
@@ -227,13 +227,8 @@
   public IsolatedScanner(Scanner scanner, RowBufferFactory bufferFactory) {
     this.scanner = scanner;
     this.range = scanner.getRange();
-<<<<<<< HEAD
-    this.timeOut = scanner.getTimeout(MILLISECONDS);
-    this.batchTimeOut = scanner.getBatchTimeout(MILLISECONDS);
-=======
-    this.retryTimeout = scanner.getTimeout(TimeUnit.MILLISECONDS);
-    this.batchTimeout = scanner.getBatchTimeout(TimeUnit.MILLISECONDS);
->>>>>>> b37b0626
+    this.retryTimeout = scanner.getTimeout(MILLISECONDS);
+    this.batchTimeout = scanner.getBatchTimeout(MILLISECONDS);
     this.batchSize = scanner.getBatchSize();
     this.readaheadThreshold = scanner.getReadaheadThreshold();
     this.bufferFactory = bufferFactory;
