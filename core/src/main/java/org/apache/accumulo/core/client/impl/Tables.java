--- conflicted
+++ resolved
@@ -53,11 +53,11 @@
       .expireAfterAccess(10, TimeUnit.MINUTES).build();
 
   /**
-<<<<<<< HEAD
-   * Lookup table ID in ZK. Throw TableNotFoundException if not found. Also wraps NamespaceNotFoundException in TableNotFoundException if namespace is not
-   * found.
-   */
-  public static Table.ID getTableId(Instance instance, String tableName) throws TableNotFoundException {
+   * Lookup table ID in ZK. Throw TableNotFoundException if not found. Also wraps
+   * NamespaceNotFoundException in TableNotFoundException if namespace is not found.
+   */
+  public static Table.ID getTableId(Instance instance, String tableName)
+      throws TableNotFoundException {
     try {
       return _getTableId(instance, tableName);
     } catch (NamespaceNotFoundException e) {
@@ -66,12 +66,8 @@
   }
 
   /**
-   * Return the cached ZooCache for provided instance. ZooCache is initially created with a watcher that will clear the TableMap cache for that instance when
-   * WatchedEvent occurs.
-=======
    * Return the cached ZooCache for provided instance. ZooCache is initially created with a watcher
    * that will clear the TableMap cache for that instance when WatchedEvent occurs.
->>>>>>> f4f43feb
    */
   private static ZooCache getZooCache(final Instance instance) {
     SecurityManager sm = System.getSecurityManager();
@@ -85,33 +81,20 @@
       return instanceToZooCache.get(uuid, () -> {
         final String zks = instance.getZooKeepers();
         final int timeOut = instance.getZooKeepersSessionTimeOut();
-        return new ZooCacheFactory().getZooCache(zks, timeOut, watchedEvent -> instanceToMapCache.invalidate(uuid));
+        return new ZooCacheFactory().getZooCache(zks, timeOut,
+            watchedEvent -> instanceToMapCache.invalidate(uuid));
       });
     } catch (ExecutionException e) {
       throw new RuntimeException(e);
     }
   }
 
-<<<<<<< HEAD
   /**
    * Lookup table ID in ZK. If not found, clears cache and tries again.
    */
-  public static Table.ID _getTableId(Instance instance, String tableName) throws NamespaceNotFoundException, TableNotFoundException {
+  public static Table.ID _getTableId(Instance instance, String tableName)
+      throws NamespaceNotFoundException, TableNotFoundException {
     Table.ID tableId = getNameToIdMap(instance).get(tableName);
-=======
-  public static String getTableId(Instance instance, String tableName)
-      throws TableNotFoundException {
-    try {
-      return _getTableId(instance, tableName);
-    } catch (NamespaceNotFoundException e) {
-      throw new TableNotFoundException(tableName, e);
-    }
-  }
-
-  public static String _getTableId(Instance instance, String tableName)
-      throws NamespaceNotFoundException, TableNotFoundException {
-    String tableId = getNameToIdMap(instance).get(tableName);
->>>>>>> f4f43feb
     if (tableId == null) {
       // maybe the table exist, but the cache was not updated yet... so try to clear the cache and
       // check again
@@ -128,12 +111,8 @@
     return tableId;
   }
 
-<<<<<<< HEAD
-  public static String getTableName(Instance instance, Table.ID tableId) throws TableNotFoundException {
-=======
-  public static String getTableName(Instance instance, String tableId)
+  public static String getTableName(Instance instance, Table.ID tableId)
       throws TableNotFoundException {
->>>>>>> f4f43feb
     String tableName = getIdToNameMap(instance).get(tableId);
     if (tableName == null)
       throw new TableNotFoundException(tableId.canonicalID(), null, null);
@@ -156,7 +135,8 @@
   private static TableMap getTableMap(final Instance instance) {
     TableMap map;
     try {
-      map = instanceToMapCache.get(instance.getInstanceID(), () -> new TableMap(instance, getZooCache(instance)));
+      map = instanceToMapCache.get(instance.getInstanceID(),
+          () -> new TableMap(instance, getZooCache(instance)));
     } catch (ExecutionException e) {
       throw new RuntimeException(e);
     }
@@ -189,29 +169,15 @@
     instanceToMapCache.invalidate(instance.getInstanceID());
   }
 
-<<<<<<< HEAD
   public static String getPrintableTableInfoFromId(Instance instance, Table.ID tableId) {
-=======
-  public static String getPrintableTableNameFromId(Map<String,String> tidToNameMap,
-      String tableId) {
-    String tableName = tidToNameMap.get(tableId);
-    return tableName == null ? "(ID:" + tableId + ")" : tableName;
-  }
-
-  public static String getPrintableTableInfoFromId(Instance instance, String tableId) {
->>>>>>> f4f43feb
     String tableName = null;
     try {
       tableName = getTableName(instance, tableId);
     } catch (TableNotFoundException e) {
       // handled in the string formatting
     }
-<<<<<<< HEAD
-    return tableName == null ? String.format("?(ID:%s)", tableId.canonicalID()) : String.format("%s(ID:%s)", tableName, tableId.canonicalID());
-=======
-    return tableName == null ? String.format("?(ID:%s)", tableId)
-        : String.format("%s(ID:%s)", tableName, tableId);
->>>>>>> f4f43feb
+    return tableName == null ? String.format("?(ID:%s)", tableId.canonicalID())
+        : String.format("%s(ID:%s)", tableName, tableId.canonicalID());
   }
 
   public static String getPrintableTableInfoFromName(Instance instance, String tableName) {
@@ -221,12 +187,8 @@
     } catch (TableNotFoundException e) {
       // handled in the string formatting
     }
-<<<<<<< HEAD
-    return tableId == null ? String.format("%s(?)", tableName) : String.format("%s(ID:%s)", tableName, tableId.canonicalID());
-=======
     return tableId == null ? String.format("%s(?)", tableName)
-        : String.format("%s(ID:%s)", tableName, tableId);
->>>>>>> f4f43feb
+        : String.format("%s(ID:%s)", tableName, tableId.canonicalID());
   }
 
   public static TableState getTableState(Instance instance, Table.ID tableId) {
@@ -245,17 +207,11 @@
    *          if true clear the table state in zookeeper before checking status
    * @return the table state.
    */
-<<<<<<< HEAD
-  public static TableState getTableState(Instance instance, Table.ID tableId, boolean clearCachedState) {
-
-    String statePath = ZooUtil.getRoot(instance) + Constants.ZTABLES + "/" + tableId.canonicalID() + Constants.ZTABLE_STATE;
-=======
-  public static TableState getTableState(Instance instance, String tableId,
+  public static TableState getTableState(Instance instance, Table.ID tableId,
       boolean clearCachedState) {
 
-    String statePath = ZooUtil.getRoot(instance) + Constants.ZTABLES + "/" + tableId
+    String statePath = ZooUtil.getRoot(instance) + Constants.ZTABLES + "/" + tableId.canonicalID()
         + Constants.ZTABLE_STATE;
->>>>>>> f4f43feb
 
     if (clearCachedState) {
       Tables.clearCacheByPath(instance, statePath);
@@ -309,12 +265,8 @@
    * @throws IllegalArgumentException
    *           if the table doesn't exist in ZooKeeper
    */
-<<<<<<< HEAD
-  public static Namespace.ID getNamespaceId(Instance instance, Table.ID tableId) throws TableNotFoundException {
-=======
-  public static String getNamespaceId(Instance instance, String tableId)
+  public static Namespace.ID getNamespaceId(Instance instance, Table.ID tableId)
       throws TableNotFoundException {
->>>>>>> f4f43feb
     checkArgument(instance != null, "instance is null");
     checkArgument(tableId != null, "tableId is null");
 
