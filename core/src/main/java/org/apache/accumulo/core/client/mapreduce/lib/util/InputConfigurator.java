/*
 * Licensed to the Apache Software Foundation (ASF) under one or more
 * contributor license agreements.  See the NOTICE file distributed with
 * this work for additional information regarding copyright ownership.
 * The ASF licenses this file to You under the Apache License, Version 2.0
 * (the "License"); you may not use this file except in compliance with
 * the License.  You may obtain a copy of the License at
 *
 *     http://www.apache.org/licenses/LICENSE-2.0
 *
 * Unless required by applicable law or agreed to in writing, software
 * distributed under the License is distributed on an "AS IS" BASIS,
 * WITHOUT WARRANTIES OR CONDITIONS OF ANY KIND, either express or implied.
 * See the License for the specific language governing permissions and
 * limitations under the License.
 */
package org.apache.accumulo.core.client.mapreduce.lib.util;

import static org.apache.accumulo.core.util.ArgumentChecker.notNull;

import java.io.ByteArrayInputStream;
import java.io.ByteArrayOutputStream;
import java.io.DataInputStream;
import java.io.DataOutputStream;
import java.io.IOException;
import java.util.ArrayList;
import java.util.Collection;
import java.util.HashMap;
import java.util.HashSet;
import java.util.Iterator;
import java.util.List;
import java.util.Map;
import java.util.Set;
import java.util.StringTokenizer;

import org.apache.accumulo.core.Constants;
import org.apache.accumulo.core.client.AccumuloException;
import org.apache.accumulo.core.client.AccumuloSecurityException;
import org.apache.accumulo.core.client.ClientSideIteratorScanner;
import org.apache.accumulo.core.client.Connector;
import org.apache.accumulo.core.client.Instance;
import org.apache.accumulo.core.client.IsolatedScanner;
import org.apache.accumulo.core.client.IteratorSetting;
import org.apache.accumulo.core.client.RowIterator;
import org.apache.accumulo.core.client.Scanner;
import org.apache.accumulo.core.client.TableNotFoundException;
import org.apache.accumulo.core.client.impl.Tables;
import org.apache.accumulo.core.client.impl.TabletLocator;
import org.apache.accumulo.core.client.mapreduce.InputTableConfig;
import org.apache.accumulo.core.client.mock.MockTabletLocator;
import org.apache.accumulo.core.client.security.tokens.AuthenticationToken;
import org.apache.accumulo.core.data.Key;
import org.apache.accumulo.core.data.KeyExtent;
import org.apache.accumulo.core.data.PartialKey;
import org.apache.accumulo.core.data.Range;
import org.apache.accumulo.core.data.Value;
import org.apache.accumulo.core.iterators.SortedKeyValueIterator;
import org.apache.accumulo.core.master.state.tables.TableState;
import org.apache.accumulo.core.metadata.MetadataTable;
import org.apache.accumulo.core.metadata.schema.MetadataSchema;
import org.apache.accumulo.core.security.Authorizations;
import org.apache.accumulo.core.security.TablePermission;
import org.apache.accumulo.core.util.Pair;
import org.apache.accumulo.core.util.TextUtil;
import org.apache.commons.codec.binary.Base64;
import org.apache.hadoop.conf.Configuration;
import org.apache.hadoop.io.MapWritable;
import org.apache.hadoop.io.Text;
import org.apache.hadoop.io.Writable;
import org.apache.hadoop.util.StringUtils;

import com.google.common.collect.Maps;

/**
 * @since 1.5.0
 */
public class InputConfigurator extends ConfiguratorBase {

  /**
   * Configuration keys for {@link Scanner}.
   * 
   * @since 1.5.0
   */
  public static enum ScanOpts {
    TABLE_NAME, AUTHORIZATIONS, RANGES, COLUMNS, ITERATORS, TABLE_CONFIGS
  }

  /**
   * Configuration keys for various features.
   * 
   * @since 1.5.0
   */
  public static enum Features {
    AUTO_ADJUST_RANGES, SCAN_ISOLATION, USE_LOCAL_ITERATORS, SCAN_OFFLINE
  }

  /**
   * Sets the name of the input table, over which this job will scan.
   * 
   * @param implementingClass
   *          the class whose name will be used as a prefix for the property configuration key
   * @param conf
   *          the Hadoop configuration object to configure
   * @param tableName
   *          the table to use when the tablename is null in the write call
   * @since 1.5.0
   */
  public static void setInputTableName(Class<?> implementingClass, Configuration conf, String tableName) {
    notNull(tableName);
    conf.set(enumToConfKey(implementingClass, ScanOpts.TABLE_NAME), tableName);
  }

  /**
   * Sets the name of the input table, over which this job will scan.
   * 
   * @param implementingClass
   *          the class whose name will be used as a prefix for the property configuration key
   * @param conf
   *          the Hadoop configuration object to configure
   * @since 1.5.0
   */
  public static String getInputTableName(Class<?> implementingClass, Configuration conf) {
    return conf.get(enumToConfKey(implementingClass, ScanOpts.TABLE_NAME));
  }

  /**
   * Sets the {@link Authorizations} used to scan. Must be a subset of the user's authorization. Defaults to the empty set.
   * 
   * @param implementingClass
   *          the class whose name will be used as a prefix for the property configuration key
   * @param conf
   *          the Hadoop configuration object to configure
   * @param auths
   *          the user's authorizations
   * @since 1.5.0
   */
  public static void setScanAuthorizations(Class<?> implementingClass, Configuration conf, Authorizations auths) {
    if (auths != null && !auths.isEmpty())
      conf.set(enumToConfKey(implementingClass, ScanOpts.AUTHORIZATIONS), auths.serialize());
  }

  /**
   * Gets the authorizations to set for the scans from the configuration.
   * 
   * @param implementingClass
   *          the class whose name will be used as a prefix for the property configuration key
   * @param conf
   *          the Hadoop configuration object to configure
   * @return the Accumulo scan authorizations
   * @since 1.5.0
   * @see #setScanAuthorizations(Class, Configuration, Authorizations)
   */
  public static Authorizations getScanAuthorizations(Class<?> implementingClass, Configuration conf) {
    String authString = conf.get(enumToConfKey(implementingClass, ScanOpts.AUTHORIZATIONS));
    return authString == null ? Authorizations.EMPTY : new Authorizations(authString.getBytes());
  }

  /**
   * Sets the input ranges to scan on all input tables for this job. If not set, the entire table will be scanned.
   * 
   * @param implementingClass
   *          the class whose name will be used as a prefix for the property configuration key
   * @param conf
   *          the Hadoop configuration object to configure
   * @param ranges
   *          the ranges that will be mapped over
   * @throws IllegalArgumentException
   *           if the ranges cannot be encoded into base 64
   * @since 1.5.0
   */
  public static void setRanges(Class<?> implementingClass, Configuration conf, Collection<Range> ranges) {
    notNull(ranges);

    ArrayList<String> rangeStrings = new ArrayList<String>(ranges.size());
    try {
      for (Range r : ranges) {
        ByteArrayOutputStream baos = new ByteArrayOutputStream();
        r.write(new DataOutputStream(baos));
        rangeStrings.add(new String(Base64.encodeBase64(baos.toByteArray())));
      }
      conf.setStrings(enumToConfKey(implementingClass, ScanOpts.RANGES), rangeStrings.toArray(new String[0]));
    } catch (IOException ex) {
      throw new IllegalArgumentException("Unable to encode ranges to Base64", ex);
    }
  }

  /**
   * Gets the ranges to scan over from a job.
   * 
   * @param implementingClass
   *          the class whose name will be used as a prefix for the property configuration key
   * @param conf
   *          the Hadoop configuration object to configure
   * @return the ranges
   * @throws IOException
   *           if the ranges have been encoded improperly
   * @since 1.5.0
   * @see #setRanges(Class, Configuration, Collection)
   */
  public static List<Range> getRanges(Class<?> implementingClass, Configuration conf) throws IOException {

    Collection<String> encodedRanges = conf.getStringCollection(enumToConfKey(implementingClass, ScanOpts.RANGES));
    List<Range> ranges = new ArrayList<Range>();
    for (String rangeString : encodedRanges) {
      ByteArrayInputStream bais = new ByteArrayInputStream(Base64.decodeBase64(rangeString.getBytes()));
      Range range = new Range();
      range.readFields(new DataInputStream(bais));
      ranges.add(range);
    }
    return ranges;
  }

  /**
   * Gets a list of the iterator settings (for iterators to apply to a scanner) from this configuration.
   * 
   * @param implementingClass
   *          the class whose name will be used as a prefix for the property configuration key
   * @param conf
   *          the Hadoop configuration object to configure
   * @return a list of iterators
   * @since 1.5.0
   * @see #addIterator(Class, Configuration, IteratorSetting)
   */
  public static List<IteratorSetting> getIterators(Class<?> implementingClass, Configuration conf) {
    String iterators = conf.get(enumToConfKey(implementingClass, ScanOpts.ITERATORS));

    // If no iterators are present, return an empty list
    if (iterators == null || iterators.isEmpty())
      return new ArrayList<IteratorSetting>();

    // Compose the set of iterators encoded in the job configuration
    StringTokenizer tokens = new StringTokenizer(iterators, StringUtils.COMMA_STR);
    List<IteratorSetting> list = new ArrayList<IteratorSetting>();
    try {
      while (tokens.hasMoreTokens()) {
        String itstring = tokens.nextToken();
        ByteArrayInputStream bais = new ByteArrayInputStream(Base64.decodeBase64(itstring.getBytes()));
        list.add(new IteratorSetting(new DataInputStream(bais)));
        bais.close();
      }
    } catch (IOException e) {
      throw new IllegalArgumentException("couldn't decode iterator settings");
    }
    return list;
  }

  /**
   * Restricts the columns that will be mapped over for the single input table on this job.
   * 
   * @param implementingClass
   *          the class whose name will be used as a prefix for the property configuration key
   * @param conf
   *          the Hadoop configuration object to configure
   * @param columnFamilyColumnQualifierPairs
   *          a pair of {@link Text} objects corresponding to column family and column qualifier. If the column qualifier is null, the entire column family is
   *          selected. An empty set is the default and is equivalent to scanning the all columns.
   * @throws IllegalArgumentException
   *           if the column family is null
   * @since 1.5.0
   */
  public static void fetchColumns(Class<?> implementingClass, Configuration conf, Collection<Pair<Text,Text>> columnFamilyColumnQualifierPairs) {
<<<<<<< HEAD
    notNull(columnFamilyColumnQualifierPairs);
    ArrayList<String> columnStrings = new ArrayList<String>();
=======
    ArgumentChecker.notNull(columnFamilyColumnQualifierPairs);
    String[] columnStrings = serializeColumns(columnFamilyColumnQualifierPairs);
    conf.setStrings(enumToConfKey(implementingClass, ScanOpts.COLUMNS), columnStrings);
  }

  public static String[] serializeColumns(Collection<Pair<Text,Text>> columnFamilyColumnQualifierPairs) {
    ArgumentChecker.notNull(columnFamilyColumnQualifierPairs);
    ArrayList<String> columnStrings = new ArrayList<String>(columnFamilyColumnQualifierPairs.size());
>>>>>>> 3a703d75
    for (Pair<Text,Text> column : columnFamilyColumnQualifierPairs) {

      if (column.getFirst() == null)
        throw new IllegalArgumentException("Column family can not be null");

<<<<<<< HEAD
      String col = new String(Base64.encodeBase64(TextUtil.getBytes(column.getFirst())), Constants.UTF8);
      if (column.getSecond() != null)
        col += ":" + new String(Base64.encodeBase64(TextUtil.getBytes(column.getSecond())), Constants.UTF8);
=======
      String col = new String(Base64.encodeBase64(TextUtil.getBytes(column.getFirst())));
      if (column.getSecond() != null)
        col += ":" + new String(Base64.encodeBase64(TextUtil.getBytes(column.getSecond())));
>>>>>>> 3a703d75
      columnStrings.add(col);
    }

    return columnStrings.toArray(new String[0]);
  }

  /**
   * Gets the columns to be mapped over from this job.
   * 
   * @param implementingClass
   *          the class whose name will be used as a prefix for the property configuration key
   * @param conf
   *          the Hadoop configuration object to configure
   * @return a set of columns
   * @since 1.5.0
   * @see #fetchColumns(Class, Configuration, Collection)
   */
  public static Set<Pair<Text,Text>> getFetchedColumns(Class<?> implementingClass, Configuration conf) {
    ArgumentChecker.notNull(conf);

    return deserializeFetchedColumns(conf.getStringCollection(enumToConfKey(implementingClass, ScanOpts.COLUMNS)));
  }

  public static Set<Pair<Text,Text>> deserializeFetchedColumns(Collection<String> serialized) {
    Set<Pair<Text,Text>> columns = new HashSet<Pair<Text,Text>>();

    if (null == serialized) {
      return columns;
    }

    for (String col : serialized) {
      int idx = col.indexOf(":");
<<<<<<< HEAD
      Text cf = new Text(idx < 0 ? Base64.decodeBase64(col.getBytes(Constants.UTF8)) : Base64.decodeBase64(col.substring(0, idx).getBytes(Constants.UTF8)));
=======
      Text cf = new Text(idx < 0 ? Base64.decodeBase64(col.getBytes(Charset.forName("UTF-8"))) : Base64.decodeBase64(col.substring(0, idx).getBytes(Charset.forName("UTF-8"))));
>>>>>>> 3a703d75
      Text cq = idx < 0 ? null : new Text(Base64.decodeBase64(col.substring(idx + 1).getBytes()));
      columns.add(new Pair<Text,Text>(cf, cq));
    }
    return columns;
  }

  /**
   * Encode an iterator on the input for the single input table associated with this job.
   * 
   * @param implementingClass
   *          the class whose name will be used as a prefix for the property configuration key
   * @param conf
   *          the Hadoop configuration object to configure
   * @param cfg
   *          the configuration of the iterator
   * @throws IllegalArgumentException
   *           if the iterator can't be serialized into the configuration
   * @since 1.5.0
   */
  public static void addIterator(Class<?> implementingClass, Configuration conf, IteratorSetting cfg) {
    ByteArrayOutputStream baos = new ByteArrayOutputStream();
    String newIter;
    try {
      cfg.write(new DataOutputStream(baos));
      newIter = new String(Base64.encodeBase64(baos.toByteArray()), Constants.UTF8);
      baos.close();
    } catch (IOException e) {
      throw new IllegalArgumentException("unable to serialize IteratorSetting");
    }

    String confKey = enumToConfKey(implementingClass, ScanOpts.ITERATORS);
    String iterators = conf.get(confKey);
    // No iterators specified yet, create a new string
    if (iterators == null || iterators.isEmpty()) {
      iterators = newIter;
    } else {
      // append the next iterator & reset
      iterators = iterators.concat(StringUtils.COMMA_STR + newIter);
    }
    // Store the iterators w/ the job
    conf.set(confKey, iterators);
  }

  /**
   * Controls the automatic adjustment of ranges for this job. This feature merges overlapping ranges, then splits them to align with tablet boundaries.
   * Disabling this feature will cause exactly one Map task to be created for each specified range. The default setting is enabled. *
   * 
   * <p>
   * By default, this feature is <b>enabled</b>.
   * 
   * @param implementingClass
   *          the class whose name will be used as a prefix for the property configuration key
   * @param conf
   *          the Hadoop configuration object to configure
   * @param enableFeature
   *          the feature is enabled if true, disabled otherwise
   * @see #setRanges(Class, Configuration, Collection)
   * @since 1.5.0
   */
  public static void setAutoAdjustRanges(Class<?> implementingClass, Configuration conf, boolean enableFeature) {
    conf.setBoolean(enumToConfKey(implementingClass, Features.AUTO_ADJUST_RANGES), enableFeature);
  }

  /**
   * Determines whether a configuration has auto-adjust ranges enabled.
   * 
   * @param implementingClass
   *          the class whose name will be used as a prefix for the property configuration key
   * @param conf
   *          the Hadoop configuration object to configure
   * @return false if the feature is disabled, true otherwise
   * @since 1.5.0
   * @see #setAutoAdjustRanges(Class, Configuration, boolean)
   */
  public static Boolean getAutoAdjustRanges(Class<?> implementingClass, Configuration conf) {
    return conf.getBoolean(enumToConfKey(implementingClass, Features.AUTO_ADJUST_RANGES), true);
  }

  /**
   * Controls the use of the {@link IsolatedScanner} in this job.
   * 
   * <p>
   * By default, this feature is <b>disabled</b>.
   * 
   * @param implementingClass
   *          the class whose name will be used as a prefix for the property configuration key
   * @param conf
   *          the Hadoop configuration object to configure
   * @param enableFeature
   *          the feature is enabled if true, disabled otherwise
   * @since 1.5.0
   */
  public static void setScanIsolation(Class<?> implementingClass, Configuration conf, boolean enableFeature) {
    conf.setBoolean(enumToConfKey(implementingClass, Features.SCAN_ISOLATION), enableFeature);
  }

  /**
   * Determines whether a configuration has isolation enabled.
   * 
   * @param implementingClass
   *          the class whose name will be used as a prefix for the property configuration key
   * @param conf
   *          the Hadoop configuration object to configure
   * @return true if the feature is enabled, false otherwise
   * @since 1.5.0
   * @see #setScanIsolation(Class, Configuration, boolean)
   */
  public static Boolean isIsolated(Class<?> implementingClass, Configuration conf) {
    return conf.getBoolean(enumToConfKey(implementingClass, Features.SCAN_ISOLATION), false);
  }

  /**
   * Controls the use of the {@link ClientSideIteratorScanner} in this job. Enabling this feature will cause the iterator stack to be constructed within the Map
   * task, rather than within the Accumulo TServer. To use this feature, all classes needed for those iterators must be available on the classpath for the task.
   * 
   * <p>
   * By default, this feature is <b>disabled</b>.
   * 
   * @param implementingClass
   *          the class whose name will be used as a prefix for the property configuration key
   * @param conf
   *          the Hadoop configuration object to configure
   * @param enableFeature
   *          the feature is enabled if true, disabled otherwise
   * @since 1.5.0
   */
  public static void setLocalIterators(Class<?> implementingClass, Configuration conf, boolean enableFeature) {
    conf.setBoolean(enumToConfKey(implementingClass, Features.USE_LOCAL_ITERATORS), enableFeature);
  }

  /**
   * Determines whether a configuration uses local iterators.
   * 
   * @param implementingClass
   *          the class whose name will be used as a prefix for the property configuration key
   * @param conf
   *          the Hadoop configuration object to configure
   * @return true if the feature is enabled, false otherwise
   * @since 1.5.0
   * @see #setLocalIterators(Class, Configuration, boolean)
   */
  public static Boolean usesLocalIterators(Class<?> implementingClass, Configuration conf) {
    return conf.getBoolean(enumToConfKey(implementingClass, Features.USE_LOCAL_ITERATORS), false);
  }

  /**
   * <p>
   * Enable reading offline tables. By default, this feature is disabled and only online tables are scanned. This will make the map reduce job directly read the
   * table's files. If the table is not offline, then the job will fail. If the table comes online during the map reduce job, it is likely that the job will
   * fail.
   * 
   * <p>
   * To use this option, the map reduce user will need access to read the Accumulo directory in HDFS.
   * 
   * <p>
   * Reading the offline table will create the scan time iterator stack in the map process. So any iterators that are configured for the table will need to be
   * on the mapper's classpath. The accumulo-site.xml may need to be on the mapper's classpath if HDFS or the Accumulo directory in HDFS are non-standard.
   * 
   * <p>
   * One way to use this feature is to clone a table, take the clone offline, and use the clone as the input table for a map reduce job. If you plan to map
   * reduce over the data many times, it may be better to the compact the table, clone it, take it offline, and use the clone for all map reduce jobs. The
   * reason to do this is that compaction will reduce each tablet in the table to one file, and it is faster to read from one file.
   * 
   * <p>
   * There are two possible advantages to reading a tables file directly out of HDFS. First, you may see better read performance. Second, it will support
   * speculative execution better. When reading an online table speculative execution can put more load on an already slow tablet server.
   * 
   * <p>
   * By default, this feature is <b>disabled</b>.
   * 
   * @param implementingClass
   *          the class whose name will be used as a prefix for the property configuration key
   * @param conf
   *          the Hadoop configuration object to configure
   * @param enableFeature
   *          the feature is enabled if true, disabled otherwise
   * @since 1.5.0
   */
  public static void setOfflineTableScan(Class<?> implementingClass, Configuration conf, boolean enableFeature) {
    conf.setBoolean(enumToConfKey(implementingClass, Features.SCAN_OFFLINE), enableFeature);
  }

  /**
   * Determines whether a configuration has the offline table scan feature enabled.
   * 
   * @param implementingClass
   *          the class whose name will be used as a prefix for the property configuration key
   * @param conf
   *          the Hadoop configuration object to configure
   * @return true if the feature is enabled, false otherwise
   * @since 1.5.0
   * @see #setOfflineTableScan(Class, Configuration, boolean)
   */
  public static Boolean isOfflineScan(Class<?> implementingClass, Configuration conf) {
    return conf.getBoolean(enumToConfKey(implementingClass, Features.SCAN_OFFLINE), false);
  }

  /**
   * Sets configurations for multiple tables at a time.
   * 
   * @param implementingClass
   *          the class whose name will be used as a prefix for the property configuration key
   * @param conf
   *          the Hadoop configuration object to configure
   * @param configs
   *          an array of {@link InputTableConfig} objects to associate with the job
   * @since 1.6.0
   */
  public static void setInputTableConfigs(Class<?> implementingClass, Configuration conf, Map<String,InputTableConfig> configs) {
    MapWritable mapWritable = new MapWritable();
    for (Map.Entry<String,InputTableConfig> tableConfig : configs.entrySet())
      mapWritable.put(new Text(tableConfig.getKey()), tableConfig.getValue());

    ByteArrayOutputStream baos = new ByteArrayOutputStream();
    try {
      mapWritable.write(new DataOutputStream(baos));
    } catch (IOException e) {
      throw new IllegalStateException("Table configuration could not be serialized.");
    }

    String confKey = enumToConfKey(implementingClass, ScanOpts.TABLE_CONFIGS);
    conf.set(confKey, new String(Base64.encodeBase64(baos.toByteArray())));
  }

  /**
   * Returns all {@link InputTableConfig} objects associated with this job.
   * 
   * @param implementingClass
   *          the class whose name will be used as a prefix for the property configuration key
   * @param conf
   *          the Hadoop configuration object to configure
   * @return all of the table query configs for the job
   * @since 1.6.0
   */
  public static Map<String,InputTableConfig> getInputTableConfigs(Class<?> implementingClass, Configuration conf) {
    Map<String,InputTableConfig> configs = new HashMap<String,InputTableConfig>();
    Map.Entry<String,InputTableConfig> defaultConfig = getDefaultInputTableConfig(implementingClass, conf);
    if (defaultConfig != null)
      configs.put(defaultConfig.getKey(), defaultConfig.getValue());
    String configString = conf.get(enumToConfKey(implementingClass, ScanOpts.TABLE_CONFIGS));
    MapWritable mapWritable = new MapWritable();
    if (configString != null) {
      try {
        byte[] bytes = Base64.decodeBase64(configString.getBytes());
        ByteArrayInputStream bais = new ByteArrayInputStream(bytes);
        mapWritable.readFields(new DataInputStream(bais));
        bais.close();
      } catch (IOException e) {
        throw new IllegalStateException("The table query configurations could not be deserialized from the given configuration");
      }
    }
    for (Map.Entry<Writable,Writable> entry : mapWritable.entrySet())
      configs.put(((Text) entry.getKey()).toString(), (InputTableConfig) entry.getValue());

    return configs;
  }

  /**
   * Returns the {@link InputTableConfig} for the given table
   * 
   * @param implementingClass
   *          the class whose name will be used as a prefix for the property configuration key
   * @param conf
   *          the Hadoop configuration object to configure
   * @param tableName
   *          the table name for which to fetch the table query config
   * @return the table query config for the given table name (if it exists) and null if it does not
   * @since 1.6.0
   */
  public static InputTableConfig getInputTableConfig(Class<?> implementingClass, Configuration conf, String tableName) {
    Map<String,InputTableConfig> queryConfigs = getInputTableConfigs(implementingClass, conf);
    return queryConfigs.get(tableName);
  }

  /**
   * Initializes an Accumulo {@link TabletLocator} based on the configuration.
   * 
   * @param implementingClass
   *          the class whose name will be used as a prefix for the property configuration key
   * @param conf
   *          the Hadoop configuration object to configure
   * @param tableId
   *          The table id for which to initialize the {@link TabletLocator}
   * @return an Accumulo tablet locator
   * @throws TableNotFoundException
   *           if the table name set on the configuration doesn't exist
   * @since 1.5.0
   */
  public static TabletLocator getTabletLocator(Class<?> implementingClass, Configuration conf, String tableId) throws TableNotFoundException {
    String instanceType = conf.get(enumToConfKey(implementingClass, InstanceOpts.TYPE));
    if ("MockInstance".equals(instanceType))
      return new MockTabletLocator();
    Instance instance = getInstance(implementingClass, conf);
    return TabletLocator.getLocator(instance, new Text(tableId));
  }

  // InputFormat doesn't have the equivalent of OutputFormat's checkOutputSpecs(JobContext job)
  /**
   * Check whether a configuration is fully configured to be used with an Accumulo {@link org.apache.hadoop.mapreduce.InputFormat}.
   * 
   * @param implementingClass
   *          the class whose name will be used as a prefix for the property configuration key
   * @param conf
   *          the Hadoop configuration object to configure
   * @throws IOException
   *           if the context is improperly configured
   * @since 1.5.0
   */
  public static void validateOptions(Class<?> implementingClass, Configuration conf) throws IOException {

    Map<String,InputTableConfig> inputTableConfigs = getInputTableConfigs(implementingClass, conf);
    if (!isConnectorInfoSet(implementingClass, conf))
      throw new IOException("Input info has not been set.");
    String instanceKey = conf.get(enumToConfKey(implementingClass, InstanceOpts.TYPE));
    if (!"MockInstance".equals(instanceKey) && !"ZooKeeperInstance".equals(instanceKey))
      throw new IOException("Instance info has not been set.");
    // validate that we can connect as configured
    try {
      String principal = getPrincipal(implementingClass, conf);
      AuthenticationToken token = getAuthenticationToken(implementingClass, conf);
      Connector c = getInstance(implementingClass, conf).getConnector(principal, token);
      if (!c.securityOperations().authenticateUser(principal, token))
        throw new IOException("Unable to authenticate user");

      if (getInputTableConfigs(implementingClass, conf).size() == 0)
        throw new IOException("No table set.");

      for (Map.Entry<String,InputTableConfig> tableConfig : inputTableConfigs.entrySet()) {
        if (!c.securityOperations().hasTablePermission(getPrincipal(implementingClass, conf), tableConfig.getKey(), TablePermission.READ))
          throw new IOException("Unable to access table");
      }
      for (Map.Entry<String,InputTableConfig> tableConfigEntry : inputTableConfigs.entrySet()) {
        InputTableConfig tableConfig = tableConfigEntry.getValue();
        if (!tableConfig.shouldUseLocalIterators()) {
          if (tableConfig.getIterators() != null) {
            for (IteratorSetting iter : tableConfig.getIterators()) {
              if (!c.tableOperations().testClassLoad(tableConfigEntry.getKey(), iter.getIteratorClass(), SortedKeyValueIterator.class.getName()))
                throw new AccumuloException("Servers are unable to load " + iter.getIteratorClass() + " as a " + SortedKeyValueIterator.class.getName());
            }
          }
        }
      }
    } catch (AccumuloException e) {
      throw new IOException(e);
    } catch (AccumuloSecurityException e) {
      throw new IOException(e);
    } catch (TableNotFoundException e) {
      throw new IOException(e);
    }
  }

  /**
   * Returns the {@link org.apache.accumulo.core.client.mapreduce.InputTableConfig} for the configuration based on the properties set using the single-table
   * input methods.
   * 
   * @param implementingClass
   *          the class whose name will be used as a prefix for the property configuration key
   * @param conf
   *          the Hadoop instance for which to retrieve the configuration
   * @return the config object built from the single input table properties set on the job
   * @since 1.6.0
   */
  protected static Map.Entry<String,InputTableConfig> getDefaultInputTableConfig(Class<?> implementingClass, Configuration conf) {
    String tableName = getInputTableName(implementingClass, conf);
    if (tableName != null) {
      InputTableConfig queryConfig = new InputTableConfig();
      List<IteratorSetting> itrs = getIterators(implementingClass, conf);
      if (itrs != null)
        queryConfig.setIterators(itrs);
      Set<Pair<Text,Text>> columns = getFetchedColumns(implementingClass, conf);
      if (columns != null)
        queryConfig.fetchColumns(columns);
      List<Range> ranges = null;
      try {
        ranges = getRanges(implementingClass, conf);
      } catch (IOException e) {
        throw new RuntimeException(e);
      }
      if (ranges != null)
        queryConfig.setRanges(ranges);

      queryConfig.setAutoAdjustRanges(getAutoAdjustRanges(implementingClass, conf)).setUseIsolatedScanners(isIsolated(implementingClass, conf))
          .setUseLocalIterators(usesLocalIterators(implementingClass, conf)).setOfflineScan(isOfflineScan(implementingClass, conf));
      return Maps.immutableEntry(tableName, queryConfig);
    }
    return null;
  }

  public static Map<String,Map<KeyExtent,List<Range>>> binOffline(String tableId, List<Range> ranges, Instance instance, Connector conn)
      throws AccumuloException, TableNotFoundException {
    Map<String,Map<KeyExtent,List<Range>>> binnedRanges = new HashMap<String,Map<KeyExtent,List<Range>>>();

    if (Tables.getTableState(instance, tableId) != TableState.OFFLINE) {
      Tables.clearCache(instance);
      if (Tables.getTableState(instance, tableId) != TableState.OFFLINE) {
        throw new AccumuloException("Table is online tableId:" + tableId + " cannot scan table in offline mode ");
      }
    }

    for (Range range : ranges) {
      Text startRow;

      if (range.getStartKey() != null)
        startRow = range.getStartKey().getRow();
      else
        startRow = new Text();

      Range metadataRange = new Range(new KeyExtent(new Text(tableId), startRow, null).getMetadataEntry(), true, null, false);
      Scanner scanner = conn.createScanner(MetadataTable.NAME, Authorizations.EMPTY);
      MetadataSchema.TabletsSection.TabletColumnFamily.PREV_ROW_COLUMN.fetch(scanner);
      scanner.fetchColumnFamily(MetadataSchema.TabletsSection.LastLocationColumnFamily.NAME);
      scanner.fetchColumnFamily(MetadataSchema.TabletsSection.CurrentLocationColumnFamily.NAME);
      scanner.fetchColumnFamily(MetadataSchema.TabletsSection.FutureLocationColumnFamily.NAME);
      scanner.setRange(metadataRange);

      RowIterator rowIter = new RowIterator(scanner);
      KeyExtent lastExtent = null;
      while (rowIter.hasNext()) {
        Iterator<Map.Entry<Key,Value>> row = rowIter.next();
        String last = "";
        KeyExtent extent = null;
        String location = null;

        while (row.hasNext()) {
          Map.Entry<Key,Value> entry = row.next();
          Key key = entry.getKey();

          if (key.getColumnFamily().equals(MetadataSchema.TabletsSection.LastLocationColumnFamily.NAME)) {
            last = entry.getValue().toString();
          }

          if (key.getColumnFamily().equals(MetadataSchema.TabletsSection.CurrentLocationColumnFamily.NAME)
              || key.getColumnFamily().equals(MetadataSchema.TabletsSection.FutureLocationColumnFamily.NAME)) {
            location = entry.getValue().toString();
          }

          if (MetadataSchema.TabletsSection.TabletColumnFamily.PREV_ROW_COLUMN.hasColumns(key)) {
            extent = new KeyExtent(key.getRow(), entry.getValue());
          }

        }

        if (location != null)
          return null;

        if (!extent.getTableId().toString().equals(tableId)) {
          throw new AccumuloException("Saw unexpected table Id " + tableId + " " + extent);
        }

        if (lastExtent != null && !extent.isPreviousExtent(lastExtent)) {
          throw new AccumuloException(" " + lastExtent + " is not previous extent " + extent);
        }

        Map<KeyExtent,List<Range>> tabletRanges = binnedRanges.get(last);
        if (tabletRanges == null) {
          tabletRanges = new HashMap<KeyExtent,List<Range>>();
          binnedRanges.put(last, tabletRanges);
        }

        List<Range> rangeList = tabletRanges.get(extent);
        if (rangeList == null) {
          rangeList = new ArrayList<Range>();
          tabletRanges.put(extent, rangeList);
        }

        rangeList.add(range);

        if (extent.getEndRow() == null || range.afterEndKey(new Key(extent.getEndRow()).followingKey(PartialKey.ROW))) {
          break;
        }

        lastExtent = extent;
      }

    }
    return binnedRanges;
  }
}<|MERGE_RESOLUTION|>--- conflicted
+++ resolved
@@ -259,33 +259,22 @@
    * @since 1.5.0
    */
   public static void fetchColumns(Class<?> implementingClass, Configuration conf, Collection<Pair<Text,Text>> columnFamilyColumnQualifierPairs) {
-<<<<<<< HEAD
     notNull(columnFamilyColumnQualifierPairs);
-    ArrayList<String> columnStrings = new ArrayList<String>();
-=======
-    ArgumentChecker.notNull(columnFamilyColumnQualifierPairs);
     String[] columnStrings = serializeColumns(columnFamilyColumnQualifierPairs);
     conf.setStrings(enumToConfKey(implementingClass, ScanOpts.COLUMNS), columnStrings);
   }
 
   public static String[] serializeColumns(Collection<Pair<Text,Text>> columnFamilyColumnQualifierPairs) {
-    ArgumentChecker.notNull(columnFamilyColumnQualifierPairs);
+    notNull(columnFamilyColumnQualifierPairs);
     ArrayList<String> columnStrings = new ArrayList<String>(columnFamilyColumnQualifierPairs.size());
->>>>>>> 3a703d75
     for (Pair<Text,Text> column : columnFamilyColumnQualifierPairs) {
 
       if (column.getFirst() == null)
         throw new IllegalArgumentException("Column family can not be null");
 
-<<<<<<< HEAD
       String col = new String(Base64.encodeBase64(TextUtil.getBytes(column.getFirst())), Constants.UTF8);
       if (column.getSecond() != null)
         col += ":" + new String(Base64.encodeBase64(TextUtil.getBytes(column.getSecond())), Constants.UTF8);
-=======
-      String col = new String(Base64.encodeBase64(TextUtil.getBytes(column.getFirst())));
-      if (column.getSecond() != null)
-        col += ":" + new String(Base64.encodeBase64(TextUtil.getBytes(column.getSecond())));
->>>>>>> 3a703d75
       columnStrings.add(col);
     }
 
@@ -304,7 +293,7 @@
    * @see #fetchColumns(Class, Configuration, Collection)
    */
   public static Set<Pair<Text,Text>> getFetchedColumns(Class<?> implementingClass, Configuration conf) {
-    ArgumentChecker.notNull(conf);
+    notNull(conf);
 
     return deserializeFetchedColumns(conf.getStringCollection(enumToConfKey(implementingClass, ScanOpts.COLUMNS)));
   }
@@ -318,11 +307,7 @@
 
     for (String col : serialized) {
       int idx = col.indexOf(":");
-<<<<<<< HEAD
       Text cf = new Text(idx < 0 ? Base64.decodeBase64(col.getBytes(Constants.UTF8)) : Base64.decodeBase64(col.substring(0, idx).getBytes(Constants.UTF8)));
-=======
-      Text cf = new Text(idx < 0 ? Base64.decodeBase64(col.getBytes(Charset.forName("UTF-8"))) : Base64.decodeBase64(col.substring(0, idx).getBytes(Charset.forName("UTF-8"))));
->>>>>>> 3a703d75
       Text cq = idx < 0 ? null : new Text(Base64.decodeBase64(col.substring(idx + 1).getBytes()));
       columns.add(new Pair<Text,Text>(cf, cq));
     }
