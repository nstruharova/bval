--- conflicted
+++ resolved
@@ -311,26 +311,7 @@
     return InputConfigurator.getTabletLocator(CLASS, getConfiguration(context), InputConfigurator.getInputTableName(CLASS, getConfiguration(context)));
   }
 
-<<<<<<< HEAD
   protected abstract static class RecordReaderBase<K,V> extends AbstractRecordReader<K,V> {
-=======
-  /**
-   * An abstract base class to be used to create {@link RecordReader} instances that convert from Accumulo {@link Key}/{@link Value} pairs to the user's K/V
-   * types.
-   * 
-   * Subclasses must implement {@link #nextKeyValue()} and use it to update the following variables:
-   * <ul>
-   * <li>K {@link #currentK}</li>
-   * <li>V {@link #currentV}</li>
-   * <li>Key {@link #currentKey} (used for progress reporting)</li>
-   * <li>int {@link #numKeysRead} (used for progress reporting)</li>
-   * </ul>
-   */
-  protected abstract static class RecordReaderBase<K,V> extends RecordReader<K,V> {
-    protected long numKeysRead;
-    protected Iterator<Entry<Key,Value>> scannerIterator;
-    protected org.apache.accumulo.core.client.mapreduce.RangeInputSplit split;
->>>>>>> 22a6209b
 
     /**
      * Apply the configured iterators from the configuration to the scanner for the specified table name
@@ -342,7 +323,7 @@
      * @since 1.6.0
      */
     @Override
-    protected void setupIterators(TaskAttemptContext context, Scanner scanner, String tableName, RangeInputSplit split) {
+    protected void setupIterators(TaskAttemptContext context, Scanner scanner, String tableName, org.apache.accumulo.core.client.mapreduce.RangeInputSplit split) {
       setupIterators(context, scanner, split);
     }
 
@@ -354,8 +335,7 @@
      * @param scanner
      *          the scanner to configure
      */
-<<<<<<< HEAD
-    protected void setupIterators(TaskAttemptContext context, Scanner scanner, RangeInputSplit split) {
+    protected void setupIterators(TaskAttemptContext context, Scanner scanner, org.apache.accumulo.core.client.mapreduce.RangeInputSplit split) {
       List<IteratorSetting> iterators = split.getIterators();
       if (null == iterators) {
         iterators = getIterators(context);
@@ -364,761 +344,6 @@
         scanner.addScanIterator(iterator);
     }
   }
-=======
-    @Override
-    public void initialize(InputSplit inSplit, TaskAttemptContext attempt) throws IOException {
-      Scanner scanner;
-      split = (org.apache.accumulo.core.client.mapreduce.RangeInputSplit) inSplit;
-      log.debug("Initializing input split: " + split.getRange());
-
-      Instance instance = split.getInstance();
-      if (null == instance) {
-        instance = getInstance(attempt);
-      }
-
-      String principal = split.getPrincipal();
-      if (null == principal) {
-        principal = getPrincipal(attempt);
-      }
-
-      AuthenticationToken token = split.getToken();
-      if (null == token) {
-        String tokenClass = getTokenClass(attempt);
-        byte[] tokenBytes = getToken(attempt);
-        try {
-          token = CredentialHelper.extractToken(tokenClass, tokenBytes);
-        } catch (AccumuloSecurityException e) {
-          throw new IOException(e);
-        }
-      }
-
-      Authorizations authorizations = split.getAuths();
-      if (null == authorizations) {
-        authorizations = getScanAuthorizations(attempt);
-      }
-
-      String table = split.getTable();
-      if (null == table) {
-        table = getInputTableName(attempt);
-      }
-
-      Boolean isOffline = split.isOffline();
-      if (null == isOffline) {
-        isOffline = isOfflineScan(attempt);
-      }
-
-      Boolean isIsolated = split.isIsolatedScan();
-      if (null == isIsolated) {
-        isIsolated = isIsolated(attempt);
-      }
-
-      Boolean usesLocalIterators = split.usesLocalIterators();
-      if (null == usesLocalIterators) {
-        usesLocalIterators = usesLocalIterators(attempt);
-      }
-
-      List<IteratorSetting> iterators = split.getIterators();
-      if (null == iterators) {
-        iterators = getIterators(attempt);
-      }
-
-      Set<Pair<Text,Text>> columns = split.getFetchedColumns();
-      if (null == columns) {
-        columns = getFetchedColumns(attempt);
-      }
-
-      try {
-        log.debug("Creating connector with user: " + principal);
-        Connector conn = instance.getConnector(principal, token);
-        log.debug("Creating scanner for table: " + table);
-        log.debug("Authorizations are: " + authorizations);
-        if (isOffline) {
-          String tokenClass = token.getClass().getCanonicalName();
-          ByteBuffer tokenBuffer = ByteBuffer.wrap(CredentialHelper.toBytes(token));
-          scanner = new OfflineScanner(instance, new TCredentials(principal, tokenClass, tokenBuffer, instance.getInstanceID()), Tables.getTableId(instance,
-              table), authorizations);
-        } else {
-          scanner = conn.createScanner(table, authorizations);
-        }
-        if (isIsolated) {
-          log.info("Creating isolated scanner");
-          scanner = new IsolatedScanner(scanner);
-        }
-        if (usesLocalIterators) {
-          log.info("Using local iterators");
-          scanner = new ClientSideIteratorScanner(scanner);
-        }
-        setupIterators(iterators, scanner);
-      } catch (Exception e) {
-        throw new IOException(e);
-      }
-
-      // setup a scanner within the bounds of this split
-      for (Pair<Text,Text> c : columns) {
-        if (c.getSecond() != null) {
-          log.debug("Fetching column " + c.getFirst() + ":" + c.getSecond());
-          scanner.fetchColumn(c.getFirst(), c.getSecond());
-        } else {
-          log.debug("Fetching column family " + c.getFirst());
-          scanner.fetchColumnFamily(c.getFirst());
-        }
-      }
-
-      scanner.setRange(split.getRange());
-
-      numKeysRead = 0;
-
-      // do this last after setting all scanner options
-      scannerIterator = scanner.iterator();
-    }
-
-    @Override
-    public void close() {}
-
-    @Override
-    public float getProgress() throws IOException {
-      if (numKeysRead > 0 && currentKey == null)
-        return 1.0f;
-      return split.getProgress(currentKey);
-    }
-
-    protected K currentK = null;
-    protected V currentV = null;
-    protected Key currentKey = null;
-    protected Value currentValue = null;
-
-    @Override
-    public K getCurrentKey() throws IOException, InterruptedException {
-      return currentK;
-    }
-
-    @Override
-    public V getCurrentValue() throws IOException, InterruptedException {
-      return currentV;
-    }
-  }
-
-  Map<String,Map<KeyExtent,List<Range>>> binOfflineTable(JobContext context, String tableName, List<Range> ranges) throws TableNotFoundException,
-      AccumuloException, AccumuloSecurityException {
-
-    Map<String,Map<KeyExtent,List<Range>>> binnedRanges = new HashMap<String,Map<KeyExtent,List<Range>>>();
-
-    Instance instance = getInstance(context);
-    Connector conn = instance.getConnector(getPrincipal(context), CredentialHelper.extractToken(getTokenClass(context), getToken(context)));
-    String tableId = Tables.getTableId(instance, tableName);
-
-    if (Tables.getTableState(instance, tableId) != TableState.OFFLINE) {
-      Tables.clearCache(instance);
-      if (Tables.getTableState(instance, tableId) != TableState.OFFLINE) {
-        throw new AccumuloException("Table is online " + tableName + "(" + tableId + ") cannot scan table in offline mode ");
-      }
-    }
-
-    for (Range range : ranges) {
-      Text startRow;
-
-      if (range.getStartKey() != null)
-        startRow = range.getStartKey().getRow();
-      else
-        startRow = new Text();
-
-      Range metadataRange = new Range(new KeyExtent(new Text(tableId), startRow, null).getMetadataEntry(), true, null, false);
-      Scanner scanner = conn.createScanner(Constants.METADATA_TABLE_NAME, Constants.NO_AUTHS);
-      Constants.METADATA_PREV_ROW_COLUMN.fetch(scanner);
-      scanner.fetchColumnFamily(Constants.METADATA_LAST_LOCATION_COLUMN_FAMILY);
-      scanner.fetchColumnFamily(Constants.METADATA_CURRENT_LOCATION_COLUMN_FAMILY);
-      scanner.fetchColumnFamily(Constants.METADATA_FUTURE_LOCATION_COLUMN_FAMILY);
-      scanner.setRange(metadataRange);
-
-      RowIterator rowIter = new RowIterator(scanner);
-
-      KeyExtent lastExtent = null;
-
-      while (rowIter.hasNext()) {
-        Iterator<Entry<Key,Value>> row = rowIter.next();
-        String last = "";
-        KeyExtent extent = null;
-        String location = null;
-
-        while (row.hasNext()) {
-          Entry<Key,Value> entry = row.next();
-          Key key = entry.getKey();
-
-          if (key.getColumnFamily().equals(Constants.METADATA_LAST_LOCATION_COLUMN_FAMILY)) {
-            last = entry.getValue().toString();
-          }
-
-          if (key.getColumnFamily().equals(Constants.METADATA_CURRENT_LOCATION_COLUMN_FAMILY)
-              || key.getColumnFamily().equals(Constants.METADATA_FUTURE_LOCATION_COLUMN_FAMILY)) {
-            location = entry.getValue().toString();
-          }
-
-          if (Constants.METADATA_PREV_ROW_COLUMN.hasColumns(key)) {
-            extent = new KeyExtent(key.getRow(), entry.getValue());
-          }
-
-        }
-
-        if (location != null)
-          return null;
-
-        if (!extent.getTableId().toString().equals(tableId)) {
-          throw new AccumuloException("Saw unexpected table Id " + tableId + " " + extent);
-        }
-
-        if (lastExtent != null && !extent.isPreviousExtent(lastExtent)) {
-          throw new AccumuloException(" " + lastExtent + " is not previous extent " + extent);
-        }
-
-        Map<KeyExtent,List<Range>> tabletRanges = binnedRanges.get(last);
-        if (tabletRanges == null) {
-          tabletRanges = new HashMap<KeyExtent,List<Range>>();
-          binnedRanges.put(last, tabletRanges);
-        }
-
-        List<Range> rangeList = tabletRanges.get(extent);
-        if (rangeList == null) {
-          rangeList = new ArrayList<Range>();
-          tabletRanges.put(extent, rangeList);
-        }
-
-        rangeList.add(range);
-
-        if (extent.getEndRow() == null || range.afterEndKey(new Key(extent.getEndRow()).followingKey(PartialKey.ROW))) {
-          break;
-        }
-
-        lastExtent = extent;
-      }
-
-    }
-
-    return binnedRanges;
-  }
-
-  /**
-   * Read the metadata table to get tablets and match up ranges to them.
-   */
-  @Override
-  public List<InputSplit> getSplits(JobContext context) throws IOException {
-    Level logLevel = getLogLevel(context);
-    log.setLevel(logLevel);
-
-    validateOptions(context);
-
-    String tableName = getInputTableName(context);
-    boolean autoAdjust = getAutoAdjustRanges(context);
-    List<Range> ranges = autoAdjust ? Range.mergeOverlapping(getRanges(context)) : getRanges(context);
-    Instance instance = getInstance(context);
-    boolean offline = isOfflineScan(context);
-    boolean isolated = isIsolated(context);
-    boolean localIterators = usesLocalIterators(context);
-    boolean mockInstance = (null != instance && MockInstance.class.equals(instance.getClass()));
-    Set<Pair<Text,Text>> fetchedColumns = getFetchedColumns(context);
-    Authorizations auths = getScanAuthorizations(context);
-    String principal = getPrincipal(context);
-    String tokenClass = getTokenClass(context);
-    byte[] tokenBytes = getToken(context);
-
-    AuthenticationToken token;
-    try {
-      token = CredentialHelper.extractToken(tokenClass, tokenBytes);
-    } catch (AccumuloSecurityException e) {
-      throw new IOException(e);
-    }
-
-    List<IteratorSetting> iterators = getIterators(context);
-
-    if (ranges.isEmpty()) {
-      ranges = new ArrayList<Range>(1);
-      ranges.add(new Range());
-    }
-
-    // get the metadata information for these ranges
-    Map<String,Map<KeyExtent,List<Range>>> binnedRanges = new HashMap<String,Map<KeyExtent,List<Range>>>();
-    TabletLocator tl;
-    try {
-      if (isOfflineScan(context)) {
-        binnedRanges = binOfflineTable(context, tableName, ranges);
-        while (binnedRanges == null) {
-          // Some tablets were still online, try again
-          UtilWaitThread.sleep(100 + (int) (Math.random() * 100)); // sleep randomly between 100 and 200 ms
-          binnedRanges = binOfflineTable(context, tableName, ranges);
-        }
-      } else {
-        String tableId = null;
-        tl = getTabletLocator(context);
-        // its possible that the cache could contain complete, but old information about a tables tablets... so clear it
-        tl.invalidateCache();
-        while (!tl.binRanges(ranges, binnedRanges, new TCredentials(principal, tokenClass, ByteBuffer.wrap(tokenBytes), instance.getInstanceID())).isEmpty()) {
-          if (!(instance instanceof MockInstance)) {
-            if (tableId == null)
-              tableId = Tables.getTableId(instance, tableName);
-            if (!Tables.exists(instance, tableId))
-              throw new TableDeletedException(tableId);
-            if (Tables.getTableState(instance, tableId) == TableState.OFFLINE)
-              throw new TableOfflineException(instance, tableId);
-          }
-          binnedRanges.clear();
-          log.warn("Unable to locate bins for specified ranges. Retrying.");
-          UtilWaitThread.sleep(100 + (int) (Math.random() * 100)); // sleep randomly between 100 and 200 ms
-          tl.invalidateCache();
-        }
-      }
-    } catch (Exception e) {
-      throw new IOException(e);
-    }
-
-    ArrayList<InputSplit> splits = new ArrayList<InputSplit>(ranges.size());
-    HashMap<Range,ArrayList<String>> splitsToAdd = null;
-
-    if (!autoAdjust)
-      splitsToAdd = new HashMap<Range,ArrayList<String>>();
-
-    HashMap<String,String> hostNameCache = new HashMap<String,String>();
-
-    for (Entry<String,Map<KeyExtent,List<Range>>> tserverBin : binnedRanges.entrySet()) {
-      String ip = tserverBin.getKey().split(":", 2)[0];
-      String location = hostNameCache.get(ip);
-      if (location == null) {
-        InetAddress inetAddress = InetAddress.getByName(ip);
-        location = inetAddress.getHostName();
-        hostNameCache.put(ip, location);
-      }
-
-      for (Entry<KeyExtent,List<Range>> extentRanges : tserverBin.getValue().entrySet()) {
-        Range ke = extentRanges.getKey().toDataRange();
-        for (Range r : extentRanges.getValue()) {
-          if (autoAdjust) {
-            // divide ranges into smaller ranges, based on the tablets
-            splits.add(new org.apache.accumulo.core.client.mapreduce.RangeInputSplit(ke.clip(r), new String[] {location}));
-          } else {
-            // don't divide ranges
-            ArrayList<String> locations = splitsToAdd.get(r);
-            if (locations == null)
-              locations = new ArrayList<String>(1);
-            locations.add(location);
-            splitsToAdd.put(r, locations);
-          }
-        }
-      }
-    }
-
-    if (!autoAdjust)
-      for (Entry<Range,ArrayList<String>> entry : splitsToAdd.entrySet())
-        splits.add(new org.apache.accumulo.core.client.mapreduce.RangeInputSplit(entry.getKey(), entry.getValue().toArray(new String[0])));
-
-    for (InputSplit inputSplit : splits) {
-      org.apache.accumulo.core.client.mapreduce.RangeInputSplit split = (org.apache.accumulo.core.client.mapreduce.RangeInputSplit) inputSplit;
-
-      split.setTable(tableName);
-      split.setOffline(offline);
-      split.setIsolatedScan(isolated);
-      split.setUsesLocalIterators(localIterators);
-      split.setMockInstance(mockInstance);
-      split.setFetchedColumns(fetchedColumns);
-      split.setPrincipal(principal);
-      split.setToken(token);
-      split.setInstanceName(instance.getInstanceName());
-      split.setZooKeepers(instance.getZooKeepers());
-      split.setAuths(auths);
-      split.setIterators(iterators);
-      split.setLogLevel(logLevel);
-    }
-
-    return splits;
-  }
-
-  // ----------------------------------------------------------------------------------------------------
-  // Everything below this line is deprecated and should go away in future versions
-  // ----------------------------------------------------------------------------------------------------
-
-  /**
-   * @deprecated since 1.5.0; Use {@link #setScanIsolation(Job, boolean)} instead.
-   */
-  @Deprecated
-  public static void setIsolated(Configuration conf, boolean enable) {
-    InputConfigurator.setScanIsolation(CLASS, conf, enable);
-  }
-
-  /**
-   * @deprecated since 1.5.0; Use {@link #setLocalIterators(Job, boolean)} instead.
-   */
-  @Deprecated
-  public static void setLocalIterators(Configuration conf, boolean enable) {
-    InputConfigurator.setLocalIterators(CLASS, conf, enable);
-  }
-
-  /**
-   * @deprecated since 1.5.0; Use {@link #setConnectorInfo(Job, String, AuthenticationToken)}, {@link #setInputTableName(Job, String)}, and
-   *             {@link #setScanAuthorizations(Job, Authorizations)} instead.
-   */
-  @Deprecated
-  public static void setInputInfo(Configuration conf, String user, byte[] passwd, String table, Authorizations auths) {
-    try {
-      InputConfigurator.setConnectorInfo(CLASS, conf, user, new PasswordToken(passwd));
-    } catch (AccumuloSecurityException e) {
-      throw new RuntimeException(e);
-    }
-    InputConfigurator.setInputTableName(CLASS, conf, table);
-    InputConfigurator.setScanAuthorizations(CLASS, conf, auths);
-  }
-
-  /**
-   * @deprecated since 1.5.0; Use {@link #setZooKeeperInstance(Job, String, String)} instead.
-   */
-  @Deprecated
-  public static void setZooKeeperInstance(Configuration conf, String instanceName, String zooKeepers) {
-    InputConfigurator.setZooKeeperInstance(CLASS, conf, instanceName, zooKeepers);
-  }
-
-  /**
-   * @deprecated since 1.5.0; Use {@link #setMockInstance(Job, String)} instead.
-   */
-  @Deprecated
-  public static void setMockInstance(Configuration conf, String instanceName) {
-    InputConfigurator.setMockInstance(CLASS, conf, instanceName);
-  }
-
-  /**
-   * @deprecated since 1.5.0; Use {@link #setRanges(Job, Collection)} instead.
-   */
-  @Deprecated
-  public static void setRanges(Configuration conf, Collection<Range> ranges) {
-    InputConfigurator.setRanges(CLASS, conf, ranges);
-  }
-
-  /**
-   * @deprecated since 1.5.0; Use {@link #setAutoAdjustRanges(Job, boolean)} instead.
-   */
-  @Deprecated
-  public static void disableAutoAdjustRanges(Configuration conf) {
-    InputConfigurator.setAutoAdjustRanges(CLASS, conf, false);
-  }
-
-  /**
-   * @deprecated since 1.5.0; Use {@link #addIterator(Job, IteratorSetting)} to add the {@link VersioningIterator} instead.
-   */
-  @Deprecated
-  public static void setMaxVersions(Configuration conf, int maxVersions) throws IOException {
-    IteratorSetting vers = new IteratorSetting(1, "vers", VersioningIterator.class);
-    try {
-      VersioningIterator.setMaxVersions(vers, maxVersions);
-    } catch (IllegalArgumentException e) {
-      throw new IOException(e);
-    }
-    InputConfigurator.addIterator(CLASS, conf, vers);
-  }
-
-  /**
-   * @deprecated since 1.5.0; Use {@link #setOfflineTableScan(Job, boolean)} instead.
-   */
-  @Deprecated
-  public static void setScanOffline(Configuration conf, boolean scanOff) {
-    InputConfigurator.setOfflineTableScan(CLASS, conf, scanOff);
-  }
-
-  /**
-   * @deprecated since 1.5.0; Use {@link #fetchColumns(Job, Collection)} instead.
-   */
-  @Deprecated
-  public static void fetchColumns(Configuration conf, Collection<Pair<Text,Text>> columnFamilyColumnQualifierPairs) {
-    InputConfigurator.fetchColumns(CLASS, conf, columnFamilyColumnQualifierPairs);
-  }
-
-  /**
-   * @deprecated since 1.5.0; Use {@link #setLogLevel(Job, Level)} instead.
-   */
-  @Deprecated
-  public static void setLogLevel(Configuration conf, Level level) {
-    InputConfigurator.setLogLevel(CLASS, conf, level);
-  }
-
-  /**
-   * @deprecated since 1.5.0; Use {@link #addIterator(Job, IteratorSetting)} instead.
-   */
-  @Deprecated
-  public static void addIterator(Configuration conf, IteratorSetting cfg) {
-    InputConfigurator.addIterator(CLASS, conf, cfg);
-  }
-
-  /**
-   * @deprecated since 1.5.0; Use {@link #isIsolated(JobContext)} instead.
-   */
-  @Deprecated
-  protected static boolean isIsolated(Configuration conf) {
-    return InputConfigurator.isIsolated(CLASS, conf);
-  }
-
-  /**
-   * @deprecated since 1.5.0; Use {@link #usesLocalIterators(JobContext)} instead.
-   */
-  @Deprecated
-  protected static boolean usesLocalIterators(Configuration conf) {
-    return InputConfigurator.usesLocalIterators(CLASS, conf);
-  }
-
-  /**
-   * @deprecated since 1.5.0; Use {@link #getPrincipal(JobContext)} instead.
-   */
-  @Deprecated
-  protected static String getPrincipal(Configuration conf) {
-    return InputConfigurator.getPrincipal(CLASS, conf);
-  }
-
-  /**
-   * @deprecated since 1.5.0; Use {@link #getToken(JobContext)} instead.
-   */
-  @Deprecated
-  protected static byte[] getToken(Configuration conf) {
-    return InputConfigurator.getToken(CLASS, conf);
-  }
-
-  /**
-   * @deprecated since 1.5.0; Use {@link #getInputTableName(JobContext)} instead.
-   */
-  @Deprecated
-  protected static String getTablename(Configuration conf) {
-    return InputConfigurator.getInputTableName(CLASS, conf);
-  }
-
-  /**
-   * @deprecated since 1.5.0; Use {@link #getScanAuthorizations(JobContext)} instead.
-   */
-  @Deprecated
-  protected static Authorizations getAuthorizations(Configuration conf) {
-    return InputConfigurator.getScanAuthorizations(CLASS, conf);
-  }
-
-  /**
-   * @deprecated since 1.5.0; Use {@link #getInstance(JobContext)} instead.
-   */
-  @Deprecated
-  protected static Instance getInstance(Configuration conf) {
-    return InputConfigurator.getInstance(CLASS, conf);
-  }
-
-  /**
-   * @deprecated since 1.5.0; Use {@link #getTabletLocator(JobContext)} instead.
-   */
-  @Deprecated
-  protected static TabletLocator getTabletLocator(Configuration conf) throws TableNotFoundException {
-    return InputConfigurator.getTabletLocator(CLASS, conf);
-  }
-
-  /**
-   * @deprecated since 1.5.0; Use {@link #getRanges(JobContext)} instead.
-   */
-  @Deprecated
-  protected static List<Range> getRanges(Configuration conf) throws IOException {
-    return InputConfigurator.getRanges(CLASS, conf);
-  }
-
-  /**
-   * @deprecated since 1.5.0; Use {@link #getFetchedColumns(JobContext)} instead.
-   */
-  @Deprecated
-  protected static Set<Pair<Text,Text>> getFetchedColumns(Configuration conf) {
-    return InputConfigurator.getFetchedColumns(CLASS, conf);
-  }
-
-  /**
-   * @deprecated since 1.5.0; Use {@link #getAutoAdjustRanges(JobContext)} instead.
-   */
-  @Deprecated
-  protected static boolean getAutoAdjustRanges(Configuration conf) {
-    return InputConfigurator.getAutoAdjustRanges(CLASS, conf);
-  }
-
-  /**
-   * @deprecated since 1.5.0; Use {@link #getLogLevel(JobContext)} instead.
-   */
-  @Deprecated
-  protected static Level getLogLevel(Configuration conf) {
-    return InputConfigurator.getLogLevel(CLASS, conf);
-  }
-
-  /**
-   * @deprecated since 1.5.0; Use {@link #validateOptions(JobContext)} instead.
-   */
-  @Deprecated
-  protected static void validateOptions(Configuration conf) throws IOException {
-    InputConfigurator.validateOptions(CLASS, conf);
-  }
-
-  /**
-   * @deprecated since 1.5.0; Use {@link #addIterator(Job, IteratorSetting)} to add the {@link VersioningIterator} instead.
-   */
-  @Deprecated
-  protected static int getMaxVersions(Configuration conf) {
-    // This is so convoluted, because the only reason to get the number of maxVersions is to construct the same type of IteratorSetting object we have to
-    // deconstruct to get at this option in the first place, but to preserve correct behavior, this appears necessary.
-    List<IteratorSetting> iteratorSettings = InputConfigurator.getIterators(CLASS, conf);
-    for (IteratorSetting setting : iteratorSettings) {
-      if ("vers".equals(setting.getName()) && 1 == setting.getPriority() && VersioningIterator.class.getName().equals(setting.getIteratorClass())) {
-        if (setting.getOptions().containsKey("maxVersions"))
-          return Integer.parseInt(setting.getOptions().get("maxVersions"));
-        else
-          return -1;
-      }
-    }
-    return -1;
-  }
-
-  /**
-   * @deprecated since 1.5.0; Use {@link #isOfflineScan(JobContext)} instead.
-   */
-  @Deprecated
-  protected static boolean isOfflineScan(Configuration conf) {
-    return InputConfigurator.isOfflineScan(CLASS, conf);
-  }
-
-  /**
-   * @deprecated since 1.5.0; Use {@link #getIterators(JobContext)} instead.
-   */
-  @Deprecated
-  protected static List<AccumuloIterator> getIterators(Configuration conf) {
-    List<IteratorSetting> iteratorSettings = InputConfigurator.getIterators(CLASS, conf);
-    List<AccumuloIterator> deprecatedIterators = new ArrayList<AccumuloIterator>(iteratorSettings.size());
-    for (IteratorSetting setting : iteratorSettings) {
-      AccumuloIterator deprecatedIter = new AccumuloIterator(setting.getPriority() + AccumuloIterator.FIELD_SEP + setting.getIteratorClass()
-          + AccumuloIterator.FIELD_SEP + setting.getName());
-      deprecatedIterators.add(deprecatedIter);
-    }
-    return deprecatedIterators;
-  }
-
-  /**
-   * @deprecated since 1.5.0; Use {@link #getIterators(JobContext)} instead.
-   */
-  @Deprecated
-  protected static List<AccumuloIteratorOption> getIteratorOptions(Configuration conf) {
-    List<IteratorSetting> iteratorSettings = InputConfigurator.getIterators(CLASS, conf);
-    List<AccumuloIteratorOption> deprecatedIteratorOptions = new ArrayList<AccumuloIteratorOption>(iteratorSettings.size());
-    for (IteratorSetting setting : iteratorSettings) {
-      for (Entry<String,String> opt : setting.getOptions().entrySet()) {
-        String deprecatedOption;
-        try {
-          deprecatedOption = setting.getName() + AccumuloIteratorOption.FIELD_SEP + URLEncoder.encode(opt.getKey(), "UTF-8")
-              + AccumuloIteratorOption.FIELD_SEP + URLEncoder.encode(opt.getValue(), "UTF-8");
-        } catch (UnsupportedEncodingException e) {
-          throw new RuntimeException(e);
-        }
-        deprecatedIteratorOptions.add(new AccumuloIteratorOption(deprecatedOption));
-      }
-    }
-    return deprecatedIteratorOptions;
-  }
-
-  /**
-   * @deprecated since 1.5.0; Use {@link IteratorSetting} instead.
-   */
-  @Deprecated
-  static class AccumuloIterator {
-
-    private static final String FIELD_SEP = ":";
-
-    private int priority;
-    private String iteratorClass;
-    private String iteratorName;
-
-    public AccumuloIterator(int priority, String iteratorClass, String iteratorName) {
-      this.priority = priority;
-      this.iteratorClass = iteratorClass;
-      this.iteratorName = iteratorName;
-    }
-
-    // Parses out a setting given an string supplied from an earlier toString() call
-    public AccumuloIterator(String iteratorSetting) {
-      // Parse the string to expand the iterator
-      StringTokenizer tokenizer = new StringTokenizer(iteratorSetting, FIELD_SEP);
-      priority = Integer.parseInt(tokenizer.nextToken());
-      iteratorClass = tokenizer.nextToken();
-      iteratorName = tokenizer.nextToken();
-    }
-
-    public int getPriority() {
-      return priority;
-    }
-
-    public String getIteratorClass() {
-      return iteratorClass;
-    }
-
-    public String getIteratorName() {
-      return iteratorName;
-    }
-
-    @Override
-    public String toString() {
-      return priority + FIELD_SEP + iteratorClass + FIELD_SEP + iteratorName;
-    }
-
-  }
-
-  /**
-   * @deprecated since 1.5.0; Use {@link IteratorSetting} instead.
-   */
-  @Deprecated
-  static class AccumuloIteratorOption {
-    private static final String FIELD_SEP = ":";
-
-    private String iteratorName;
-    private String key;
-    private String value;
-
-    public AccumuloIteratorOption(String iteratorName, String key, String value) {
-      this.iteratorName = iteratorName;
-      this.key = key;
-      this.value = value;
-    }
-
-    // Parses out an option given a string supplied from an earlier toString() call
-    public AccumuloIteratorOption(String iteratorOption) {
-      StringTokenizer tokenizer = new StringTokenizer(iteratorOption, FIELD_SEP);
-      this.iteratorName = tokenizer.nextToken();
-      try {
-        this.key = URLDecoder.decode(tokenizer.nextToken(), "UTF-8");
-        this.value = URLDecoder.decode(tokenizer.nextToken(), "UTF-8");
-      } catch (UnsupportedEncodingException e) {
-        throw new RuntimeException(e);
-      }
-    }
-
-    public String getIteratorName() {
-      return iteratorName;
-    }
-
-    public String getKey() {
-      return key;
-    }
-
-    public String getValue() {
-      return value;
-    }
-
-    @Override
-    public String toString() {
-      try {
-        return iteratorName + FIELD_SEP + URLEncoder.encode(key, "UTF-8") + FIELD_SEP + URLEncoder.encode(value, "UTF-8");
-      } catch (UnsupportedEncodingException e) {
-        throw new RuntimeException(e);
-      }
-    }
-
-  }
-
-  // use reflection to pull the Configuration out of the JobContext for Hadoop 1 and Hadoop 2 compatibility
-  static Configuration getConfiguration(JobContext context) {
-    try {
-      Class<?> c = InputFormatBase.class.getClassLoader().loadClass("org.apache.hadoop.mapreduce.JobContext");
-      Method m = c.getMethod("getConfiguration");
-      Object o = m.invoke(context, new Object[0]);
-      return (Configuration) o;
-    } catch (Exception e) {
-      throw new RuntimeException(e);
-    }
-  }
 
   /**
    * @see org.apache.accumulo.core.client.mapreduce.RangeInputSplit
@@ -1130,9 +355,12 @@
       super();
     }
 
-    public RangeInputSplit(Range range, String[] locations) {
-      super(range, locations);
-    }
-  }
->>>>>>> 22a6209b
+    public RangeInputSplit(RangeInputSplit other) throws IOException {
+      super(other);
+    }
+
+    protected RangeInputSplit(String table, String tableId, Range range, String[] locations) {
+      super(table, tableId, range, locations);
+    }
+  }
 }