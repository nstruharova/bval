/*
 * Licensed to the Apache Software Foundation (ASF) under one or more
 * contributor license agreements.  See the NOTICE file distributed with
 * this work for additional information regarding copyright ownership.
 * The ASF licenses this file to You under the Apache License, Version 2.0
 * (the "License"); you may not use this file except in compliance with
 * the License.  You may obtain a copy of the License at
 *
 *     http://www.apache.org/licenses/LICENSE-2.0
 *
 * Unless required by applicable law or agreed to in writing, software
 * distributed under the License is distributed on an "AS IS" BASIS,
 * WITHOUT WARRANTIES OR CONDITIONS OF ANY KIND, either express or implied.
 * See the License for the specific language governing permissions and
 * limitations under the License.
 */
package org.apache.accumulo.core.iterators.user;

import java.io.IOException;
import java.util.Base64;
import java.util.Collection;
import java.util.Collections;
import java.util.Map;

import org.apache.accumulo.core.client.IteratorSetting;
import org.apache.accumulo.core.data.ArrayByteSequence;
import org.apache.accumulo.core.data.ByteSequence;
import org.apache.accumulo.core.data.Key;
import org.apache.accumulo.core.data.PartialKey;
import org.apache.accumulo.core.data.Range;
import org.apache.accumulo.core.data.Value;
import org.apache.accumulo.core.iterators.IteratorEnvironment;
import org.apache.accumulo.core.iterators.SortedKeyValueIterator;
import org.apache.accumulo.core.util.TextUtil;
import org.apache.hadoop.io.Text;

/**
 * This iterator facilitates document-partitioned indexing. It involves grouping a set of documents
 * together and indexing those documents into a single row of an Accumulo table. This allows a
 * tablet server to perform boolean AND operations on terms in the index.
 *
 * The table structure should have the following form:
 *
 * row: shardID, colfam: term, colqual: docID
 *
 * When you configure this iterator with a set of terms (column families), it will return only the
 * docIDs that appear with all of the specified terms. The result will have an empty column family,
 * as follows:
 *
 * row: shardID, colfam: (empty), colqual: docID
 *
 * This iterator is commonly used with BatchScanner or AccumuloInputFormat, to parallelize the
 * search over all shardIDs.
 *
 * This iterator will *ignore* any columnFamilies passed to
 * {@link #seek(Range, Collection, boolean)} as it performs intersections over terms. Extending
 * classes should override the {@link TermSource#seekColfams} in their implementation's
 * {@link #init(SortedKeyValueIterator, Map, IteratorEnvironment)} method.
 *
 * An example of using the IntersectingIterator is available at https://github.com/apache/accumulo-examples/blob/master/docs/shard.md
 */
public class IntersectingIterator implements SortedKeyValueIterator<Key,Value> {

  protected Text nullText = new Text();

  protected Text getPartition(Key key) {
    return key.getRow();
  }

  protected Text getTerm(Key key) {
    return key.getColumnFamily();
  }

  protected Text getDocID(Key key) {
    return key.getColumnQualifier();
  }

  protected Key buildKey(Text partition, Text term) {
    return new Key(partition, (term == null) ? nullText : term);
  }

  protected Key buildKey(Text partition, Text term, Text docID) {
    return new Key(partition, (term == null) ? nullText : term, docID);
  }

  protected Key buildFollowingPartitionKey(Key key) {
    return key.followingKey(PartialKey.ROW);
  }

  public static class TermSource {
    public SortedKeyValueIterator<Key,Value> iter;
    public Text term;
    public Collection<ByteSequence> seekColfams;
    public boolean notFlag;

    public TermSource(TermSource other) {
      this.iter = other.iter;
      this.term = other.term;
      this.notFlag = other.notFlag;
      this.seekColfams = other.seekColfams;
    }

    public TermSource(SortedKeyValueIterator<Key,Value> iter, Text term) {
      this(iter, term, false);
    }

    public TermSource(SortedKeyValueIterator<Key,Value> iter, Text term, boolean notFlag) {
      this.iter = iter;
      this.term = term;
      this.notFlag = notFlag;
      // The desired column families for this source is the term itself
<<<<<<< HEAD
      this.seekColfams = Collections.singletonList(new ArrayByteSequence(term.getBytes(), 0, term.getLength()));
=======
      this.seekColfams = Collections.<ByteSequence> singletonList(
          new ArrayByteSequence(term.getBytes(), 0, term.getLength()));
>>>>>>> f4f43feb
    }

    public String getTermString() {
      return (this.term == null) ? "Iterator" : this.term.toString();
    }
  }

  protected TermSource[] sources;
  int sourcesCount = 0;

  Range overallRange;

  // query-time settings
  protected Text currentPartition = null;
  protected Text currentDocID = new Text(emptyByteArray);
  static final byte[] emptyByteArray = new byte[0];

  protected Key topKey = null;
  protected Value value = new Value(emptyByteArray);

  public IntersectingIterator() {}

  @Override
  public SortedKeyValueIterator<Key,Value> deepCopy(IteratorEnvironment env) {
    return new IntersectingIterator(this, env);
  }

  private IntersectingIterator(IntersectingIterator other, IteratorEnvironment env) {
    if (other.sources != null) {
      sourcesCount = other.sourcesCount;
      sources = new TermSource[sourcesCount];
      for (int i = 0; i < sourcesCount; i++) {
        sources[i] = new TermSource(other.sources[i].iter.deepCopy(env), other.sources[i].term);
      }
    }
  }

  @Override
  public Key getTopKey() {
    return topKey;
  }

  @Override
  public Value getTopValue() {
    // we don't really care about values
    return value;
  }

  @Override
  public boolean hasTop() {
    return currentPartition != null;
  }

  // precondition: currentRow is not null
  private boolean seekOneSource(int sourceID) throws IOException {
    // find the next key in the appropriate column family that is at or beyond the cursor
    // (currentRow, currentCQ)
    // advance the cursor if this source goes beyond it
    // return whether we advanced the cursor

    // within this loop progress must be made in one of the following forms:
    // - currentRow or currentCQ must be increased
    // - the given source must advance its iterator
    // this loop will end when any of the following criteria are met
    // - the iterator for the given source is pointing to the key (currentRow,
    // columnFamilies[sourceID], currentCQ)
    // - the given source is out of data and currentRow is set to null
    // - the given source has advanced beyond the endRow and currentRow is set to null
    boolean advancedCursor = false;

    if (sources[sourceID].notFlag) {
      while (true) {
        if (!sources[sourceID].iter.hasTop()) {
          // an empty column that you are negating is a valid condition
          break;
        }
        // check if we're past the end key
        int endCompare = -1;
        // we should compare the row to the end of the range
        if (overallRange.getEndKey() != null) {
          endCompare = overallRange.getEndKey().getRow()
              .compareTo(sources[sourceID].iter.getTopKey().getRow());
          if ((!overallRange.isEndKeyInclusive() && endCompare <= 0) || endCompare < 0) {
            // an empty column that you are negating is a valid condition
            break;
          }
        }
        int partitionCompare = currentPartition
            .compareTo(getPartition(sources[sourceID].iter.getTopKey()));
        // check if this source is already at or beyond currentRow
        // if not, then seek to at least the current row

        if (partitionCompare > 0) {
          // seek to at least the currentRow
          Key seekKey = buildKey(currentPartition, sources[sourceID].term);
          sources[sourceID].iter.seek(new Range(seekKey, true, null, false),
              sources[sourceID].seekColfams, true);
          continue;
        }
        // check if this source has gone beyond currentRow
        // if so, this is a valid condition for negation
        if (partitionCompare < 0) {
          break;
        }
        // we have verified that the current source is positioned in currentRow
        // now we must make sure we're in the right columnFamily in the current row
        // Note: Iterators are auto-magically set to the correct columnFamily
        if (sources[sourceID].term != null) {
          int termCompare = sources[sourceID].term
              .compareTo(getTerm(sources[sourceID].iter.getTopKey()));
          // check if this source is already on the right columnFamily
          // if not, then seek forwards to the right columnFamily
          if (termCompare > 0) {
            Key seekKey = buildKey(currentPartition, sources[sourceID].term, currentDocID);
            sources[sourceID].iter.seek(new Range(seekKey, true, null, false),
                sources[sourceID].seekColfams, true);
            continue;
          }
          // check if this source is beyond the right columnFamily
          // if so, then this is a valid condition for negating
          if (termCompare < 0) {
            break;
          }
        }

        // we have verified that we are in currentRow and the correct column family
        // make sure we are at or beyond columnQualifier
        Text docID = getDocID(sources[sourceID].iter.getTopKey());
        int docIDCompare = currentDocID.compareTo(docID);
        // If we are past the target, this is a valid result
        if (docIDCompare < 0) {
          break;
        } else if (docIDCompare > 0) {
          // if this source is not yet at the currentCQ then advance in this source

          // seek forwards
          Key seekKey = buildKey(currentPartition, sources[sourceID].term, currentDocID);
          sources[sourceID].iter.seek(new Range(seekKey, true, null, false),
              sources[sourceID].seekColfams, true);
          continue;
        } else {
          // docIDCompare == 0

          // if we are equal to the target, this is an invalid result.
          // Force the entire process to go to the next row.
          // We are advancing column 0 because we forced that column to not contain a !
          // when we did the init()
          sources[0].iter.next();
          advancedCursor = true;
          break;
        }
      }
    } else {
      while (true) {
        if (!sources[sourceID].iter.hasTop()) {
          currentPartition = null;
          // setting currentRow to null counts as advancing the cursor
          return true;
        }
        // check if we're past the end key
        int endCompare = -1;
        // we should compare the row to the end of the range

        if (overallRange.getEndKey() != null) {
          endCompare = overallRange.getEndKey().getRow()
              .compareTo(sources[sourceID].iter.getTopKey().getRow());
          if ((!overallRange.isEndKeyInclusive() && endCompare <= 0) || endCompare < 0) {
            currentPartition = null;
            // setting currentRow to null counts as advancing the cursor
            return true;
          }
        }
        int partitionCompare = currentPartition
            .compareTo(getPartition(sources[sourceID].iter.getTopKey()));
        // check if this source is already at or beyond currentRow
        // if not, then seek to at least the current row
        if (partitionCompare > 0) {
          // seek to at least the currentRow
          Key seekKey = buildKey(currentPartition, sources[sourceID].term);
          sources[sourceID].iter.seek(new Range(seekKey, true, null, false),
              sources[sourceID].seekColfams, true);
          continue;
        }
        // check if this source has gone beyond currentRow
        // if so, advance currentRow
        if (partitionCompare < 0) {
          currentPartition.set(getPartition(sources[sourceID].iter.getTopKey()));
          currentDocID.set(emptyByteArray);
          advancedCursor = true;
          continue;
        }
        // we have verified that the current source is positioned in currentRow
        // now we must make sure we're in the right columnFamily in the current row
        // Note: Iterators are auto-magically set to the correct columnFamily

        if (sources[sourceID].term != null) {
          int termCompare = sources[sourceID].term
              .compareTo(getTerm(sources[sourceID].iter.getTopKey()));
          // check if this source is already on the right columnFamily
          // if not, then seek forwards to the right columnFamily
          if (termCompare > 0) {
            Key seekKey = buildKey(currentPartition, sources[sourceID].term, currentDocID);
            sources[sourceID].iter.seek(new Range(seekKey, true, null, false),
                sources[sourceID].seekColfams, true);
            continue;
          }
          // check if this source is beyond the right columnFamily
          // if so, then seek to the next row
          if (termCompare < 0) {
            // we're out of entries in the current row, so seek to the next one
            // byte[] currentRowBytes = currentRow.getBytes();
            // byte[] nextRow = new byte[currentRowBytes.length + 1];
            // System.arraycopy(currentRowBytes, 0, nextRow, 0, currentRowBytes.length);
            // nextRow[currentRowBytes.length] = (byte)0;
            // // we should reuse text objects here
            // sources[sourceID].seek(new Key(new Text(nextRow),columnFamilies[sourceID]));
            if (endCompare == 0) {
              // we're done
              currentPartition = null;
              // setting currentRow to null counts as advancing the cursor
              return true;
            }
            Key seekKey = buildFollowingPartitionKey(sources[sourceID].iter.getTopKey());
            sources[sourceID].iter.seek(new Range(seekKey, true, null, false),
                sources[sourceID].seekColfams, true);
            continue;
          }
        }
        // we have verified that we are in currentRow and the correct column family
        // make sure we are at or beyond columnQualifier
        Text docID = getDocID(sources[sourceID].iter.getTopKey());
        int docIDCompare = currentDocID.compareTo(docID);
        // if this source has advanced beyond the current column qualifier then advance currentCQ
        // and return true
        if (docIDCompare < 0) {
          currentDocID.set(docID);
          advancedCursor = true;
          break;
        }
        // if this source is not yet at the currentCQ then seek in this source
        if (docIDCompare > 0) {
          // seek forwards
          Key seekKey = buildKey(currentPartition, sources[sourceID].term, currentDocID);
          sources[sourceID].iter.seek(new Range(seekKey, true, null, false),
              sources[sourceID].seekColfams, true);
          continue;
        }
        // this source is at the current row, in its column family, and at currentCQ
        break;
      }
    }
    return advancedCursor;
  }

  @Override
  public void next() throws IOException {
    if (currentPartition == null) {
      return;
    }
    // precondition: the current row is set up and the sources all have the same column qualifier
    // while we don't have a match, seek in the source with the smallest column qualifier
    sources[0].iter.next();
    advanceToIntersection();
  }

  protected void advanceToIntersection() throws IOException {
    boolean cursorChanged = true;
    while (cursorChanged) {
      // seek all of the sources to at least the highest seen column qualifier in the current row
      cursorChanged = false;
      for (int i = 0; i < sourcesCount; i++) {
        if (currentPartition == null) {
          topKey = null;
          return;
        }
        if (seekOneSource(i)) {
          cursorChanged = true;
          break;
        }
      }
    }
    topKey = buildKey(currentPartition, nullText, currentDocID);
  }

  public static String stringTopKey(SortedKeyValueIterator<Key,Value> iter) {
    if (iter.hasTop())
      return iter.getTopKey().toString();
    return "";
  }

  private static final String columnFamiliesOptionName = "columnFamilies";
  private static final String notFlagOptionName = "notFlag";

  /**
   * @return encoded columns
   */
  protected static String encodeColumns(Text[] columns) {
    StringBuilder sb = new StringBuilder();
    for (Text column : columns) {
      sb.append(Base64.getEncoder().encodeToString(TextUtil.getBytes(column)));
      sb.append('\n');
    }
    return sb.toString();
  }

  /**
   * @return encoded flags
   */
  protected static String encodeBooleans(boolean[] flags) {
    byte[] bytes = new byte[flags.length];
    for (int i = 0; i < flags.length; i++) {
      if (flags[i])
        bytes[i] = 1;
      else
        bytes[i] = 0;
    }
    return Base64.getEncoder().encodeToString(bytes);
  }

  protected static Text[] decodeColumns(String columns) {
    String[] columnStrings = columns.split("\n");
    Text[] columnTexts = new Text[columnStrings.length];
    for (int i = 0; i < columnStrings.length; i++) {
      columnTexts[i] = new Text(Base64.getDecoder().decode(columnStrings[i]));
    }
    return columnTexts;
  }

  /**
   * @return decoded flags
   */
  protected static boolean[] decodeBooleans(String flags) {
    // return null of there were no flags
    if (flags == null)
      return null;

    byte[] bytes = Base64.getDecoder().decode(flags);
    boolean[] bFlags = new boolean[bytes.length];
    for (int i = 0; i < bytes.length; i++) {
      if (bytes[i] == 1)
        bFlags[i] = true;
      else
        bFlags[i] = false;
    }
    return bFlags;
  }

  @Override
  public void init(SortedKeyValueIterator<Key,Value> source, Map<String,String> options,
      IteratorEnvironment env) throws IOException {
    Text[] terms = decodeColumns(options.get(columnFamiliesOptionName));
    boolean[] notFlag = decodeBooleans(options.get(notFlagOptionName));

    if (terms.length < 1) {
      throw new IllegalArgumentException(
          "IntersectionIterator requires one or more columns families");
    }

    // Scan the not flags.
    // There must be at least one term that isn't negated
    // And we are going to re-order such that the first term is not a ! term
    if (notFlag == null) {
      notFlag = new boolean[terms.length];
      for (int i = 0; i < terms.length; i++)
        notFlag[i] = false;
    }
    if (notFlag[0]) {
      for (int i = 1; i < notFlag.length; i++) {
        if (!notFlag[i]) {
          Text swapFamily = new Text(terms[0]);
          terms[0].set(terms[i]);
          terms[i].set(swapFamily);
          notFlag[0] = false;
          notFlag[i] = true;
          break;
        }
      }
      if (notFlag[0]) {
        throw new IllegalArgumentException(
            "IntersectionIterator requires at lest one column family without not");
      }
    }

    sources = new TermSource[terms.length];
    sources[0] = new TermSource(source, terms[0]);
    for (int i = 1; i < terms.length; i++) {
      sources[i] = new TermSource(source.deepCopy(env), terms[i], notFlag[i]);
    }
    sourcesCount = terms.length;
  }

  @Override
  public void seek(Range range, Collection<ByteSequence> seekColumnFamilies, boolean inclusive)
      throws IOException {
    overallRange = new Range(range);
    currentPartition = new Text();
    currentDocID.set(emptyByteArray);

    // seek each of the sources to the right column family within the row given by key
    for (int i = 0; i < sourcesCount; i++) {
      Key sourceKey;
      if (range.getStartKey() != null) {
        if (range.getStartKey().getColumnQualifier() != null) {
          sourceKey = buildKey(getPartition(range.getStartKey()), sources[i].term,
              range.getStartKey().getColumnQualifier());
        } else {
          sourceKey = buildKey(getPartition(range.getStartKey()), sources[i].term);
        }
        // Seek only to the term for this source as a column family
        sources[i].iter.seek(new Range(sourceKey, true, null, false), sources[i].seekColfams, true);
      } else {
        // Seek only to the term for this source as a column family
        sources[i].iter.seek(range, sources[i].seekColfams, true);
      }
    }
    advanceToIntersection();
  }

  /**
   * @deprecated since 1.6.0
   */
  @Deprecated
  public void addSource(SortedKeyValueIterator<Key,Value> source, IteratorEnvironment env,
      Text term, boolean notFlag) {
    // Check if we have space for the added Source
    if (sources == null) {
      sources = new TermSource[1];
    } else {
      // allocate space for node, and copy current tree.
      // TODO: Should we change this to an ArrayList so that we can just add() ? - ACCUMULO-1309
      TermSource[] localSources = new TermSource[sources.length + 1];
      int currSource = 0;
      for (TermSource myTerm : sources) {
        // TODO: Do I need to call new here? or can I just re-use the term? - ACCUMULO-1309
        localSources[currSource] = new TermSource(myTerm);
        currSource++;
      }
      sources = localSources;
    }
    sources[sourcesCount] = new TermSource(source.deepCopy(env), term, notFlag);
    sourcesCount++;
  }

  /**
   * Encode the columns to be used when iterating.
   */
  public static void setColumnFamilies(IteratorSetting cfg, Text[] columns) {
    if (columns.length < 1)
      throw new IllegalArgumentException("Must supply at least one term to intersect");
    cfg.addOption(IntersectingIterator.columnFamiliesOptionName,
        IntersectingIterator.encodeColumns(columns));
  }

  /**
   * Encode columns and NOT flags indicating which columns should be negated (docIDs will be
   * excluded if matching negated columns, instead of included).
   */
  public static void setColumnFamilies(IteratorSetting cfg, Text[] columns, boolean[] notFlags) {
    if (columns.length < 1)
      throw new IllegalArgumentException("Must supply at least one terms to intersect");
    if (columns.length != notFlags.length)
      throw new IllegalArgumentException("columns and notFlags arrays must be the same length");
    setColumnFamilies(cfg, columns);
    cfg.addOption(IntersectingIterator.notFlagOptionName,
        IntersectingIterator.encodeBooleans(notFlags));
  }
}<|MERGE_RESOLUTION|>--- conflicted
+++ resolved
@@ -57,7 +57,8 @@
  * classes should override the {@link TermSource#seekColfams} in their implementation's
  * {@link #init(SortedKeyValueIterator, Map, IteratorEnvironment)} method.
  *
- * An example of using the IntersectingIterator is available at https://github.com/apache/accumulo-examples/blob/master/docs/shard.md
+ * An example of using the IntersectingIterator is available at
+ * https://github.com/apache/accumulo-examples/blob/master/docs/shard.md
  */
 public class IntersectingIterator implements SortedKeyValueIterator<Key,Value> {
 
@@ -109,12 +110,8 @@
       this.term = term;
       this.notFlag = notFlag;
       // The desired column families for this source is the term itself
-<<<<<<< HEAD
-      this.seekColfams = Collections.singletonList(new ArrayByteSequence(term.getBytes(), 0, term.getLength()));
-=======
-      this.seekColfams = Collections.<ByteSequence> singletonList(
-          new ArrayByteSequence(term.getBytes(), 0, term.getLength()));
->>>>>>> f4f43feb
+      this.seekColfams = Collections
+          .singletonList(new ArrayByteSequence(term.getBytes(), 0, term.getLength()));
     }
 
     public String getTermString() {
