--- conflicted
+++ resolved
@@ -723,11 +723,7 @@
    * @return comparison result
    * @see #compareTo(Key, PartialKey)
    */
-<<<<<<< HEAD
-=======
-  
   @Override
->>>>>>> 716ea0ee
   public int compareTo(Key other) {
     return compareTo(other, PartialKey.ROW_COLFAM_COLQUAL_COLVIS_TIME_DEL);
   }
@@ -927,14 +923,10 @@
   }
   
   /**
-<<<<<<< HEAD
    * Decompresses a list of key/value pairs received from thrift. Decompression
    * occurs in place, in the list.
    * 
    * @param param list of Thrift key/value pairs
-=======
-   * Use this to decompress a list of keys received from thrift.
->>>>>>> 716ea0ee
    */
   public static void decompress(List<TKeyValue> param) {
     for (int i = 1; i < param.size(); i++) {
