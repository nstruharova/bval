/*
 * Licensed to the Apache Software Foundation (ASF) under one or more
 * contributor license agreements.  See the NOTICE file distributed with
 * this work for additional information regarding copyright ownership.
 * The ASF licenses this file to You under the Apache License, Version 2.0
 * (the "License"); you may not use this file except in compliance with
 * the License.  You may obtain a copy of the License at
 *
 *     http://www.apache.org/licenses/LICENSE-2.0
 *
 * Unless required by applicable law or agreed to in writing, software
 * distributed under the License is distributed on an "AS IS" BASIS,
 * WITHOUT WARRANTIES OR CONDITIONS OF ANY KIND, either express or implied.
 * See the License for the specific language governing permissions and
 * limitations under the License.
 */
package org.apache.accumulo.core.client.security.tokens;

import static org.junit.Assert.assertEquals;
import static org.junit.Assert.assertNotEquals;

import java.io.ByteArrayInputStream;
import java.io.ByteArrayOutputStream;
import java.io.DataInputStream;
import java.io.DataOutputStream;
import java.io.IOException;

import org.apache.accumulo.core.clientImpl.AuthenticationTokenIdentifier;
import org.apache.accumulo.core.clientImpl.DelegationTokenImpl;
import org.junit.Test;

public class DelegationTokenImplTest {

  @Test
  public void testSerialization() throws IOException {
<<<<<<< HEAD
    AuthenticationTokenIdentifier identifier = new AuthenticationTokenIdentifier("user", 1, 1000L,
        2000L, "instanceid");
=======
    AuthenticationTokenIdentifier identifier =
        new AuthenticationTokenIdentifier("user", 1, 1000l, 2000l, "instanceid");
>>>>>>> 0a9837f3
    // We don't need a real serialized Token for the password
    DelegationTokenImpl token =
        new DelegationTokenImpl(new byte[] {'f', 'a', 'k', 'e'}, identifier);
    assertEquals(token, token);
    assertEquals(token.hashCode(), token.hashCode());

    ByteArrayOutputStream baos = new ByteArrayOutputStream();
    token.write(new DataOutputStream(baos));

    DelegationTokenImpl copy = new DelegationTokenImpl();
    copy.readFields(new DataInputStream(new ByteArrayInputStream(baos.toByteArray())));

    assertEquals(token, copy);
    assertEquals(token.hashCode(), copy.hashCode());
  }

  @Test
<<<<<<< HEAD
  public void testEquality() {
    AuthenticationTokenIdentifier identifier = new AuthenticationTokenIdentifier("user", 1, 1000L,
        2000L, "instanceid");
=======
  public void testEquality() throws IOException {
    AuthenticationTokenIdentifier identifier =
        new AuthenticationTokenIdentifier("user", 1, 1000l, 2000l, "instanceid");
>>>>>>> 0a9837f3
    // We don't need a real serialized Token for the password
    DelegationTokenImpl token =
        new DelegationTokenImpl(new byte[] {'f', 'a', 'k', 'e'}, identifier);

<<<<<<< HEAD
    AuthenticationTokenIdentifier identifier2 = new AuthenticationTokenIdentifier("user1", 1, 1000L,
        2000L, "instanceid");
=======
    AuthenticationTokenIdentifier identifier2 =
        new AuthenticationTokenIdentifier("user1", 1, 1000l, 2000l, "instanceid");
>>>>>>> 0a9837f3
    // We don't need a real serialized Token for the password
    DelegationTokenImpl token2 =
        new DelegationTokenImpl(new byte[] {'f', 'a', 'k', 'e'}, identifier2);

    assertNotEquals(token, token2);
    assertNotEquals(token.hashCode(), token2.hashCode());

    // We don't need a real serialized Token for the password
    DelegationTokenImpl token3 =
        new DelegationTokenImpl(new byte[] {'f', 'a', 'k', 'e', '0'}, identifier);

    assertNotEquals(token, token3);
    assertNotEquals(token.hashCode(), token3.hashCode());
    assertNotEquals(token2, token3);
    assertNotEquals(token2.hashCode(), token3.hashCode());
  }
}<|MERGE_RESOLUTION|>--- conflicted
+++ resolved
@@ -33,13 +33,8 @@
 
   @Test
   public void testSerialization() throws IOException {
-<<<<<<< HEAD
-    AuthenticationTokenIdentifier identifier = new AuthenticationTokenIdentifier("user", 1, 1000L,
-        2000L, "instanceid");
-=======
     AuthenticationTokenIdentifier identifier =
-        new AuthenticationTokenIdentifier("user", 1, 1000l, 2000l, "instanceid");
->>>>>>> 0a9837f3
+        new AuthenticationTokenIdentifier("user", 1, 1000L, 2000L, "instanceid");
     // We don't need a real serialized Token for the password
     DelegationTokenImpl token =
         new DelegationTokenImpl(new byte[] {'f', 'a', 'k', 'e'}, identifier);
@@ -57,26 +52,15 @@
   }
 
   @Test
-<<<<<<< HEAD
   public void testEquality() {
-    AuthenticationTokenIdentifier identifier = new AuthenticationTokenIdentifier("user", 1, 1000L,
-        2000L, "instanceid");
-=======
-  public void testEquality() throws IOException {
     AuthenticationTokenIdentifier identifier =
-        new AuthenticationTokenIdentifier("user", 1, 1000l, 2000l, "instanceid");
->>>>>>> 0a9837f3
+        new AuthenticationTokenIdentifier("user", 1, 1000L, 2000L, "instanceid");
     // We don't need a real serialized Token for the password
     DelegationTokenImpl token =
         new DelegationTokenImpl(new byte[] {'f', 'a', 'k', 'e'}, identifier);
 
-<<<<<<< HEAD
-    AuthenticationTokenIdentifier identifier2 = new AuthenticationTokenIdentifier("user1", 1, 1000L,
-        2000L, "instanceid");
-=======
     AuthenticationTokenIdentifier identifier2 =
-        new AuthenticationTokenIdentifier("user1", 1, 1000l, 2000l, "instanceid");
->>>>>>> 0a9837f3
+        new AuthenticationTokenIdentifier("user1", 1, 1000L, 2000L, "instanceid");
     // We don't need a real serialized Token for the password
     DelegationTokenImpl token2 =
         new DelegationTokenImpl(new byte[] {'f', 'a', 'k', 'e'}, identifier2);
