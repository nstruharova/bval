/*
 * Licensed to the Apache Software Foundation (ASF) under one or more
 * contributor license agreements.  See the NOTICE file distributed with
 * this work for additional information regarding copyright ownership.
 * The ASF licenses this file to You under the Apache License, Version 2.0
 * (the "License"); you may not use this file except in compliance with
 * the License.  You may obtain a copy of the License at
 *
 *     http://www.apache.org/licenses/LICENSE-2.0
 *
 * Unless required by applicable law or agreed to in writing, software
 * distributed under the License is distributed on an "AS IS" BASIS,
 * WITHOUT WARRANTIES OR CONDITIONS OF ANY KIND, either express or implied.
 * See the License for the specific language governing permissions and
 * limitations under the License.
 */
package org.apache.accumulo.core.util.shell;

import static org.junit.Assert.assertEquals;
import static org.junit.Assert.assertTrue;

import java.io.IOException;
import java.io.InputStream;
import java.io.OutputStream;
import java.io.OutputStreamWriter;
import java.io.PrintWriter;
<<<<<<< HEAD
import java.text.DateFormat;
import java.text.SimpleDateFormat;
import java.util.Date;
import java.util.TimeZone;
=======
import java.util.Arrays;
import java.util.List;
>>>>>>> e6171e6b

import jline.console.ConsoleReader;

import org.apache.accumulo.core.util.format.DateStringFormatter;
import org.apache.log4j.Level;
import org.junit.After;
import org.junit.Before;
import org.junit.Test;

public class ShellTest {
  public static class TestOutputStream extends OutputStream {
    StringBuilder sb = new StringBuilder();

    @Override
    public void write(int b) throws IOException {
      sb.append((char) (0xff & b));
    }

    public String get() {
      return sb.toString();
    }

    public void clear() {
      sb.setLength(0);
    }
  }

  public static class StringInputStream extends InputStream {
    private String source = "";
    private int offset = 0;

    @Override
    public int read() throws IOException {
      if (offset == source.length())
        return '\n';
      else
        return source.charAt(offset++);
    }

    public void set(String other) {
      source = other;
      offset = 0;
    }
  }

  private StringInputStream input;
  private TestOutputStream output;
  private Shell shell;
<<<<<<< HEAD
=======
  
  void execExpectList(String cmd, boolean expecteGoodExit, List<String> expectedStrings) throws IOException {
    exec(cmd);
    if (expecteGoodExit) {
      assertGoodExit("", true);
    } else {
      assertBadExit("", true);
    }

    for (String expectedString : expectedStrings) {
      assertTrue(expectedString + " was not present in " + output.get(), output.get().contains(expectedString));
    }
  }
>>>>>>> e6171e6b

  void exec(String cmd) throws IOException {
    output.clear();
    shell.execCommand(cmd, true, true);
  }

  void exec(String cmd, boolean expectGoodExit) throws IOException {
    exec(cmd);
    if (expectGoodExit)
      assertGoodExit("", true);
    else
      assertBadExit("", true);
  }

  void exec(String cmd, boolean expectGoodExit, String expectString) throws IOException {
    exec(cmd, expectGoodExit, expectString, true);
  }

  void exec(String cmd, boolean expectGoodExit, String expectString, boolean stringPresent) throws IOException {
    exec(cmd);
    if (expectGoodExit)
      assertGoodExit(expectString, stringPresent);
    else
      assertBadExit(expectString, stringPresent);
  }

  @Before
  public void setup() throws IOException {
    TimeZone.setDefault(TimeZone.getTimeZone("UTC"));
    Shell.log.setLevel(Level.OFF);
    output = new TestOutputStream();
    input = new StringInputStream();
    PrintWriter pw = new PrintWriter(new OutputStreamWriter(output));
    shell = new Shell(new ConsoleReader(input, output), pw);
    shell.setLogErrorsToConsole();
    shell.config("--fake", "-u", "test", "-p", "secret");
  }

  @After
  public void teardown() {
    shell.shutdown();
  }

  void assertGoodExit(String s, boolean stringPresent) {
    Shell.log.debug(output.get());
    assertEquals(shell.getExitCode(), 0);
    if (s.length() > 0)
      assertEquals(s + " present in " + output.get() + " was not " + stringPresent, stringPresent, output.get().contains(s));
  }

  void assertBadExit(String s, boolean stringPresent) {
    Shell.log.debug(output.get());
    assertTrue(shell.getExitCode() > 0);
    if (s.length() > 0)
      assertEquals(s + " present in " + output.get() + " was not " + stringPresent, stringPresent, output.get().contains(s));
    shell.resetExitCode();
  }

  @Test
  public void aboutTest() throws IOException {
    Shell.log.debug("Starting about test -----------------------------------");
    exec("about", true, "Shell - Apache Accumulo Interactive Shell");
    exec("about -v", true, "Current user:");
    exec("about arg", false, "java.lang.IllegalArgumentException: Expected 0 arguments");
  }

  @Test
  public void addGetSplitsTest() throws IOException {
    Shell.log.debug("Starting addGetSplits test ----------------------------");
    exec("addsplits arg", false, "java.lang.IllegalStateException: Not in a table context");
    exec("createtable test", true);
    exec("addsplits 1 \\x80", true);
    exec("getsplits", true, "1\n\\x80");
    exec("deletetable test -f", true, "Table: [test] has been deleted");
  }

  @Test
  public void insertDeleteScanTest() throws IOException {
    Shell.log.debug("Starting insertDeleteScan test ------------------------");
    exec("insert r f q v", false, "java.lang.IllegalStateException: Not in a table context");
    exec("delete r f q", false, "java.lang.IllegalStateException: Not in a table context");
    exec("createtable test", true);
    exec("insert r f q v", true);
    exec("scan", true, "r f:q []    v");
    exec("delete r f q", true);
    exec("scan", true, "r f:q []    v", false);
    exec("insert \\x90 \\xa0 \\xb0 \\xc0\\xd0\\xe0\\xf0", true);
    exec("scan", true, "\\x90 \\xA0:\\xB0 []    \\xC0\\xD0");
    exec("scan -f 2", true, "\\x90 \\xA0:\\xB0 []    \\xC0\\xD0");
    exec("scan -f 2", true, "\\x90 \\xA0:\\xB0 []    \\xC0\\xD0\\xE0", false);
    exec("scan -b \\x90 -e \\x90 -c \\xA0", true, "\\x90 \\xA0:\\xB0 []    \\xC0");
    exec("scan -b \\x90 -e \\x90 -c \\xA0:\\xB0", true, "\\x90 \\xA0:\\xB0 []    \\xC0");
    exec("scan -b \\x90 -be", true, "\\x90 \\xA0:\\xB0 []    \\xC0", false);
    exec("scan -e \\x90 -ee", true, "\\x90 \\xA0:\\xB0 []    \\xC0", false);
    exec("scan -b \\x90\\x00", true, "\\x90 \\xA0:\\xB0 []    \\xC0", false);
    exec("scan -e \\x8f", true, "\\x90 \\xA0:\\xB0 []    \\xC0", false);
    exec("delete \\x90 \\xa0 \\xb0", true);
    exec("scan", true, "\\x90 \\xA0:\\xB0 []    \\xC0", false);
    exec("deletetable test -f", true, "Table: [test] has been deleted");
  }

  @Test
  public void authsTest() throws Exception {
    Shell.log.debug("Starting auths test --------------------------");
    exec("setauths x,y,z", false, "Missing required option");
    exec("setauths -s x,y,z -u notauser", false, "user does not exist");
    exec("setauths -s y,z,x", true);
    exec("getauths -u notauser", false, "user does not exist");
<<<<<<< HEAD
    exec("getauths", true, "x,y,z");
    exec("addauths -u notauser", false, "Missing required option");
    exec("addauths -u notauser -s foo", false, "user does not exist");
    exec("addauths -s a", true);
    exec("getauths", true, "a,x,y,z");
=======
    execExpectList("getauths", true, Arrays.asList("x", "y", "z"));
    exec("addauths -u notauser", false, "Missing required option");
    exec("addauths -u notauser -s foo", false, "user does not exist");
    exec("addauths -s a", true);
    execExpectList("getauths", true, Arrays.asList("x", "y", "z", "a"));
>>>>>>> e6171e6b
    exec("setauths -c", true);
  }

  @Test
  public void userTest() throws Exception {
    Shell.log.debug("Starting user test --------------------------");
    // Test cannot be done via junit because createuser only prompts for password
    // exec("createuser root", false, "user exists");
  }

  @Test
  public void duContextTest() throws Exception {
    Shell.log.debug("Starting du context test --------------------------");
    exec("createtable t", true);
    exec("du", true, "0 [t]");
    exec("deletetable t -f", true, "Table: [t] has been deleted");
  }

  @Test
  public void duTest() throws IOException {
    Shell.log.debug("Starting DU test --------------------------");
    exec("createtable t", true);
    exec("du t", true, "0 [t]");
    exec("deletetable t -f", true, "Table: [t] has been deleted");
  }

  @Test
  public void duPatternTest() throws IOException {
    Shell.log.debug("Starting DU with pattern test --------------------------");
    exec("createtable t", true);
    exec("createtable tt", true);
    exec("du -p t.*", true, "0 [t, tt]");
    exec("deletetable t -f", true, "Table: [t] has been deleted");
    exec("deletetable tt -f", true, "Table: [tt] has been deleted");
  }

  @Test
  public void scanDateStringFormatterTest() throws IOException {
    Shell.log.debug("Starting scan dateStringFormatter test --------------------------");
    exec("createtable t", true);
    exec("insert r f q v -ts 0", true);
    DateFormat dateFormat = new SimpleDateFormat(DateStringFormatter.DATE_FORMAT);
    String expected = String.format("r f:q [] %s    v", dateFormat.format(new Date(0)));
    exec("scan -fm org.apache.accumulo.core.util.format.DateStringFormatter -st", true, expected);
    exec("deletetable t -f", true, "Table: [t] has been deleted");
  }

  @Test
  public void commentTest() throws IOException {
    Shell.log.debug("Starting comment test --------------------------");
    exec("#", true, "Unknown command", false);
    exec("# foo", true, "Unknown command", false);
    exec("- foo", true, "Unknown command", true);
  }

  @Test
  public void execFileTest() throws IOException {
    Shell.log.debug("Starting exec file test --------------------------");
    shell.config("--fake", "-u", "test", "-p", "secret", "-f", "src/test/resources/shelltest.txt");
    assertEquals(0, shell.start());
    assertGoodExit("Unknown command", false);
  }

  @Test
  public void setIterTest() throws IOException {
    Shell.log.debug("Starting setiter test --------------------------");
    exec("createtable t", true);

    String cmdJustClass = "setiter -class VersioningIterator -p 1";
    exec(cmdJustClass, false, "java.lang.IllegalArgumentException", false);
    exec(cmdJustClass, false, "fully qualified package name", true);

    String cmdFullPackage = "setiter -class o.a.a.foo -p 1";
    exec(cmdFullPackage, false, "java.lang.IllegalArgumentException", false);
    exec(cmdFullPackage, false, "class not found", true);

    String cmdNoOption = "setiter -class java.lang.String -p 1";
    exec(cmdNoOption, false, "loaded successfully but does not implement SortedKeyValueIterator", true);

    input.set("\n\n");
    exec("setiter -scan -class org.apache.accumulo.core.iterators.ColumnFamilyCounter -p 30 -name foo", true);
    
    input.set("bar\nname value\n");
    exec("setiter -scan -class org.apache.accumulo.core.iterators.ColumnFamilyCounter -p 31", true);
    
    //TODO can't verify this as config -t fails, functionality verified in ShellServerIT
    
    exec("deletetable t -f", true, "Table: [t] has been deleted");
  }
}<|MERGE_RESOLUTION|>--- conflicted
+++ resolved
@@ -24,15 +24,12 @@
 import java.io.OutputStream;
 import java.io.OutputStreamWriter;
 import java.io.PrintWriter;
-<<<<<<< HEAD
 import java.text.DateFormat;
 import java.text.SimpleDateFormat;
+import java.util.Arrays;
 import java.util.Date;
+import java.util.List;
 import java.util.TimeZone;
-=======
-import java.util.Arrays;
-import java.util.List;
->>>>>>> e6171e6b
 
 import jline.console.ConsoleReader;
 
@@ -81,9 +78,7 @@
   private StringInputStream input;
   private TestOutputStream output;
   private Shell shell;
-<<<<<<< HEAD
-=======
-  
+
   void execExpectList(String cmd, boolean expecteGoodExit, List<String> expectedStrings) throws IOException {
     exec(cmd);
     if (expecteGoodExit) {
@@ -96,7 +91,6 @@
       assertTrue(expectedString + " was not present in " + output.get(), output.get().contains(expectedString));
     }
   }
->>>>>>> e6171e6b
 
   void exec(String cmd) throws IOException {
     output.clear();
@@ -205,19 +199,11 @@
     exec("setauths -s x,y,z -u notauser", false, "user does not exist");
     exec("setauths -s y,z,x", true);
     exec("getauths -u notauser", false, "user does not exist");
-<<<<<<< HEAD
-    exec("getauths", true, "x,y,z");
-    exec("addauths -u notauser", false, "Missing required option");
-    exec("addauths -u notauser -s foo", false, "user does not exist");
-    exec("addauths -s a", true);
-    exec("getauths", true, "a,x,y,z");
-=======
     execExpectList("getauths", true, Arrays.asList("x", "y", "z"));
     exec("addauths -u notauser", false, "Missing required option");
     exec("addauths -u notauser -s foo", false, "user does not exist");
     exec("addauths -s a", true);
     execExpectList("getauths", true, Arrays.asList("x", "y", "z", "a"));
->>>>>>> e6171e6b
     exec("setauths -c", true);
   }
 
