/*
 * Licensed to the Apache Software Foundation (ASF) under one or more
 * contributor license agreements.  See the NOTICE file distributed with
 * this work for additional information regarding copyright ownership.
 * The ASF licenses this file to You under the Apache License, Version 2.0
 * (the "License"); you may not use this file except in compliance with
 * the License.  You may obtain a copy of the License at
 *
 *     http://www.apache.org/licenses/LICENSE-2.0
 *
 * Unless required by applicable law or agreed to in writing, software
 * distributed under the License is distributed on an "AS IS" BASIS,
 * WITHOUT WARRANTIES OR CONDITIONS OF ANY KIND, either express or implied.
 * See the License for the specific language governing permissions and
 * limitations under the License.
 */
package org.apache.accumulo.core.util.format;

import static com.google.common.base.Charsets.UTF_8;
import static org.junit.Assert.assertFalse;
import static org.junit.Assert.assertTrue;

import java.nio.charset.StandardCharsets;
import java.util.Arrays;
import java.util.List;
import java.util.Map;
import java.util.TreeMap;

import org.apache.accumulo.core.data.Key;
import org.apache.accumulo.core.data.Value;
import org.apache.commons.collections.CollectionUtils;
import org.apache.commons.collections.Predicate;
import org.junit.Before;
import org.junit.Test;

public class ShardedTableDistributionFormatterTest {
  ShardedTableDistributionFormatter formatter;

  Map<Key,Value> data;

  @Before
  public void setUp() {
    data = new TreeMap<Key,Value>();
    formatter = new ShardedTableDistributionFormatter();
  }

  @Test
  public void testInitialize() {
    data.put(new Key(), new Value());
    data.put(new Key("r", "~tab"), new Value());
    formatter.initialize(data.entrySet(), false);

    assertTrue(formatter.hasNext());
    formatter.next();
    assertFalse(formatter.hasNext());
  }

  @Test
  public void testAggregate() {
<<<<<<< HEAD
    data.put(new Key("t", "~tab", "loc"), new Value("srv1".getBytes(StandardCharsets.UTF_8)));
    data.put(new Key("t;19700101", "~tab", "loc", 0), new Value("srv1".getBytes(StandardCharsets.UTF_8)));
    data.put(new Key("t;19700101", "~tab", "loc", 1), new Value("srv2".getBytes(StandardCharsets.UTF_8)));
=======
    data.put(new Key("t", "~tab", "loc"), new Value("srv1".getBytes(UTF_8)));
    data.put(new Key("t;19700101", "~tab", "loc", 0), new Value("srv1".getBytes(UTF_8)));
    data.put(new Key("t;19700101", "~tab", "loc", 1), new Value("srv2".getBytes(UTF_8)));
>>>>>>> 9b20a9d4

    formatter.initialize(data.entrySet(), false);

    String[] resultLines = formatter.next().split("\n");
    List<String> results = Arrays.asList(resultLines).subList(2, 4);

    assertTrue(CollectionUtils.exists(results, new AggregateReportChecker("NULL", 1)));
    assertTrue(CollectionUtils.exists(results, new AggregateReportChecker("19700101", 2)));

    assertFalse(formatter.hasNext());
  }

  private static class AggregateReportChecker implements Predicate {
    private String day;
    private int count;

    AggregateReportChecker(String day, int count) {
      this.day = day;
      this.count = count;
    }

    @Override
    public boolean evaluate(Object arg) {
      String resLine = (String) arg;
      return resLine.startsWith(this.day) && resLine.endsWith("" + this.count);
    }

  }
}<|MERGE_RESOLUTION|>--- conflicted
+++ resolved
@@ -16,11 +16,10 @@
  */
 package org.apache.accumulo.core.util.format;
 
-import static com.google.common.base.Charsets.UTF_8;
+import static java.nio.charset.StandardCharsets.UTF_8;
 import static org.junit.Assert.assertFalse;
 import static org.junit.Assert.assertTrue;
 
-import java.nio.charset.StandardCharsets;
 import java.util.Arrays;
 import java.util.List;
 import java.util.Map;
@@ -57,15 +56,9 @@
 
   @Test
   public void testAggregate() {
-<<<<<<< HEAD
-    data.put(new Key("t", "~tab", "loc"), new Value("srv1".getBytes(StandardCharsets.UTF_8)));
-    data.put(new Key("t;19700101", "~tab", "loc", 0), new Value("srv1".getBytes(StandardCharsets.UTF_8)));
-    data.put(new Key("t;19700101", "~tab", "loc", 1), new Value("srv2".getBytes(StandardCharsets.UTF_8)));
-=======
     data.put(new Key("t", "~tab", "loc"), new Value("srv1".getBytes(UTF_8)));
     data.put(new Key("t;19700101", "~tab", "loc", 0), new Value("srv1".getBytes(UTF_8)));
     data.put(new Key("t;19700101", "~tab", "loc", 1), new Value("srv2".getBytes(UTF_8)));
->>>>>>> 9b20a9d4
 
     formatter.initialize(data.entrySet(), false);
 
