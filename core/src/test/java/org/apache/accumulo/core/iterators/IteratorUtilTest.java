--- conflicted
+++ resolved
@@ -147,13 +147,8 @@
 
     SortedMapIterator source = new SortedMapIterator(tm);
 
-<<<<<<< HEAD
-    SortedKeyValueIterator<Key,Value> iter = IteratorUtil.loadIterators(IteratorScope.minc, source, new KeyExtent(Table.ID.of("tab"), null, null), conf,
-        new DefaultIteratorEnvironment(conf));
-=======
     SortedKeyValueIterator<Key,Value> iter = IteratorUtil.loadIterators(IteratorScope.minc, source,
-        new KeyExtent("tab", null, null), conf, new DefaultIteratorEnvironment(conf));
->>>>>>> f4f43feb
+        new KeyExtent(Table.ID.of("tab"), null, null), conf, new DefaultIteratorEnvironment(conf));
     iter.seek(new Range(), EMPTY_COL_FAMS, false);
 
     assertTrue(iter.hasTop());
@@ -184,13 +179,8 @@
 
     SortedMapIterator source = new SortedMapIterator(tm);
 
-<<<<<<< HEAD
-    SortedKeyValueIterator<Key,Value> iter = IteratorUtil.loadIterators(IteratorScope.majc, source, new KeyExtent(Table.ID.of("tab"), null, null), conf,
-        new DefaultIteratorEnvironment(conf));
-=======
     SortedKeyValueIterator<Key,Value> iter = IteratorUtil.loadIterators(IteratorScope.majc, source,
-        new KeyExtent("tab", null, null), conf, new DefaultIteratorEnvironment(conf));
->>>>>>> f4f43feb
+        new KeyExtent(Table.ID.of("tab"), null, null), conf, new DefaultIteratorEnvironment(conf));
     iter.seek(new Range(), EMPTY_COL_FAMS, false);
 
     assertTrue(iter.hasTop());
@@ -227,13 +217,8 @@
     conf.set(Property.TABLE_ITERATOR_PREFIX + IteratorScope.minc.name() + ".sqIter",
         "1," + SquaringIter.class.getName());
 
-<<<<<<< HEAD
-    SortedKeyValueIterator<Key,Value> iter = IteratorUtil.loadIterators(IteratorScope.minc, source, new KeyExtent(Table.ID.of("tab"), null, null), conf,
-        new DefaultIteratorEnvironment(conf));
-=======
     SortedKeyValueIterator<Key,Value> iter = IteratorUtil.loadIterators(IteratorScope.minc, source,
-        new KeyExtent("tab", null, null), conf, new DefaultIteratorEnvironment(conf));
->>>>>>> f4f43feb
+        new KeyExtent(Table.ID.of("tab"), null, null), conf, new DefaultIteratorEnvironment(conf));
     iter.seek(new Range(), EMPTY_COL_FAMS, false);
 
     assertTrue(iter.hasTop());
@@ -271,13 +256,8 @@
 
     SortedMapIterator source = new SortedMapIterator(tm);
 
-<<<<<<< HEAD
-    SortedKeyValueIterator<Key,Value> iter = IteratorUtil.loadIterators(IteratorScope.minc, source, new KeyExtent(Table.ID.of("tab"), null, null), conf,
-        new DefaultIteratorEnvironment(conf));
-=======
     SortedKeyValueIterator<Key,Value> iter = IteratorUtil.loadIterators(IteratorScope.minc, source,
-        new KeyExtent("tab", null, null), conf, new DefaultIteratorEnvironment(conf));
->>>>>>> f4f43feb
+        new KeyExtent(Table.ID.of("tab"), null, null), conf, new DefaultIteratorEnvironment(conf));
     iter.seek(new Range(), EMPTY_COL_FAMS, false);
 
     assertTrue(iter.hasTop());
@@ -314,13 +294,8 @@
 
     SortedMapIterator source = new SortedMapIterator(tm);
 
-<<<<<<< HEAD
-    SortedKeyValueIterator<Key,Value> iter = IteratorUtil.loadIterators(IteratorScope.minc, source, new KeyExtent(Table.ID.of("tab"), null, null), conf,
-        new DefaultIteratorEnvironment(conf));
-=======
     SortedKeyValueIterator<Key,Value> iter = IteratorUtil.loadIterators(IteratorScope.minc, source,
-        new KeyExtent("tab", null, null), conf, new DefaultIteratorEnvironment(conf));
->>>>>>> f4f43feb
+        new KeyExtent(Table.ID.of("tab"), null, null), conf, new DefaultIteratorEnvironment(conf));
     iter.seek(new Range(), EMPTY_COL_FAMS, false);
 
     assertTrue(iter.hasTop());
