/*
 * Licensed to the Apache Software Foundation (ASF) under one or more
 * contributor license agreements.  See the NOTICE file distributed with
 * this work for additional information regarding copyright ownership.
 * The ASF licenses this file to You under the Apache License, Version 2.0
 * (the "License"); you may not use this file except in compliance with
 * the License.  You may obtain a copy of the License at
 *
 *     http://www.apache.org/licenses/LICENSE-2.0
 *
 * Unless required by applicable law or agreed to in writing, software
 * distributed under the License is distributed on an "AS IS" BASIS,
 * WITHOUT WARRANTIES OR CONDITIONS OF ANY KIND, either express or implied.
 * See the License for the specific language governing permissions and
 * limitations under the License.
 */
package org.apache.accumulo.core.iterators.user;

import static org.junit.Assert.assertEquals;
import static org.junit.Assert.assertFalse;
import static org.junit.Assert.assertNotNull;
import static org.junit.Assert.assertTrue;
import static org.junit.Assert.fail;

import java.io.IOException;
import java.util.ArrayList;
import java.util.Collection;
import java.util.HashMap;
import java.util.HashSet;
import java.util.List;
import java.util.Map;
import java.util.Map.Entry;
import java.util.Set;
import java.util.SortedMap;
import java.util.TreeMap;

import org.apache.accumulo.core.client.IteratorSetting;
import org.apache.accumulo.core.client.impl.BaseIteratorEnvironment;
import org.apache.accumulo.core.data.ArrayByteSequence;
import org.apache.accumulo.core.data.ByteSequence;
import org.apache.accumulo.core.data.Key;
import org.apache.accumulo.core.data.PartialKey;
import org.apache.accumulo.core.data.Range;
import org.apache.accumulo.core.data.Value;
import org.apache.accumulo.core.iterators.IteratorEnvironment;
import org.apache.accumulo.core.iterators.IteratorUtil.IteratorScope;
import org.apache.accumulo.core.iterators.SortedKeyValueIterator;
import org.apache.accumulo.core.iterators.SortedMapIterator;
import org.apache.accumulo.core.iterators.WrappingIterator;
import org.apache.accumulo.core.iterators.system.ColumnFamilySkippingIterator;
import org.apache.accumulo.core.iterators.system.VisibilityFilter;
import org.apache.accumulo.core.security.Authorizations;
import org.apache.accumulo.core.security.ColumnVisibility;
import org.apache.hadoop.io.Text;
import org.easymock.EasyMock;
import org.junit.Before;
import org.junit.Test;

import com.google.common.collect.ImmutableMap;

public class TransformingIteratorTest {

  private static Authorizations authorizations = new Authorizations("vis0", "vis1", "vis2", "vis3",
      "vis4");
  private static final Map<String,String> EMPTY_OPTS = ImmutableMap.of();
  private TransformingIterator titer;

  private TreeMap<Key,Value> data = new TreeMap<>();

  @Before
  public void createData() throws Exception {
    data.clear();
    generateRow(data, "row1");
    generateRow(data, "row2");
    generateRow(data, "row3");
  }

  private void setUpTransformIterator(Class<? extends TransformingIterator> clazz)
      throws IOException {
    setUpTransformIterator(clazz, true);
  }

  private void setUpTransformIterator(Class<? extends TransformingIterator> clazz,
      boolean setupAuths) throws IOException {
    SortedMapIterator source = new SortedMapIterator(data);
    ColumnFamilySkippingIterator cfsi = new ColumnFamilySkippingIterator(source);
    SortedKeyValueIterator<Key,Value> visFilter = VisibilityFilter.wrap(cfsi, authorizations,
        new byte[0]);
    ReuseIterator reuserIter = new ReuseIterator();
    reuserIter.init(visFilter, EMPTY_OPTS, null);
    try {
      titer = clazz.newInstance();
    } catch (InstantiationException | IllegalAccessException e) {
      throw new RuntimeException(e);
    }

    IteratorEnvironment iterEnv = EasyMock.createMock(IteratorEnvironment.class);
    EasyMock.expect(iterEnv.getIteratorScope()).andReturn(IteratorScope.scan).anyTimes();
    EasyMock.replay(iterEnv);

    Map<String,String> opts;
    if (setupAuths) {
      IteratorSetting cfg = new IteratorSetting(21, clazz);
      TransformingIterator.setAuthorizations(cfg,
          new Authorizations("vis0", "vis1", "vis2", "vis3"));
      opts = cfg.getOptions();
    } else {
      opts = ImmutableMap.of();
    }
    titer.init(reuserIter, opts, iterEnv);
  }

  @Test
  public void testIdentityScan() throws Exception {
    setUpTransformIterator(IdentityKeyTransformingIterator.class);

    // This is just an identity scan, but with the "reuse" iterator that reuses
    // the same key/value pair for every getTopKey/getTopValue call. The code
    // will always return the final key/value if we didn't copy the original key
    // in the iterator.
    TreeMap<Key,Value> expected = new TreeMap<>();
    for (int row = 1; row <= 3; ++row) {
      for (int cf = 1; cf <= 3; ++cf) {
        for (int cq = 1; cq <= 3; ++cq) {
          for (int cv = 1; cv <= 3; ++cv) {
            putExpected(expected, row, cf, cq, cv, null);
          }
        }
      }
    }

    checkExpected(expected);
  }

  @Test
  public void testNoRangeScan() throws Exception {
    List<Class<? extends ReversingKeyTransformingIterator>> classes = new ArrayList<>();
    classes.add(ColFamReversingKeyTransformingIterator.class);
    classes.add(ColQualReversingKeyTransformingIterator.class);
    classes.add(ColVisReversingKeyTransformingIterator.class);

    // Test transforming col fam, col qual, col vis
    for (Class<? extends ReversingKeyTransformingIterator> clazz : classes) {
      setUpTransformIterator(clazz);

      // All rows with visibilities reversed
      TransformingIterator iter = clazz.newInstance();
      TreeMap<Key,Value> expected = new TreeMap<>();
      for (int row = 1; row <= 3; ++row) {
        for (int cf = 1; cf <= 3; ++cf) {
          for (int cq = 1; cq <= 3; ++cq) {
            for (int cv = 1; cv <= 3; ++cv) {
              putExpected(expected, row, cf, cq, cv, iter.getKeyPrefix());
            }
          }
        }
      }

      checkExpected(expected);
    }
  }

  @Test
  public void testVisbilityFiltering() throws Exception {
    // Should return nothing since we produced visibilities that can't be seen
    setUpTransformIterator(BadVisKeyTransformingIterator.class);
    checkExpected(new TreeMap<>());

    // Do a "reverse" on the visibility (vis1 -> vis2, vis2 -> vis3, vis3 -> vis0)
    // Source data has vis1, vis2, vis3 so vis0 is a new one that is introduced.
    // Make sure it shows up in the output with the default test auths which include
    // vis0.
    setUpTransformIterator(ColVisReversingKeyTransformingIterator.class);
    TreeMap<Key,Value> expected = new TreeMap<>();
    for (int row = 1; row <= 3; ++row) {
      for (int cf = 1; cf <= 3; ++cf) {
        for (int cq = 1; cq <= 3; ++cq) {
          for (int cv = 1; cv <= 3; ++cv) {
            putExpected(expected, row, cf, cq, cv, PartialKey.ROW_COLFAM_COLQUAL);
          }
        }
      }
    }
    checkExpected(expected);
  }

  @Test
  public void testCreatingIllegalVisbility() throws Exception {
    // illegal visibility created by transform should be filtered on scan, even if evaluation is
    // done
    setUpTransformIterator(IllegalVisKeyTransformingIterator.class, false);
    checkExpected(new TreeMap<>());

    // ensure illegal vis is suppressed when evaluations is done
    setUpTransformIterator(IllegalVisKeyTransformingIterator.class);
    checkExpected(new TreeMap<>());
  }

  @Test
  public void testRangeStart() throws Exception {
    setUpTransformIterator(ColVisReversingKeyTransformingIterator.class);

    TreeMap<Key,Value> expected = new TreeMap<>();
    putExpected(expected, 1, 2, 2, 1, PartialKey.ROW_COLFAM_COLQUAL); // before the range start, but
                                                                      // transforms in the range
    putExpected(expected, 1, 2, 2, 2, PartialKey.ROW_COLFAM_COLQUAL);

    checkExpected(new Range(new Key("row1", "cf2", "cq2", "vis1"), true,
        new Key("row1", "cf2", "cq3"), false), expected);
  }

  @Test
  public void testRangeEnd() throws Exception {
    setUpTransformIterator(ColVisReversingKeyTransformingIterator.class);

    TreeMap<Key,Value> expected = new TreeMap<>();
    // putExpected(expected, 1, 2, 2, 1, part); // transforms vis outside range end
    putExpected(expected, 1, 2, 2, 2, PartialKey.ROW_COLFAM_COLQUAL);
    putExpected(expected, 1, 2, 2, 3, PartialKey.ROW_COLFAM_COLQUAL);

    checkExpected(new Range(new Key("row1", "cf2", "cq2"), true,
        new Key("row1", "cf2", "cq2", "vis2"), false), expected);
  }

  @Test
  public void testPrefixRange() throws Exception {
    setUpTransformIterator(ColFamReversingKeyTransformingIterator.class);
    // Set a range that is before all of the untransformed data. However,
    // the data with untransformed col fam cf3 will transform to cf0 and
    // be inside the range.

    TreeMap<Key,Value> expected = new TreeMap<>();
    for (int cq = 1; cq <= 3; ++cq)
      for (int cv = 1; cv <= 3; ++cv)
        putExpected(expected, 1, 3, cq, cv, PartialKey.ROW);
    checkExpected(new Range(new Key("row1", "cf0"), true, new Key("row1", "cf1"), false), expected);
  }

  @Test
  public void testPostfixRange() throws Exception {
    // Set a range that's after all data and make sure we don't
    // somehow return something.
    setUpTransformIterator(ColFamReversingKeyTransformingIterator.class);
    checkExpected(new Range(new Key("row4"), null), new TreeMap<>());
  }

  @Test
  public void testReplaceKeyParts() throws Exception {
    TransformingIterator it = new IdentityKeyTransformingIterator();
    Key originalKey = new Key("r", "cf", "cq", "cv", 42);
    originalKey.setDeleted(true);

    Key newKey = it.replaceColumnFamily(originalKey, new Text("test"));
    assertEquals(createDeleteKey("r", "test", "cq", "cv", 42), newKey);

    newKey = it.replaceColumnQualifier(originalKey, new Text("test"));
    assertEquals(createDeleteKey("r", "cf", "test", "cv", 42), newKey);

    newKey = it.replaceColumnVisibility(originalKey, new Text("test"));
    assertEquals(createDeleteKey("r", "cf", "cq", "test", 42), newKey);

    newKey = it.replaceKeyParts(originalKey, new Text("testCQ"), new Text("testCV"));
    assertEquals(createDeleteKey("r", "cf", "testCQ", "testCV", 42), newKey);

    newKey = it.replaceKeyParts(originalKey, new Text("testCF"), new Text("testCQ"),
        new Text("testCV"));
    assertEquals(createDeleteKey("r", "testCF", "testCQ", "testCV", 42), newKey);
  }

  @Test
  public void testFetchColumnFamilites() throws Exception {
    // In this test, we are fetching column family cf2, which is in
    // the transformed space. The source column family that will
    // transform into cf2 is cf1, so that is the column family we
    // put in the expectations.
    int expectedCF = 1;
    setUpTransformIterator(ColFamReversingKeyTransformingIterator.class);

    TreeMap<Key,Value> expected = new TreeMap<>();
    for (int row = 1; row <= 3; ++row)
      for (int cq = 1; cq <= 3; ++cq)
        for (int cv = 1; cv <= 3; ++cv)
          putExpected(expected, row, expectedCF, cq, cv, PartialKey.ROW);
    checkExpected(expected, "cf2");
  }

  @Test
  public void testDeepCopy() throws Exception {
    ColumnVisibility vis1 = new ColumnVisibility("vis1");
    ColumnVisibility vis3 = new ColumnVisibility("vis3");

    data.clear();

    Value ev = new Value("".getBytes());

    data.put(new Key("shard001", "foo", "doc02", vis1, 78), ev);
    data.put(new Key("shard001", "dog", "doc02", vis3, 78), ev);
    data.put(new Key("shard001", "cat", "doc02", vis3, 78), ev);

    data.put(new Key("shard001", "bar", "doc03", vis1, 78), ev);
    data.put(new Key("shard001", "dog", "doc03", vis3, 78), ev);
    data.put(new Key("shard001", "cat", "doc03", vis3, 78), ev);

    setUpTransformIterator(ColVisReversingKeyTransformingIterator.class);

    IntersectingIterator iiIter = new IntersectingIterator();
    IteratorSetting iicfg = new IteratorSetting(22, IntersectingIterator.class);
    IntersectingIterator.setColumnFamilies(iicfg,
        new Text[] {new Text("foo"), new Text("dog"), new Text("cat")});
    iiIter.init(titer, iicfg.getOptions(), null);

    iiIter.seek(new Range(), new HashSet<>(), false);

    assertTrue(iiIter.hasTop());
    Key docKey = iiIter.getTopKey();
    assertEquals("shard001", docKey.getRowData().toString());
    assertEquals("doc02", docKey.getColumnQualifierData().toString());
    iiIter.next();
    assertFalse(iiIter.hasTop());
  }

  @Test
  public void testCompactionScanFetchingColumnFamilies() throws Exception {
    // In this test, we are fetching column family cf2, which is in
    // the transformed space. The source column family that will
    // transform into cf2 is cf1, so that is the column family we
    // put in the expectations.
    int expectedCF = 1;
    setUpTransformIterator(ColFamReversingCompactionKeyTransformingIterator.class);

    TreeMap<Key,Value> expected = new TreeMap<>();
    for (int row = 1; row <= 3; ++row)
      for (int cq = 1; cq <= 3; ++cq)
        for (int cv = 1; cv <= 3; ++cv)
          putExpected(expected, row, expectedCF, cq, cv, PartialKey.ROW);
    checkExpected(expected, "cf2");
  }

  @Test
  public void testCompactionDoesntFilterVisibilities() throws Exception {
    // In scan mode, this should return nothing since it produces visibilities
    // the user can't see. In compaction mode, however, the visibilities
    // should still show up.
    setUpTransformIterator(BadVisCompactionKeyTransformingIterator.class);

    TreeMap<Key,Value> expected = new TreeMap<>();
    for (int rowID = 1; rowID <= 3; ++rowID) {
      for (int cfID = 1; cfID <= 3; ++cfID) {
        for (int cqID = 1; cqID <= 3; ++cqID) {
          for (int cvID = 1; cvID <= 3; ++cvID) {
            String row = "row" + rowID;
            String cf = "cf" + cfID;
            String cq = "cq" + cqID;
            String cv = "badvis";
            long ts = 100 * cfID + 10 * cqID + cvID;
            String val = "val" + ts;
            expected.put(new Key(row, cf, cq, cv, ts), new Value(val.getBytes()));
          }
        }
      }
    }

    checkExpected(expected);
  }

  @Test
  public void testCompactionAndIllegalVisibility() throws Exception {
    setUpTransformIterator(IllegalVisCompactionKeyTransformingIterator.class);
    try {
      checkExpected(new TreeMap<>());
      fail();
    } catch (Exception e) {

    }
  }

  @Test
  public void testDupes() throws Exception {
    setUpTransformIterator(DupeTransformingIterator.class);

    titer.seek(new Range(), new HashSet<>(), false);

    int count = 0;
    while (titer.hasTop()) {
      Key key = titer.getTopKey();
      titer.next();
      assertEquals("cf1", key.getColumnFamily().toString());
      assertEquals("cq1", key.getColumnQualifier().toString());
      assertEquals("", key.getColumnVisibility().toString());
      assertEquals(5L, key.getTimestamp());
      count++;
    }

    assertEquals(81, count);
  }

  @Test
  public void testValidateOptions() {
    TransformingIterator ti = new ColFamReversingKeyTransformingIterator();
    IteratorSetting is = new IteratorSetting(100, "cfrkt",
        ColFamReversingKeyTransformingIterator.class);
    TransformingIterator.setAuthorizations(is, new Authorizations("A", "B"));
    TransformingIterator.setMaxBufferSize(is, 10000000);
    assertTrue(ti.validateOptions(is.getOptions()));

    Map<String,String> opts = new HashMap<>();

    opts.put(TransformingIterator.MAX_BUFFER_SIZE_OPT, "10M");
    assertTrue(ti.validateOptions(is.getOptions()));

    opts.clear();
    opts.put(TransformingIterator.MAX_BUFFER_SIZE_OPT, "A,B");
    try {
      ti.validateOptions(opts);
<<<<<<< HEAD
      Assert.fail();
=======
      assertFalse(true);
>>>>>>> 851c2d13
    } catch (IllegalArgumentException e) {}

    opts.clear();
    opts.put(TransformingIterator.AUTH_OPT, Authorizations.HEADER + "~~~~");
    try {
      ti.validateOptions(opts);
<<<<<<< HEAD
      Assert.fail();
=======
      assertFalse(true);
>>>>>>> 851c2d13
    } catch (IllegalArgumentException e) {}

  }

  private Key createDeleteKey(String row, String colFam, String colQual, String colVis,
      long timestamp) {
    Key key = new Key(row, colFam, colQual, colVis, timestamp);
    key.setDeleted(true);
    return key;
  }

  private void checkExpected(Range range, TreeMap<Key,Value> expectedEntries) throws IOException {
    checkExpected(range, new HashSet<>(), expectedEntries);
  }

  private void checkExpected(TreeMap<Key,Value> expectedEntries, String... fa) throws IOException {

    HashSet<ByteSequence> families = new HashSet<>();
    for (String family : fa) {
      families.add(new ArrayByteSequence(family));
    }

    checkExpected(new Range(), families, expectedEntries);
  }

  private void checkExpected(Range range, Set<ByteSequence> families,
      TreeMap<Key,Value> expectedEntries) throws IOException {

    titer.seek(range, families, families.size() != 0);

    while (titer.hasTop()) {
      Entry<Key,Value> expected = expectedEntries.pollFirstEntry();
      Key actualKey = titer.getTopKey();
      Value actualValue = titer.getTopValue();
      titer.next();

      assertNotNull("Ran out of expected entries on: " + actualKey, expected);
      assertEquals("Key mismatch", expected.getKey(), actualKey);
      assertEquals("Value mismatch", expected.getValue(), actualValue);
    }

    assertTrue("Scanner did not return all expected entries: " + expectedEntries,
        expectedEntries.isEmpty());
  }

  private static void putExpected(SortedMap<Key,Value> expected, int rowID, int cfID, int cqID,
      int cvID, PartialKey part) {
    String row = "row" + rowID;
    String cf = "cf" + cfID;
    String cq = "cq" + cqID;
    String cv = "vis" + cvID;
    long ts = 100 * cfID + 10 * cqID + cvID;
    String val = "val" + ts;

    if (part != null) {
      switch (part) {
        case ROW:
          cf = transform(new Text(cf)).toString();
          break;
        case ROW_COLFAM:
          cq = transform(new Text(cq)).toString();
          break;
        case ROW_COLFAM_COLQUAL:
          cv = transform(new Text(cv)).toString();
          break;
        default:
          break;
      }
    }

    expected.put(new Key(row, cf, cq, cv, ts), new Value(val.getBytes()));
  }

  private static Text transform(Text val) {
    String s = val.toString();
    // Reverse the order of the number at the end, and subtract one
    int i = 3 - Integer.parseInt(s.substring(s.length() - 1));
    StringBuilder sb = new StringBuilder();
    sb.append(s.substring(0, s.length() - 1));
    sb.append(i);
    return new Text(sb.toString());
  }

  private static void generateRow(TreeMap<Key,Value> data, String row) {

    for (int cfID = 1; cfID <= 3; ++cfID) {
      for (int cqID = 1; cqID <= 3; ++cqID) {
        for (int cvID = 1; cvID <= 3; ++cvID) {
          String cf = "cf" + cfID;
          String cq = "cq" + cqID;
          String cv = "vis" + cvID;
          long ts = 100 * cfID + 10 * cqID + cvID;
          String val = "val" + ts;

          Key k = new Key(row, cf, cq, cv, ts);
          Value v = new Value(val.getBytes());
          data.put(k, v);
        }
      }
    }

  }

  private static Key reverseKeyPart(Key originalKey, PartialKey part) {
    Text row = originalKey.getRow();
    Text cf = originalKey.getColumnFamily();
    Text cq = originalKey.getColumnQualifier();
    Text cv = originalKey.getColumnVisibility();
    long ts = originalKey.getTimestamp();
    switch (part) {
      case ROW:
        cf = transform(cf);
        break;
      case ROW_COLFAM:
        cq = transform(cq);
        break;
      case ROW_COLFAM_COLQUAL:
        cv = transform(cv);
        break;
      default:
        break;
    }
    return new Key(row, cf, cq, cv, ts);
  }

  public static class IdentityKeyTransformingIterator extends TransformingIterator {
    @Override
    protected PartialKey getKeyPrefix() {
      return PartialKey.ROW;
    }

    @Override
    protected void transformRange(SortedKeyValueIterator<Key,Value> input, KVBuffer output)
        throws IOException {
      while (input.hasTop()) {
        output.append(input.getTopKey(), input.getTopValue());
        input.next();
      }
    }
  }

  public static class DupeTransformingIterator extends TransformingIterator {
    @Override
    protected void transformRange(SortedKeyValueIterator<Key,Value> input, KVBuffer output)
        throws IOException {
      while (input.hasTop()) {
        Key originalKey = input.getTopKey();
        Key ret = replaceKeyParts(originalKey, new Text("cf1"), new Text("cq1"), new Text(""));
        ret.setTimestamp(5);
        output.append(ret, input.getTopValue());
        input.next();
      }
    }

    @Override
    protected PartialKey getKeyPrefix() {
      return PartialKey.ROW;
    }

  }

  public static abstract class ReversingKeyTransformingIterator extends TransformingIterator {

    @Override
    protected void transformRange(SortedKeyValueIterator<Key,Value> input, KVBuffer output)
        throws IOException {
      while (input.hasTop()) {
        Key originalKey = input.getTopKey();
        output.append(reverseKeyPart(originalKey, getKeyPrefix()), input.getTopValue());
        input.next();
      }
    }
  }

  public static class ColFamReversingKeyTransformingIterator
      extends ReversingKeyTransformingIterator {
    @Override
    protected PartialKey getKeyPrefix() {
      return PartialKey.ROW;
    }

    @Override
    protected Collection<ByteSequence> untransformColumnFamilies(
        Collection<ByteSequence> columnFamilies) {
      HashSet<ByteSequence> untransformed = new HashSet<>();
      for (ByteSequence cf : columnFamilies)
        untransformed.add(untransformColumnFamily(cf));
      return untransformed;
    }

    protected ByteSequence untransformColumnFamily(ByteSequence colFam) {
      Text transformed = transform(new Text(colFam.toArray()));
      byte[] bytes = transformed.getBytes();
      return new ArrayByteSequence(bytes, 0, transformed.getLength());
    }
  }

  public static class ColFamReversingCompactionKeyTransformingIterator
      extends ColFamReversingKeyTransformingIterator {
    @Override
    public void init(SortedKeyValueIterator<Key,Value> source, Map<String,String> options,
        IteratorEnvironment env) throws IOException {
      env = new MajCIteratorEnvironmentAdapter();
      super.init(source, options, env);
    }
  }

  public static class ColQualReversingKeyTransformingIterator
      extends ReversingKeyTransformingIterator {
    @Override
    protected PartialKey getKeyPrefix() {
      return PartialKey.ROW_COLFAM;
    }
  }

  public static class ColVisReversingKeyTransformingIterator
      extends ReversingKeyTransformingIterator {
    @Override
    protected PartialKey getKeyPrefix() {
      return PartialKey.ROW_COLFAM_COLQUAL;
    }
  }

  public static class IllegalVisKeyTransformingIterator extends TransformingIterator {
    @Override
    protected PartialKey getKeyPrefix() {
      return PartialKey.ROW_COLFAM_COLQUAL;
    }

    @Override
    protected void transformRange(SortedKeyValueIterator<Key,Value> input, KVBuffer output)
        throws IOException {
      while (input.hasTop()) {
        Key originalKey = input.getTopKey();
        output.append(
            new Key(originalKey.getRow(), originalKey.getColumnFamily(),
                originalKey.getColumnQualifier(), new Text("A&|||"), originalKey.getTimestamp()),
            input.getTopValue());
        input.next();
      }
    }
  }

  public static class IllegalVisCompactionKeyTransformingIterator
      extends IllegalVisKeyTransformingIterator {
    @Override
    public void init(SortedKeyValueIterator<Key,Value> source, Map<String,String> options,
        IteratorEnvironment env) throws IOException {
      env = new MajCIteratorEnvironmentAdapter();
      super.init(source, options, env);
    }
  }

  public static class BadVisKeyTransformingIterator extends TransformingIterator {
    @Override
    protected PartialKey getKeyPrefix() {
      return PartialKey.ROW_COLFAM_COLQUAL;
    }

    @Override
    protected void transformRange(SortedKeyValueIterator<Key,Value> input, KVBuffer output)
        throws IOException {
      while (input.hasTop()) {
        Key originalKey = input.getTopKey();
        output.append(
            new Key(originalKey.getRow(), originalKey.getColumnFamily(),
                originalKey.getColumnQualifier(), new Text("badvis"), originalKey.getTimestamp()),
            input.getTopValue());
        input.next();
      }
    }
  }

  public static class BadVisCompactionKeyTransformingIterator
      extends BadVisKeyTransformingIterator {
    @Override
    public void init(SortedKeyValueIterator<Key,Value> source, Map<String,String> options,
        IteratorEnvironment env) throws IOException {
      env = new MajCIteratorEnvironmentAdapter();
      super.init(source, options, env);
    }
  }

  public static class ReuseIterator extends WrappingIterator {
    private Key topKey = new Key();
    private Value topValue = new Value();

    @Override
    public SortedKeyValueIterator<Key,Value> deepCopy(IteratorEnvironment env) {
      ReuseIterator rei = new ReuseIterator();
      rei.setSource(getSource().deepCopy(env));
      return rei;
    }

    @Override
    public void seek(Range range, Collection<ByteSequence> columnFamilies, boolean inclusive)
        throws IOException {
      super.seek(range, columnFamilies, inclusive);
      loadTop();
    }

    @Override
    public void next() throws IOException {
      super.next();
      loadTop();
    }

    @Override
    public Key getTopKey() {
      return topKey;
    }

    @Override
    public Value getTopValue() {
      return topValue;
    }

    private void loadTop() {
      if (hasTop()) {
        topKey.set(super.getTopKey());
        topValue.set(super.getTopValue().get());
      }
    }
  }

  private static class MajCIteratorEnvironmentAdapter extends BaseIteratorEnvironment {
    @Override
    public IteratorScope getIteratorScope() {
      return IteratorScope.majc;
    }
  }
}<|MERGE_RESOLUTION|>--- conflicted
+++ resolved
@@ -412,22 +412,14 @@
     opts.put(TransformingIterator.MAX_BUFFER_SIZE_OPT, "A,B");
     try {
       ti.validateOptions(opts);
-<<<<<<< HEAD
-      Assert.fail();
-=======
-      assertFalse(true);
->>>>>>> 851c2d13
+      fail();
     } catch (IllegalArgumentException e) {}
 
     opts.clear();
     opts.put(TransformingIterator.AUTH_OPT, Authorizations.HEADER + "~~~~");
     try {
       ti.validateOptions(opts);
-<<<<<<< HEAD
-      Assert.fail();
-=======
-      assertFalse(true);
->>>>>>> 851c2d13
+      fail();
     } catch (IllegalArgumentException e) {}
 
   }
