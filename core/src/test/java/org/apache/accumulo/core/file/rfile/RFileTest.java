--- conflicted
+++ resolved
@@ -1790,7 +1790,6 @@
     reader.close();
   }
 
-<<<<<<< HEAD
   public static ConfigurationCopy getAccumuloConfig(String cryptoOn) {
     ConfigurationCopy cfg = new ConfigurationCopy(DefaultConfiguration.getInstance());
     switch (cryptoOn) {
@@ -1798,15 +1797,6 @@
         cfg.set(Property.INSTANCE_CRYPTO_SERVICE,
             "org.apache.accumulo.core.cryptoImpl.AESCryptoService");
         cfg.set(INSTANCE_CRYPTO_PREFIX.getKey() + "key.uri", CryptoTest.keyPath);
-=======
-  private AccumuloConfiguration setAndGetAccumuloConfig(String cryptoConfSetting) {
-    ConfigurationCopy result =
-        new ConfigurationCopy(AccumuloConfiguration.getDefaultConfiguration());
-    Configuration conf = new Configuration(false);
-    conf.addResource(cryptoConfSetting);
-    for (Entry<String,String> e : conf) {
-      result.set(e.getKey(), e.getValue());
->>>>>>> 0a9837f3
     }
     return cfg;
   }
@@ -2071,8 +2061,8 @@
         Hasher dataHasher = Hashing.sha512().newHasher();
         List<Entry<Key,Value>> sampleData = new ArrayList<>();
 
-        ConfigurationCopy sampleConf = new ConfigurationCopy(
-            conf == null ? DefaultConfiguration.getInstance() : conf);
+        ConfigurationCopy sampleConf =
+            new ConfigurationCopy(conf == null ? DefaultConfiguration.getInstance() : conf);
         sampleConf.set(Property.TABLE_SAMPLER, RowSampler.class.getName());
         sampleConf.set(Property.TABLE_SAMPLER_OPTS + "hasher", "murmur3_32");
         sampleConf.set(Property.TABLE_SAMPLER_OPTS + "modulus", modulus + "");
@@ -2156,8 +2146,8 @@
         List<Entry<Key,Value>> sampleDataLG1 = new ArrayList<>();
         List<Entry<Key,Value>> sampleDataLG2 = new ArrayList<>();
 
-        ConfigurationCopy sampleConf = new ConfigurationCopy(
-            conf == null ? DefaultConfiguration.getInstance() : conf);
+        ConfigurationCopy sampleConf =
+            new ConfigurationCopy(conf == null ? DefaultConfiguration.getInstance() : conf);
         sampleConf.set(Property.TABLE_SAMPLER, RowSampler.class.getName());
         sampleConf.set(Property.TABLE_SAMPLER_OPTS + "hasher", "murmur3_32");
         sampleConf.set(Property.TABLE_SAMPLER_OPTS + "modulus", modulus + "");
@@ -2354,17 +2344,10 @@
             TabletsSection.ServerColumnFamily.TIME_COLUMN.getColumnQualifier(), 0);
     mfw.append(tableTimeKey, new Value((/* TabletTime.LOGICAL_TIME_ID */'L' + "0").getBytes()));
 
-<<<<<<< HEAD
     // table tablet's prevRow
-    Key tablePrevRowKey = new Key(tableExtent,
-        TabletsSection.TabletColumnFamily.PREV_ROW_COLUMN.getColumnFamily(),
-        TabletsSection.TabletColumnFamily.PREV_ROW_COLUMN.getColumnQualifier(), 0);
-=======
-    // table tablet's prevrow
     Key tablePrevRowKey =
         new Key(tableExtent, TabletsSection.TabletColumnFamily.PREV_ROW_COLUMN.getColumnFamily(),
             TabletsSection.TabletColumnFamily.PREV_ROW_COLUMN.getColumnQualifier(), 0);
->>>>>>> 0a9837f3
     mfw.append(tablePrevRowKey, KeyExtent.encodePrevEndRow(null));
 
     // ----------] default tablet info
@@ -2382,17 +2365,10 @@
             TabletsSection.ServerColumnFamily.TIME_COLUMN.getColumnQualifier(), 0);
     mfw.append(defaultTimeKey, new Value((/* TabletTime.LOGICAL_TIME_ID */'L' + "0").getBytes()));
 
-<<<<<<< HEAD
     // default's prevRow
-    Key defaultPrevRowKey = new Key(defaultExtent,
-        TabletsSection.TabletColumnFamily.PREV_ROW_COLUMN.getColumnFamily(),
-        TabletsSection.TabletColumnFamily.PREV_ROW_COLUMN.getColumnQualifier(), 0);
-=======
-    // default's prevrow
     Key defaultPrevRowKey =
         new Key(defaultExtent, TabletsSection.TabletColumnFamily.PREV_ROW_COLUMN.getColumnFamily(),
             TabletsSection.TabletColumnFamily.PREV_ROW_COLUMN.getColumnQualifier(), 0);
->>>>>>> 0a9837f3
     mfw.append(defaultPrevRowKey,
         KeyExtent.encodePrevEndRow(MetadataSchema.TabletsSection.getRange().getEndKey().getRow()));
 
