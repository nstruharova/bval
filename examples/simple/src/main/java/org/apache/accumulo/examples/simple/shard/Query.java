--- conflicted
+++ resolved
@@ -48,14 +48,7 @@
     List<String> terms = new ArrayList<String>();
   }
   
-<<<<<<< HEAD
   public static List<String> query(BatchScanner bs, List<String> terms) {
-=======
-  public static void main(String[] args) throws Exception {
-    Opts opts = new Opts();
-    BatchScannerOpts bsOpts = new BatchScannerOpts();
-    opts.parseArgs(Query.class.getName(), args, bsOpts);
->>>>>>> 92613388
     
     Text columns[] = new Text[terms.size()];
     int i = 0;
@@ -73,9 +66,6 @@
     return result;
   }
   
-  /**
-   * @param args
-   */
   public static void main(String[] args) throws Exception {
     Opts opts = new Opts();
     BatchScannerOpts bsOpts = new BatchScannerOpts();
