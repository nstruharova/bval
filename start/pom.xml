--- conflicted
+++ resolved
@@ -23,12 +23,8 @@
     <version>1.6.4-SNAPSHOT</version>
   </parent>
   <artifactId>accumulo-start</artifactId>
-<<<<<<< HEAD
-  <name>Start</name>
+  <name>Apache Accumulo Start</name>
   <description>A library for launching Apache Accumulo services.</description>
-=======
-  <name>Apache Accumulo Start</name>
->>>>>>> f0424608
   <dependencies>
     <dependency>
       <groupId>commons-io</groupId>
