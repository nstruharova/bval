--- conflicted
+++ resolved
@@ -187,22 +187,32 @@
     log.info("Version " + Constants.VERSION);
     log.info("Instance " + serverConfiguration.getInstance().getInstanceID());
     AccumuloConfiguration conf = serverConfiguration.getConfiguration();
-<<<<<<< HEAD
     tableName = conf.get(Property.TRACE_TABLE);
-=======
-    table = conf.get(Property.TRACE_TABLE);
     connector = ensureTraceTableExists(conf);
 
-    int port = conf.getPort(Property.TRACE_PORT);
-    final ServerSocket sock = ServerSocketChannel.open().socket();
-    sock.setReuseAddress(true);
-    sock.bind(new InetSocketAddress(hostname, port));
+    int ports[] = conf.getPort(Property.TRACE_PORT);
+    ServerSocket sock = null;
+    for (int port : ports) {
+      ServerSocket s = ServerSocketChannel.open().socket();
+      s.setReuseAddress(true);
+      try {
+        s.bind(new InetSocketAddress(hostname, port));
+        sock = s;
+        break;
+      } catch (Exception e) {
+        log.warn("Unable to start trace server on port {}", port);
+      }
+    }
+    if (null == sock) {
+      throw new RuntimeException("Unable to start trace server on configured ports: " + Arrays.toString(ports));
+    }
     final TServerTransport transport = new TServerSocket(sock);
     TThreadPoolServer.Args options = new TThreadPoolServer.Args(transport);
     options.processor(new Processor<Iface>(new Receiver()));
     server = new TThreadPoolServer(options);
     registerInZooKeeper(sock.getInetAddress().getHostAddress() + ":" + sock.getLocalPort(), conf.get(Property.TRACE_ZK_PATH));
-    writer = new AtomicReference<>(this.connector.createBatchWriter(table, new BatchWriterConfig().setMaxLatency(BATCH_WRITER_MAX_LATENCY, TimeUnit.SECONDS)));
+    writer = new AtomicReference<>(this.connector.createBatchWriter(tableName,
+        new BatchWriterConfig().setMaxLatency(BATCH_WRITER_MAX_LATENCY, TimeUnit.SECONDS)));
   }
 
   /**
@@ -220,7 +230,6 @@
    */
   private Connector ensureTraceTableExists(final AccumuloConfiguration conf) throws AccumuloSecurityException, ClassNotFoundException, InstantiationException,
       IllegalAccessException {
->>>>>>> 47b57f73
     Connector connector = null;
     while (true) {
       try {
@@ -265,37 +274,7 @@
         sleepUninterruptibly(1, TimeUnit.SECONDS);
       }
     }
-<<<<<<< HEAD
-    this.connector = connector;
-    // make sure we refer to the final variable from now on.
-    connector = null;
-
-    int ports[] = conf.getPort(Property.TRACE_PORT);
-    ServerSocket sock = null;
-    for (int port : ports) {
-      ServerSocket s = ServerSocketChannel.open().socket();
-      s.setReuseAddress(true);
-      try {
-        s.bind(new InetSocketAddress(hostname, port));
-        sock = s;
-        break;
-      } catch (Exception e) {
-        log.warn("Unable to start trace server on port {}", port);
-      }
-    }
-    if (null == sock) {
-      throw new RuntimeException("Unable to start trace server on configured ports: " + Arrays.toString(ports));
-    }
-    final TServerTransport transport = new TServerSocket(sock);
-    TThreadPoolServer.Args options = new TThreadPoolServer.Args(transport);
-    options.processor(new Processor<Iface>(new Receiver()));
-    server = new TThreadPoolServer(options);
-    registerInZooKeeper(sock.getInetAddress().getHostAddress() + ":" + sock.getLocalPort(), conf.get(Property.TRACE_ZK_PATH));
-    writer = new AtomicReference<>(this.connector.createBatchWriter(tableName,
-        new BatchWriterConfig().setMaxLatency(BATCH_WRITER_MAX_LATENCY, TimeUnit.SECONDS)));
-=======
     return connector;
->>>>>>> 47b57f73
   }
 
   public void run() throws Exception {
