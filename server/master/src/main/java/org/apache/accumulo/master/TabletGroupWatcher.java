--- conflicted
+++ resolved
@@ -102,14 +102,8 @@
   private static final int ASSINGMENT_BUFFER_MAX_LENGTH = 4096;
 
   private final Master master;
-<<<<<<< HEAD
-  final TabletStateStore store;
-  final TabletGroupWatcher dependentWatcher;
-=======
   private final TabletStateStore store;
   private final TabletGroupWatcher dependentWatcher;
->>>>>>> d077b463
-
   final TableStats stats = new TableStats();
   private SortedSet<TServerInstance> lastScanServers = ImmutableSortedSet.of();
 
@@ -126,11 +120,7 @@
     return stats.getLast();
   }
 
-<<<<<<< HEAD
   TableCounts getStats(TableId tableId) {
-=======
-  TableCounts getStats(String tableId) {
->>>>>>> d077b463
     return stats.getLast(tableId);
   }
 
