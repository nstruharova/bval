--- conflicted
+++ resolved
@@ -64,16 +64,11 @@
     this.tableInfo = ti;
   }
 
-<<<<<<< HEAD
-  static Map<String,String> readMappingFile(VolumeManager fs, ImportedTableInfo tableInfo) throws Exception {
-=======
   static Map<String,String> readMappingFile(VolumeManager fs, ImportedTableInfo tableInfo)
       throws Exception {
-    BufferedReader in = new BufferedReader(
-        new InputStreamReader(fs.open(new Path(tableInfo.importDir, "mappings.txt")), UTF_8));
->>>>>>> f4f43feb
-
-    try (BufferedReader in = new BufferedReader(new InputStreamReader(fs.open(new Path(tableInfo.importDir, "mappings.txt")), UTF_8))) {
+
+    try (BufferedReader in = new BufferedReader(
+        new InputStreamReader(fs.open(new Path(tableInfo.importDir, "mappings.txt")), UTF_8))) {
       Map<String,String> map = new HashMap<>();
 
       String line = null;
@@ -138,14 +133,9 @@
               String newName = fileNameMappings.get(oldName);
 
               if (newName == null) {
-<<<<<<< HEAD
-                throw new AcceptableThriftTableOperationException(tableInfo.tableId.canonicalID(), tableInfo.tableName, TableOperation.IMPORT,
-                    TableOperationExceptionType.OTHER, "File " + oldName + " does not exist in import dir");
-=======
-                throw new AcceptableThriftTableOperationException(tableInfo.tableId,
+                throw new AcceptableThriftTableOperationException(tableInfo.tableId.canonicalID(),
                     tableInfo.tableName, TableOperation.IMPORT, TableOperationExceptionType.OTHER,
                     "File " + oldName + " does not exist in import dir");
->>>>>>> f4f43feb
               }
 
               cq = new Text(bulkDir + "/" + newName);
@@ -202,14 +192,9 @@
       return new MoveExportedFiles(tableInfo);
     } catch (IOException ioe) {
       log.warn("{}", ioe.getMessage(), ioe);
-<<<<<<< HEAD
-      throw new AcceptableThriftTableOperationException(tableInfo.tableId.canonicalID(), tableInfo.tableName, TableOperation.IMPORT,
-          TableOperationExceptionType.OTHER, "Error reading " + path + " " + ioe.getMessage());
-=======
-      throw new AcceptableThriftTableOperationException(tableInfo.tableId, tableInfo.tableName,
-          TableOperation.IMPORT, TableOperationExceptionType.OTHER,
+      throw new AcceptableThriftTableOperationException(tableInfo.tableId.canonicalID(),
+          tableInfo.tableName, TableOperation.IMPORT, TableOperationExceptionType.OTHER,
           "Error reading " + path + " " + ioe.getMessage());
->>>>>>> f4f43feb
     } finally {
       if (zis != null) {
         try {
