--- conflicted
+++ resolved
@@ -134,14 +134,9 @@
         }
 
         // Update the replication table for each source table we found work records for
-<<<<<<< HEAD
         for (Entry<Table.ID,Long> entry : tableIdToProgress.entrySet()) {
-          // If the progress is 0, then no one has replicated anything, and we don't need to update anything
-=======
-        for (Entry<String,Long> entry : tableIdToProgress.entrySet()) {
           // If the progress is 0, then no one has replicated anything, and we don't need to update
           // anything
->>>>>>> f4f43feb
           if (0 == entry.getValue()) {
             continue;
           }
