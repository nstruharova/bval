/*
 * Licensed to the Apache Software Foundation (ASF) under one or more
 * contributor license agreements.  See the NOTICE file distributed with
 * this work for additional information regarding copyright ownership.
 * The ASF licenses this file to You under the Apache License, Version 2.0
 * (the "License"); you may not use this file except in compliance with
 * the License.  You may obtain a copy of the License at
 *
 *     http://www.apache.org/licenses/LICENSE-2.0
 *
 * Unless required by applicable law or agreed to in writing, software
 * distributed under the License is distributed on an "AS IS" BASIS,
 * WITHOUT WARRANTIES OR CONDITIONS OF ANY KIND, either express or implied.
 * See the License for the specific language governing permissions and
 * limitations under the License.
 */
package org.apache.accumulo.master;

import static java.nio.charset.StandardCharsets.UTF_8;
import static org.apache.accumulo.fate.util.UtilWaitThread.sleepUninterruptibly;

import java.io.IOException;
import java.util.ArrayList;
import java.util.Collection;
import java.util.Collections;
import java.util.HashMap;
import java.util.HashSet;
import java.util.Iterator;
import java.util.List;
import java.util.Map;
import java.util.Map.Entry;
import java.util.Set;
import java.util.SortedMap;
import java.util.TreeMap;
import java.util.concurrent.CountDownLatch;
import java.util.concurrent.ExecutorService;
import java.util.concurrent.Executors;
import java.util.concurrent.TimeUnit;
import java.util.concurrent.atomic.AtomicBoolean;
import java.util.concurrent.atomic.AtomicInteger;

import org.apache.accumulo.core.Constants;
import org.apache.accumulo.core.client.AccumuloException;
import org.apache.accumulo.core.client.AccumuloSecurityException;
import org.apache.accumulo.core.client.Connector;
import org.apache.accumulo.core.client.Instance;
import org.apache.accumulo.core.client.Scanner;
import org.apache.accumulo.core.client.TableNotFoundException;
import org.apache.accumulo.core.client.impl.Namespace;
import org.apache.accumulo.core.client.impl.Namespaces;
import org.apache.accumulo.core.client.impl.Table;
import org.apache.accumulo.core.client.impl.Tables;
import org.apache.accumulo.core.client.impl.ThriftTransportPool;
import org.apache.accumulo.core.client.impl.thrift.TableOperation;
import org.apache.accumulo.core.client.impl.thrift.TableOperationExceptionType;
import org.apache.accumulo.core.client.impl.thrift.ThriftTableOperationException;
import org.apache.accumulo.core.conf.AccumuloConfiguration;
import org.apache.accumulo.core.conf.Property;
import org.apache.accumulo.core.conf.SiteConfiguration;
import org.apache.accumulo.core.data.Key;
import org.apache.accumulo.core.data.Value;
import org.apache.accumulo.core.data.impl.KeyExtent;
import org.apache.accumulo.core.master.state.tables.TableState;
import org.apache.accumulo.core.master.thrift.BulkImportState;
import org.apache.accumulo.core.master.thrift.MasterClientService.Iface;
import org.apache.accumulo.core.master.thrift.MasterClientService.Processor;
import org.apache.accumulo.core.master.thrift.MasterGoalState;
import org.apache.accumulo.core.master.thrift.MasterMonitorInfo;
import org.apache.accumulo.core.master.thrift.MasterState;
import org.apache.accumulo.core.master.thrift.TableInfo;
import org.apache.accumulo.core.master.thrift.TabletServerStatus;
import org.apache.accumulo.core.metadata.MetadataTable;
import org.apache.accumulo.core.metadata.RootTable;
import org.apache.accumulo.core.metadata.schema.MetadataSchema.TabletsSection;
import org.apache.accumulo.core.replication.ReplicationTable;
import org.apache.accumulo.core.replication.thrift.ReplicationCoordinator;
import org.apache.accumulo.core.security.Authorizations;
import org.apache.accumulo.core.security.NamespacePermission;
import org.apache.accumulo.core.security.TablePermission;
import org.apache.accumulo.core.tabletserver.thrift.TUnloadTabletGoal;
import org.apache.accumulo.core.trace.DistributedTrace;
import org.apache.accumulo.core.trace.thrift.TInfo;
import org.apache.accumulo.core.util.Daemon;
import org.apache.accumulo.core.util.Pair;
import org.apache.accumulo.core.zookeeper.ZooUtil;
import org.apache.accumulo.fate.AgeOffStore;
import org.apache.accumulo.fate.Fate;
import org.apache.accumulo.fate.zookeeper.IZooReaderWriter;
import org.apache.accumulo.fate.zookeeper.ZooLock.LockLossReason;
import org.apache.accumulo.fate.zookeeper.ZooUtil.NodeExistsPolicy;
import org.apache.accumulo.fate.zookeeper.ZooUtil.NodeMissingPolicy;
import org.apache.accumulo.master.metrics.MasterMetricsFactory;
import org.apache.accumulo.master.recovery.RecoveryManager;
import org.apache.accumulo.master.replication.MasterReplicationCoordinator;
import org.apache.accumulo.master.replication.ReplicationDriver;
import org.apache.accumulo.master.replication.WorkDriver;
import org.apache.accumulo.master.state.TableCounts;
import org.apache.accumulo.server.Accumulo;
import org.apache.accumulo.server.AccumuloServerContext;
import org.apache.accumulo.server.HighlyAvailableService;
import org.apache.accumulo.server.ServerConstants;
import org.apache.accumulo.server.ServerOpts;
import org.apache.accumulo.server.client.HdfsZooInstance;
import org.apache.accumulo.server.conf.ServerConfigurationFactory;
import org.apache.accumulo.server.fs.VolumeChooserEnvironment;
import org.apache.accumulo.server.fs.VolumeManager;
import org.apache.accumulo.server.fs.VolumeManager.FileType;
import org.apache.accumulo.server.fs.VolumeManagerImpl;
import org.apache.accumulo.server.init.Initialize;
import org.apache.accumulo.server.log.WalStateManager;
import org.apache.accumulo.server.log.WalStateManager.WalMarkerException;
import org.apache.accumulo.server.master.LiveTServerSet;
import org.apache.accumulo.server.master.LiveTServerSet.TServerConnection;
import org.apache.accumulo.server.master.balancer.DefaultLoadBalancer;
import org.apache.accumulo.server.master.balancer.TabletBalancer;
import org.apache.accumulo.server.master.state.CurrentState;
import org.apache.accumulo.server.master.state.DeadServerList;
import org.apache.accumulo.server.master.state.MergeInfo;
import org.apache.accumulo.server.master.state.MergeState;
import org.apache.accumulo.server.master.state.MetaDataStateStore;
import org.apache.accumulo.server.master.state.RootTabletStateStore;
import org.apache.accumulo.server.master.state.TServerInstance;
import org.apache.accumulo.server.master.state.TabletLocationState;
import org.apache.accumulo.server.master.state.TabletMigration;
import org.apache.accumulo.server.master.state.TabletServerState;
import org.apache.accumulo.server.master.state.TabletState;
import org.apache.accumulo.server.master.state.ZooStore;
import org.apache.accumulo.server.master.state.ZooTabletStateStore;
import org.apache.accumulo.server.metrics.Metrics;
import org.apache.accumulo.server.metrics.MetricsSystemHelper;
import org.apache.accumulo.server.replication.ZooKeeperInitialization;
import org.apache.accumulo.server.rpc.HighlyAvailableServiceWrapper;
import org.apache.accumulo.server.rpc.RpcWrapper;
import org.apache.accumulo.server.rpc.ServerAddress;
import org.apache.accumulo.server.rpc.TCredentialsUpdatingWrapper;
import org.apache.accumulo.server.rpc.TServerUtils;
import org.apache.accumulo.server.rpc.ThriftServerType;
import org.apache.accumulo.server.security.AuditedSecurityOperation;
import org.apache.accumulo.server.security.SecurityOperation;
import org.apache.accumulo.server.security.SecurityUtil;
import org.apache.accumulo.server.security.delegation.AuthenticationTokenKeyManager;
import org.apache.accumulo.server.security.delegation.AuthenticationTokenSecretManager;
import org.apache.accumulo.server.security.delegation.ZooAuthenticationKeyDistributor;
import org.apache.accumulo.server.security.handler.ZKPermHandler;
import org.apache.accumulo.server.tables.TableManager;
import org.apache.accumulo.server.tables.TableObserver;
import org.apache.accumulo.server.util.DefaultMap;
import org.apache.accumulo.server.util.Halt;
import org.apache.accumulo.server.util.MetadataTableUtil;
import org.apache.accumulo.server.util.ServerBulkImportStatus;
import org.apache.accumulo.server.util.TableInfoUtil;
import org.apache.accumulo.server.util.time.SimpleTimer;
import org.apache.accumulo.server.zookeeper.ZooLock;
import org.apache.accumulo.server.zookeeper.ZooReaderWriter;
import org.apache.accumulo.start.classloader.vfs.AccumuloVFSClassLoader;
import org.apache.accumulo.start.classloader.vfs.ContextManager;
import org.apache.hadoop.fs.Path;
import org.apache.hadoop.io.DataInputBuffer;
import org.apache.hadoop.io.DataOutputBuffer;
import org.apache.thrift.TException;
import org.apache.thrift.server.TServer;
import org.apache.thrift.transport.TTransportException;
import org.apache.zookeeper.KeeperException;
import org.apache.zookeeper.KeeperException.NoAuthException;
import org.apache.zookeeper.WatchedEvent;
import org.apache.zookeeper.Watcher;
import org.apache.zookeeper.data.Stat;
import org.slf4j.Logger;
import org.slf4j.LoggerFactory;

import com.google.common.collect.Iterables;

/**
 * The Master is responsible for assigning and balancing tablets to tablet servers.
 *
 * The master will also coordinate log recoveries and reports general status.
 */
public class Master extends AccumuloServerContext
    implements LiveTServerSet.Listener, TableObserver, CurrentState, HighlyAvailableService {

  final static Logger log = LoggerFactory.getLogger(Master.class);

  final static int ONE_SECOND = 1000;
  final static long TIME_TO_WAIT_BETWEEN_SCANS = 60 * ONE_SECOND;
  final private static long TIME_BETWEEN_MIGRATION_CLEANUPS = 5 * 60 * ONE_SECOND;
  final static long WAIT_BETWEEN_ERRORS = ONE_SECOND;
  final private static long DEFAULT_WAIT_FOR_WATCHER = 10 * ONE_SECOND;
  final private static int MAX_CLEANUP_WAIT_TIME = ONE_SECOND;
  final private static int TIME_TO_WAIT_BETWEEN_LOCK_CHECKS = ONE_SECOND;
  final static int MAX_TSERVER_WORK_CHUNK = 5000;
  final private static int MAX_BAD_STATUS_COUNT = 3;

  final VolumeManager fs;
  final private String hostname;
  final private Object balancedNotifier = new Object();
  final LiveTServerSet tserverSet;
  final private List<TabletGroupWatcher> watchers = new ArrayList<>();
  final SecurityOperation security;
  final Map<TServerInstance,AtomicInteger> badServers = Collections
      .synchronizedMap(new DefaultMap<TServerInstance,AtomicInteger>(new AtomicInteger()));
  final Set<TServerInstance> serversToShutdown = Collections
      .synchronizedSet(new HashSet<TServerInstance>());
  final SortedMap<KeyExtent,TServerInstance> migrations = Collections
      .synchronizedSortedMap(new TreeMap<KeyExtent,TServerInstance>());
  final EventCoordinator nextEvent = new EventCoordinator();
  final private Object mergeLock = new Object();
  private ReplicationDriver replicationWorkDriver;
  private WorkDriver replicationWorkAssigner;
  RecoveryManager recoveryManager = null;
  private final MasterTime timeKeeper;

  // Delegation Token classes
  private final boolean delegationTokensAvailable;
  private ZooAuthenticationKeyDistributor keyDistributor;
  private AuthenticationTokenKeyManager authenticationTokenKeyManager;

  ZooLock masterLock = null;
  private TServer clientService = null;
  TabletBalancer tabletBalancer;

  private MasterState state = MasterState.INITIAL;

  Fate<Master> fate;

  volatile SortedMap<TServerInstance,TabletServerStatus> tserverStatus = Collections
      .unmodifiableSortedMap(new TreeMap<TServerInstance,TabletServerStatus>());
  final ServerBulkImportStatus bulkImportStatus = new ServerBulkImportStatus();

  private final AtomicBoolean masterInitialized = new AtomicBoolean(false);

  @Override
  public synchronized MasterState getMasterState() {
    return state;
  }

  public boolean stillMaster() {
    return getMasterState() != MasterState.STOP;
  }

  static final boolean X = true;
  static final boolean O = false;
  // @formatter:off
  static final boolean transitionOK[][] = {
      //                            INITIAL HAVE_LOCK SAFE_MODE NORMAL UNLOAD_META UNLOAD_ROOT STOP
      /* INITIAL */                 {X,     X,        O,        O,      O,         O,          X},
      /* HAVE_LOCK */               {O,     X,        X,        X,      O,         O,          X},
      /* SAFE_MODE */               {O,     O,        X,        X,      X,         O,          X},
      /* NORMAL */                  {O,     O,        X,        X,      X,         O,          X},
      /* UNLOAD_METADATA_TABLETS */ {O,     O,        X,        X,      X,         X,          X},
      /* UNLOAD_ROOT_TABLET */      {O,     O,        O,        X,      X,         X,          X},
      /* STOP */                    {O,     O,        O,        O,      O,         X,          X}};
  //@formatter:on
  synchronized void setMasterState(MasterState newState) {
    if (state.equals(newState))
      return;
    if (!transitionOK[state.ordinal()][newState.ordinal()]) {
      log.error("Programmer error: master should not transition from {} to {}", state, newState);
    }
    MasterState oldState = state;
    state = newState;
    nextEvent.event("State changed from %s to %s", oldState, newState);
    if (newState == MasterState.STOP) {
      // Give the server a little time before shutdown so the client
      // thread requesting the stop can return
      SimpleTimer.getInstance(getConfiguration()).schedule(new Runnable() {
        @Override
        public void run() {
          // This frees the main thread and will cause the master to exit
          clientService.stop();
          Master.this.nextEvent.event("stopped event loop");
        }

      }, 100l, 1000l);
    }

    if (oldState != newState && (newState == MasterState.HAVE_LOCK)) {
      upgradeZookeeper();
    }

    if (oldState != newState && (newState == MasterState.NORMAL)) {
      upgradeMetadata();
    }
  }

  private void moveRootTabletToRootTable(IZooReaderWriter zoo) throws Exception {
    String dirZPath = ZooUtil.getRoot(getInstance()) + RootTable.ZROOT_TABLET_PATH;

    if (!zoo.exists(dirZPath)) {
      Path oldPath = fs.getFullPath(FileType.TABLE, "/" + MetadataTable.ID + "/root_tablet");
      if (fs.exists(oldPath)) {
        VolumeChooserEnvironment chooserEnv = new VolumeChooserEnvironment(RootTable.ID);
        String newPath = fs.choose(chooserEnv, ServerConstants.getBaseUris())
            + Constants.HDFS_TABLES_DIR + Path.SEPARATOR + RootTable.ID;
        fs.mkdirs(new Path(newPath));
        if (!fs.rename(oldPath, new Path(newPath))) {
          throw new IOException("Failed to move root tablet from " + oldPath + " to " + newPath);
        }

        log.info("Upgrade renamed {} to {}", oldPath, newPath);
      }

      Path location = null;

      for (String basePath : ServerConstants.getTablesDirs()) {
        Path path = new Path(basePath + "/" + RootTable.ID + RootTable.ROOT_TABLET_LOCATION);
        if (fs.exists(path)) {
          if (location != null) {
            throw new IllegalStateException(
                "Root table at multiple locations " + location + " " + path);
          }

          location = path;
        }
      }

      if (location == null)
        throw new IllegalStateException("Failed to find root tablet");

      log.info("Upgrade setting root table location in zookeeper {}", location);
      zoo.putPersistentData(dirZPath, location.toString().getBytes(), NodeExistsPolicy.FAIL);
    }
  }

  private boolean haveUpgradedZooKeeper = false;

  private void upgradeZookeeper() {
    // 1.5.1 and 1.6.0 both do some state checking after obtaining the zoolock for the
    // monitor and before starting up. It's not tied to the data version at all (and would
    // introduce unnecessary complexity to try to make the master do it), but be aware
    // that the master is not the only thing that may alter zookeeper before starting.

    final int accumuloPersistentVersion = Accumulo.getAccumuloPersistentVersion(fs);
    if (Accumulo.persistentVersionNeedsUpgrade(accumuloPersistentVersion)) {
      // This Master hasn't started Fate yet, so any outstanding transactions must be from before
      // the upgrade.
      // Change to Guava's Verify once we use Guava 17.
      if (null != fate) {
        throw new IllegalStateException("Access to Fate should not have been"
            + " initialized prior to the Master transitioning to active. Please"
            + " save all logs and file a bug.");
      }
      Accumulo.abortIfFateTransactions();
      try {
        log.info("Upgrading zookeeper");

        IZooReaderWriter zoo = ZooReaderWriter.getInstance();
        final String zooRoot = ZooUtil.getRoot(getInstance());

        log.debug("Handling updates for version {}", accumuloPersistentVersion);

        log.debug("Cleaning out remnants of logger role.");
        zoo.recursiveDelete(zooRoot + "/loggers", NodeMissingPolicy.SKIP);
        zoo.recursiveDelete(zooRoot + "/dead/loggers", NodeMissingPolicy.SKIP);

        final byte[] zero = new byte[] {'0'};
        log.debug("Initializing recovery area.");
        zoo.putPersistentData(zooRoot + Constants.ZRECOVERY, zero, NodeExistsPolicy.SKIP);

        for (String id : zoo.getChildren(zooRoot + Constants.ZTABLES)) {
          log.debug("Prepping table {} for compaction cancellations.", id);
          zoo.putPersistentData(
              zooRoot + Constants.ZTABLES + "/" + id + Constants.ZTABLE_COMPACT_CANCEL_ID, zero,
              NodeExistsPolicy.SKIP);
        }

        @SuppressWarnings("deprecation")
        String zpath = zooRoot + Constants.ZCONFIG + "/" + Property.TSERV_WAL_SYNC_METHOD.getKey();
        // is the entire instance set to use flushing vs sync?
        boolean flushDefault = false;
        try {
          byte data[] = zoo.getData(zpath, null);
          if (new String(data, UTF_8).endsWith("flush")) {
            flushDefault = true;
          }
        } catch (KeeperException.NoNodeException ex) {
          // skip
        }
        for (String id : zoo.getChildren(zooRoot + Constants.ZTABLES)) {
          log.debug("Converting table {} WALog setting to Durability", id);
          try {
            @SuppressWarnings("deprecation")
            String path = zooRoot + Constants.ZTABLES + "/" + id + Constants.ZTABLE_CONF + "/"
                + Property.TABLE_WALOG_ENABLED.getKey();
            byte[] data = zoo.getData(path, null);
            boolean useWAL = Boolean.parseBoolean(new String(data, UTF_8));
            zoo.recursiveDelete(path, NodeMissingPolicy.FAIL);
            path = zooRoot + Constants.ZTABLES + "/" + id + Constants.ZTABLE_CONF + "/"
                + Property.TABLE_DURABILITY.getKey();
            if (useWAL) {
              if (flushDefault) {
                zoo.putPersistentData(path, "flush".getBytes(), NodeExistsPolicy.SKIP);
              } else {
                zoo.putPersistentData(path, "sync".getBytes(), NodeExistsPolicy.SKIP);
              }
            } else {
              zoo.putPersistentData(path, "none".getBytes(), NodeExistsPolicy.SKIP);
            }
          } catch (KeeperException.NoNodeException ex) {
            // skip it
          }
        }

        // create initial namespaces
        String namespaces = ZooUtil.getRoot(getInstance()) + Constants.ZNAMESPACES;
        zoo.putPersistentData(namespaces, new byte[0], NodeExistsPolicy.SKIP);
        for (Pair<String,Namespace.ID> namespace : Iterables.concat(
            Collections.singleton(new Pair<>(Namespace.ACCUMULO, Namespace.ID.ACCUMULO)),
            Collections.singleton(new Pair<>(Namespace.DEFAULT, Namespace.ID.DEFAULT)))) {
          String ns = namespace.getFirst();
          Namespace.ID id = namespace.getSecond();
          log.debug("Upgrade creating namespace \"{}\" (ID: {})", ns, id);
          if (!Namespaces.exists(getInstance(), id))
            TableManager.prepareNewNamespaceState(getInstance().getInstanceID(), id, ns,
                NodeExistsPolicy.SKIP);
        }

        // create replication table in zk
        log.debug("Upgrade creating table {} (ID: {})", ReplicationTable.NAME, ReplicationTable.ID);
        TableManager.prepareNewTableState(getInstance().getInstanceID(), ReplicationTable.ID,
            Namespace.ID.ACCUMULO, ReplicationTable.NAME, TableState.OFFLINE,
            NodeExistsPolicy.SKIP);

        // create root table
        log.debug("Upgrade creating table {} (ID: {})", RootTable.NAME, RootTable.ID);
        TableManager.prepareNewTableState(getInstance().getInstanceID(), RootTable.ID,
            Namespace.ID.ACCUMULO, RootTable.NAME, TableState.ONLINE, NodeExistsPolicy.SKIP);
        Initialize.initSystemTablesConfig();
        // ensure root user can flush root table
        security.grantTablePermission(rpcCreds(), security.getRootUsername(), RootTable.ID,
            TablePermission.ALTER_TABLE, Namespace.ID.ACCUMULO);

        // put existing tables in the correct namespaces
        String tables = ZooUtil.getRoot(getInstance()) + Constants.ZTABLES;
        for (String tableId : zoo.getChildren(tables)) {
          Namespace.ID targetNamespace = (MetadataTable.ID.canonicalID().equals(tableId)
              || RootTable.ID.canonicalID().equals(tableId)) ? Namespace.ID.ACCUMULO
                  : Namespace.ID.DEFAULT;
          log.debug("Upgrade moving table {} (ID: {}) into namespace with ID {}",
              new String(zoo.getData(tables + "/" + tableId + Constants.ZTABLE_NAME, null), UTF_8),
              tableId, targetNamespace);
          zoo.putPersistentData(tables + "/" + tableId + Constants.ZTABLE_NAMESPACE,
              targetNamespace.getUtf8(), NodeExistsPolicy.SKIP);
        }

        // rename metadata table
        log.debug("Upgrade renaming table {} (ID: {}) to {}", MetadataTable.OLD_NAME,
            MetadataTable.ID, MetadataTable.NAME);
        zoo.putPersistentData(tables + "/" + MetadataTable.ID + Constants.ZTABLE_NAME,
            Tables.qualify(MetadataTable.NAME).getSecond().getBytes(UTF_8),
            NodeExistsPolicy.OVERWRITE);

        moveRootTabletToRootTable(zoo);

        // add system namespace permissions to existing users
        ZKPermHandler perm = new ZKPermHandler();
        perm.initialize(getInstance().getInstanceID(), true);
        String users = ZooUtil.getRoot(getInstance()) + "/users";
        for (String user : zoo.getChildren(users)) {
          zoo.putPersistentData(users + "/" + user + "/Namespaces", new byte[0],
              NodeExistsPolicy.SKIP);
          perm.grantNamespacePermission(user, Namespace.ID.ACCUMULO, NamespacePermission.READ);
        }
        perm.grantNamespacePermission("root", Namespace.ID.ACCUMULO,
            NamespacePermission.ALTER_TABLE);

        // add the currlog location for root tablet current logs
        zoo.putPersistentData(ZooUtil.getRoot(getInstance()) + RootTable.ZROOT_TABLET_CURRENT_LOGS,
            new byte[0], NodeExistsPolicy.SKIP);

        // create tablet server wal logs node in ZK
        zoo.putPersistentData(ZooUtil.getRoot(getInstance()) + WalStateManager.ZWALS, new byte[0],
            NodeExistsPolicy.SKIP);

        haveUpgradedZooKeeper = true;
      } catch (Exception ex) {
        // ACCUMULO-3651 Changed level to error and added FATAL to message for slf4j compatibility
        log.error("FATAL: Error performing upgrade", ex);
        System.exit(1);
      }
    }
  }

  private final AtomicBoolean upgradeMetadataRunning = new AtomicBoolean(false);
  private final CountDownLatch waitForMetadataUpgrade = new CountDownLatch(1);

  private final ServerConfigurationFactory serverConfig;

  private MasterClientServiceHandler clientHandler;

  private void upgradeMetadata() {
    // we make sure we're only doing the rest of this method once so that we can signal to other
    // threads that an upgrade wasn't needed.
    if (upgradeMetadataRunning.compareAndSet(false, true)) {
      final int accumuloPersistentVersion = Accumulo.getAccumuloPersistentVersion(fs);
      if (Accumulo.persistentVersionNeedsUpgrade(accumuloPersistentVersion)) {
        // sanity check that we passed the Fate verification prior to ZooKeeper upgrade, and that
        // Fate still hasn't been started.
        // Change both to use Guava's Verify once we use Guava 17.
        if (!haveUpgradedZooKeeper) {
          throw new IllegalStateException("We should only attempt to upgrade"
              + " Accumulo's metadata table if we've already upgraded ZooKeeper."
              + " Please save all logs and file a bug.");
        }
        if (null != fate) {
          throw new IllegalStateException("Access to Fate should not have been"
              + " initialized prior to the Master finishing upgrades. Please save"
              + " all logs and file a bug.");
        }
        Runnable upgradeTask = new Runnable() {
          int version = accumuloPersistentVersion;

          @Override
          public void run() {
            try {
              log.info("Starting to upgrade metadata table.");
              if (version == ServerConstants.MOVE_DELETE_MARKERS - 1) {
                log.info("Updating Delete Markers in metadata table for version 1.4");
                MetadataTableUtil.moveMetaDeleteMarkersFrom14(Master.this);
                version++;
              }
              if (version == ServerConstants.MOVE_TO_ROOT_TABLE - 1) {
                log.info("Updating Delete Markers in metadata table.");
                MetadataTableUtil.moveMetaDeleteMarkers(Master.this);
                version++;
              }
              if (version == ServerConstants.MOVE_TO_REPLICATION_TABLE - 1) {
                log.info("Updating metadata table with entries for the replication table");
                MetadataTableUtil.createReplicationTable(Master.this);
                version++;
              }
              log.info("Updating persistent data version.");
              Accumulo.updateAccumuloVersion(fs, accumuloPersistentVersion);
              log.info("Upgrade complete");
              waitForMetadataUpgrade.countDown();
            } catch (Exception ex) {
              // ACCUMULO-3651 Changed level to error and added FATAL to message for slf4j
              // compatibility
              log.error("FATAL: Error performing upgrade", ex);
              System.exit(1);
            }

          }
        };

        // need to run this in a separate thread because a lock is held that prevents metadata
        // tablets from being assigned and this task writes to the
        // metadata table
        new Thread(upgradeTask).start();
      } else {
        waitForMetadataUpgrade.countDown();
      }
    }
  }

  private int assignedOrHosted(Table.ID tableId) {
    int result = 0;
    for (TabletGroupWatcher watcher : watchers) {
      TableCounts count = watcher.getStats(tableId);
      result += count.hosted() + count.assigned();
    }
    return result;
  }

  private int totalAssignedOrHosted() {
    int result = 0;
    for (TabletGroupWatcher watcher : watchers) {
      for (TableCounts counts : watcher.getStats().values()) {
        result += counts.assigned() + counts.hosted();
      }
    }
    return result;
  }

  private int nonMetaDataTabletsAssignedOrHosted() {
    return totalAssignedOrHosted() - assignedOrHosted(MetadataTable.ID)
        - assignedOrHosted(RootTable.ID);
  }

  private int notHosted() {
    int result = 0;
    for (TabletGroupWatcher watcher : watchers) {
      for (TableCounts counts : watcher.getStats().values()) {
        result += counts.assigned() + counts.assignedToDeadServers() + counts.suspended();
      }
    }
    return result;
  }

  // The number of unassigned tablets that should be assigned: displayed on the monitor page
  int displayUnassigned() {
    int result = 0;
    switch (getMasterState()) {
      case NORMAL:
        // Count offline tablets for online tables
        for (TabletGroupWatcher watcher : watchers) {
          TableManager manager = TableManager.getInstance();
          for (Entry<Table.ID,TableCounts> entry : watcher.getStats().entrySet()) {
            Table.ID tableId = entry.getKey();
            TableCounts counts = entry.getValue();
            TableState tableState = manager.getTableState(tableId);
            if (tableState != null && tableState.equals(TableState.ONLINE)) {
              result += counts.unassigned() + counts.assignedToDeadServers() + counts.assigned()
                  + counts.suspended();
            }
          }
        }
        break;
      case SAFE_MODE:
        // Count offline tablets for the metadata table
        for (TabletGroupWatcher watcher : watchers) {
          TableCounts counts = watcher.getStats(MetadataTable.ID);
          result += counts.unassigned() + counts.suspended();
        }
        break;
      case UNLOAD_METADATA_TABLETS:
      case UNLOAD_ROOT_TABLET:
        for (TabletGroupWatcher watcher : watchers) {
          TableCounts counts = watcher.getStats(MetadataTable.ID);
          result += counts.unassigned() + counts.suspended();
        }
        break;
      default:
        break;
    }
    return result;
  }

  public void mustBeOnline(final Table.ID tableId) throws ThriftTableOperationException {
    Tables.clearCache(getInstance());
    if (!Tables.getTableState(getInstance(), tableId).equals(TableState.ONLINE))
      throw new ThriftTableOperationException(tableId.canonicalID(), null, TableOperation.MERGE,
          TableOperationExceptionType.OFFLINE, "table is not online");
  }

  public Master(Instance instance, ServerConfigurationFactory config, VolumeManager fs,
      String hostname) throws IOException {
    super(instance, config);
    this.serverConfig = config;
    this.fs = fs;
    this.hostname = hostname;

    AccumuloConfiguration aconf = serverConfig.getSystemConfiguration();

    log.info("Version {}", Constants.VERSION);
    log.info("Instance {}", getInstance().getInstanceID());
    timeKeeper = new MasterTime(this);
    ThriftTransportPool.getInstance()
        .setIdleTime(aconf.getTimeInMillis(Property.GENERAL_RPC_TIMEOUT));
    tserverSet = new LiveTServerSet(this, this);
    this.tabletBalancer = Property.createInstanceFromPropertyName(aconf,
        Property.MASTER_TABLET_BALANCER, TabletBalancer.class, new DefaultLoadBalancer());
    this.tabletBalancer.init(this);

    try {
      AccumuloVFSClassLoader.getContextManager()
          .setContextConfig(new ContextManager.DefaultContextsConfig() {
            @Override
            public Map<String,String> getVfsContextClasspathProperties() {
              return getConfiguration()
                  .getAllPropertiesWithPrefix(Property.VFS_CONTEXT_CLASSPATH_PROPERTY);
            }
          });
    } catch (IOException e) {
      throw new RuntimeException(e);
    }

    this.security = AuditedSecurityOperation.getInstance(this);

    // Create the secret manager (can generate and verify delegation tokens)
    final long tokenLifetime = aconf.getTimeInMillis(Property.GENERAL_DELEGATION_TOKEN_LIFETIME);
    setSecretManager(new AuthenticationTokenSecretManager(getInstance(), tokenLifetime));

    authenticationTokenKeyManager = null;
    keyDistributor = null;
    if (getConfiguration().getBoolean(Property.INSTANCE_RPC_SASL_ENABLED)) {
      // SASL is enabled, create the key distributor (ZooKeeper) and manager (generates/rolls secret
      // keys)
      log.info("SASL is enabled, creating delegation token key manager and distributor");
      final long tokenUpdateInterval = aconf
          .getTimeInMillis(Property.GENERAL_DELEGATION_TOKEN_UPDATE_INTERVAL);
      keyDistributor = new ZooAuthenticationKeyDistributor(ZooReaderWriter.getInstance(),
          ZooUtil.getRoot(getInstance()) + Constants.ZDELEGATION_TOKEN_KEYS);
      authenticationTokenKeyManager = new AuthenticationTokenKeyManager(getSecretManager(),
          keyDistributor, tokenUpdateInterval, tokenLifetime);
      delegationTokensAvailable = true;
    } else {
      log.info("SASL is not enabled, delegation tokens will not be available");
      delegationTokensAvailable = false;
    }

  }

  public TServerConnection getConnection(TServerInstance server) {
    return tserverSet.getConnection(server);
  }

  public MergeInfo getMergeInfo(Table.ID tableId) {
    synchronized (mergeLock) {
      try {
        String path = ZooUtil.getRoot(getInstance().getInstanceID()) + Constants.ZTABLES + "/"
            + tableId + "/merge";
        if (!ZooReaderWriter.getInstance().exists(path))
          return new MergeInfo();
        byte[] data = ZooReaderWriter.getInstance().getData(path, new Stat());
        DataInputBuffer in = new DataInputBuffer();
        in.reset(data, data.length);
        MergeInfo info = new MergeInfo();
        info.readFields(in);
        return info;
      } catch (KeeperException.NoNodeException ex) {
        log.info("Error reading merge state, it probably just finished");
        return new MergeInfo();
      } catch (Exception ex) {
        log.warn("Unexpected error reading merge state", ex);
        return new MergeInfo();
      }
    }
  }

  public void setMergeState(MergeInfo info, MergeState state)
      throws IOException, KeeperException, InterruptedException {
    synchronized (mergeLock) {
      String path = ZooUtil.getRoot(getInstance().getInstanceID()) + Constants.ZTABLES + "/"
          + info.getExtent().getTableId() + "/merge";
      info.setState(state);
      if (state.equals(MergeState.NONE)) {
        ZooReaderWriter.getInstance().recursiveDelete(path, NodeMissingPolicy.SKIP);
      } else {
        DataOutputBuffer out = new DataOutputBuffer();
        try {
          info.write(out);
        } catch (IOException ex) {
          throw new RuntimeException("Unlikely", ex);
        }
        ZooReaderWriter.getInstance().putPersistentData(path, out.getData(),
            state.equals(MergeState.STARTED) ? ZooUtil.NodeExistsPolicy.FAIL
                : ZooUtil.NodeExistsPolicy.OVERWRITE);
      }
      mergeLock.notifyAll();
    }
    nextEvent.event("Merge state of %s set to %s", info.getExtent(), state);
  }

  public void clearMergeState(Table.ID tableId)
      throws IOException, KeeperException, InterruptedException {
    synchronized (mergeLock) {
      String path = ZooUtil.getRoot(getInstance().getInstanceID()) + Constants.ZTABLES + "/"
          + tableId + "/merge";
      ZooReaderWriter.getInstance().recursiveDelete(path, NodeMissingPolicy.SKIP);
      mergeLock.notifyAll();
    }
    nextEvent.event("Merge state of %s cleared", tableId);
  }

  void setMasterGoalState(MasterGoalState state) {
    try {
      ZooReaderWriter.getInstance().putPersistentData(
          ZooUtil.getRoot(getInstance()) + Constants.ZMASTER_GOAL_STATE, state.name().getBytes(),
          NodeExistsPolicy.OVERWRITE);
    } catch (Exception ex) {
      log.error("Unable to set master goal state in zookeeper");
    }
  }

  MasterGoalState getMasterGoalState() {
    while (true)
      try {
        byte[] data = ZooReaderWriter.getInstance()
            .getData(ZooUtil.getRoot(getInstance()) + Constants.ZMASTER_GOAL_STATE, null);
        return MasterGoalState.valueOf(new String(data));
      } catch (Exception e) {
        log.error("Problem getting real goal state from zookeeper: ", e);
        sleepUninterruptibly(1, TimeUnit.SECONDS);
      }
  }

  public boolean hasCycled(long time) {
    for (TabletGroupWatcher watcher : watchers) {
      if (watcher.stats.lastScanFinished() < time)
        return false;
    }

    return true;
  }

  public void clearMigrations(Table.ID tableId) {
    synchronized (migrations) {
      Iterator<KeyExtent> iterator = migrations.keySet().iterator();
      while (iterator.hasNext()) {
        KeyExtent extent = iterator.next();
        if (extent.getTableId().equals(tableId)) {
          iterator.remove();
        }
      }
    }
  }

  static enum TabletGoalState {
    HOSTED(TUnloadTabletGoal.UNKNOWN),
    UNASSIGNED(TUnloadTabletGoal.UNASSIGNED),
    DELETED(TUnloadTabletGoal.DELETED),
    SUSPENDED(TUnloadTabletGoal.SUSPENDED);

    private final TUnloadTabletGoal unloadGoal;

    TabletGoalState(TUnloadTabletGoal unloadGoal) {
      this.unloadGoal = unloadGoal;
    }

    /** The purpose of unloading this tablet. */
    public TUnloadTabletGoal howUnload() {
      return unloadGoal;
    }
  }

  TabletGoalState getSystemGoalState(TabletLocationState tls) {
    switch (getMasterState()) {
      case NORMAL:
        return TabletGoalState.HOSTED;
      case HAVE_LOCK: // fall-through intended
      case INITIAL: // fall-through intended
      case SAFE_MODE:
        if (tls.extent.isMeta())
          return TabletGoalState.HOSTED;
        return TabletGoalState.UNASSIGNED;
      case UNLOAD_METADATA_TABLETS:
        if (tls.extent.isRootTablet())
          return TabletGoalState.HOSTED;
        return TabletGoalState.UNASSIGNED;
      case UNLOAD_ROOT_TABLET:
        return TabletGoalState.UNASSIGNED;
      case STOP:
        return TabletGoalState.UNASSIGNED;
      default:
        throw new IllegalStateException("Unknown Master State");
    }
  }

  TabletGoalState getTableGoalState(KeyExtent extent) {
    TableState tableState = TableManager.getInstance().getTableState(extent.getTableId());
    if (tableState == null)
      return TabletGoalState.DELETED;
    switch (tableState) {
      case DELETING:
        return TabletGoalState.DELETED;
      case OFFLINE:
      case NEW:
        return TabletGoalState.UNASSIGNED;
      default:
        return TabletGoalState.HOSTED;
    }
  }

  TabletGoalState getGoalState(TabletLocationState tls, MergeInfo mergeInfo) {
    KeyExtent extent = tls.extent;
    // Shutting down?
    TabletGoalState state = getSystemGoalState(tls);
    if (state == TabletGoalState.HOSTED) {
      if (tls.current != null && serversToShutdown.contains(tls.current)) {
        return TabletGoalState.SUSPENDED;
      }
      // Handle merge transitions
      if (mergeInfo.getExtent() != null) {
        log.debug("mergeInfo overlaps: {} {}", extent, mergeInfo.overlaps(extent));
        if (mergeInfo.overlaps(extent)) {
          switch (mergeInfo.getState()) {
            case NONE:
            case COMPLETE:
              break;
            case STARTED:
            case SPLITTING:
              return TabletGoalState.HOSTED;
            case WAITING_FOR_CHOPPED:
              if (tls.getState(tserverSet.getCurrentServers()).equals(TabletState.HOSTED)) {
                if (tls.chopped)
                  return TabletGoalState.UNASSIGNED;
              } else {
                if (tls.chopped && tls.walogs.isEmpty())
                  return TabletGoalState.UNASSIGNED;
              }

              return TabletGoalState.HOSTED;
            case WAITING_FOR_OFFLINE:
            case MERGING:
              return TabletGoalState.UNASSIGNED;
          }
        }
      }

      // taking table offline?
      state = getTableGoalState(extent);
      if (state == TabletGoalState.HOSTED) {
        // Maybe this tablet needs to be migrated
        TServerInstance dest = migrations.get(extent);
        if (dest != null && tls.current != null && !dest.equals(tls.current)) {
          return TabletGoalState.UNASSIGNED;
        }
      }
    }
    return state;
  }

  private class MigrationCleanupThread extends Daemon {

    @Override
    public void run() {
      setName("Migration Cleanup Thread");
      while (stillMaster()) {
        if (!migrations.isEmpty()) {
          try {
            cleanupOfflineMigrations();
            cleanupNonexistentMigrations(getConnector());
          } catch (Exception ex) {
            log.error("Error cleaning up migrations", ex);
          }
        }
        sleepUninterruptibly(TIME_BETWEEN_MIGRATION_CLEANUPS, TimeUnit.MILLISECONDS);
      }
    }

    /**
     * If a migrating tablet splits, and the tablet dies before sending the master a message, the
     * migration will refer to a non-existing tablet, so it can never complete. Periodically scan
     * the metadata table and remove any migrating tablets that no longer exist.
     */
    private void cleanupNonexistentMigrations(final Connector connector)
        throws AccumuloException, AccumuloSecurityException, TableNotFoundException {
      Scanner scanner = connector.createScanner(MetadataTable.NAME, Authorizations.EMPTY);
      TabletsSection.TabletColumnFamily.PREV_ROW_COLUMN.fetch(scanner);
      Set<KeyExtent> found = new HashSet<>();
      for (Entry<Key,Value> entry : scanner) {
        KeyExtent extent = new KeyExtent(entry.getKey().getRow(), entry.getValue());
        if (migrations.containsKey(extent)) {
          found.add(extent);
        }
      }
      migrations.keySet().retainAll(found);
    }

    /**
     * If migrating a tablet for a table that is offline, the migration can never succeed because no
     * tablet server will load the tablet. check for offline tables and remove their migrations.
     */
    private void cleanupOfflineMigrations() {
      TableManager manager = TableManager.getInstance();
      for (Table.ID tableId : Tables.getIdToNameMap(getInstance()).keySet()) {
        TableState state = manager.getTableState(tableId);
        if (TableState.OFFLINE == state) {
          clearMigrations(tableId);
        }
      }
    }
  }

  private class StatusThread extends Daemon {

    private boolean goodStats() {
      int start;
      switch (getMasterState()) {
        case UNLOAD_METADATA_TABLETS:
          start = 1;
          break;
        case UNLOAD_ROOT_TABLET:
          start = 2;
          break;
        default:
          start = 0;
      }
      for (int i = start; i < watchers.size(); i++) {
        TabletGroupWatcher watcher = watchers.get(i);
        if (watcher.stats.getLastMasterState() != getMasterState()) {
          log.debug("{}: {} != {}", watcher.getName(), watcher.stats.getLastMasterState(),
              getMasterState());
          return false;
        }
      }
      return true;
    }

    @Override
    public void run() {
      setName("Status Thread");
      EventCoordinator.Listener eventListener = nextEvent.getListener();
      while (stillMaster()) {
        long wait = DEFAULT_WAIT_FOR_WATCHER;
        try {
          switch (getMasterGoalState()) {
            case NORMAL:
              setMasterState(MasterState.NORMAL);
              break;
            case SAFE_MODE:
              if (getMasterState() == MasterState.NORMAL) {
                setMasterState(MasterState.SAFE_MODE);
              }
              if (getMasterState() == MasterState.HAVE_LOCK) {
                setMasterState(MasterState.SAFE_MODE);
              }
              break;
            case CLEAN_STOP:
              switch (getMasterState()) {
                case NORMAL:
                  setMasterState(MasterState.SAFE_MODE);
                  break;
                case SAFE_MODE: {
                  int count = nonMetaDataTabletsAssignedOrHosted();
                  log.debug(
                      String.format("There are %d non-metadata tablets assigned or hosted", count));
                  if (count == 0 && goodStats())
                    setMasterState(MasterState.UNLOAD_METADATA_TABLETS);
                }
                  break;
                case UNLOAD_METADATA_TABLETS: {
                  int count = assignedOrHosted(MetadataTable.ID);
                  log.debug(
                      String.format("There are %d metadata tablets assigned or hosted", count));
                  if (count == 0 && goodStats())
                    setMasterState(MasterState.UNLOAD_ROOT_TABLET);
                }
                  break;
                case UNLOAD_ROOT_TABLET: {
                  int count = assignedOrHosted(MetadataTable.ID);
                  if (count > 0 && goodStats()) {
                    log.debug(String.format("%d metadata tablets online", count));
                    setMasterState(MasterState.UNLOAD_ROOT_TABLET);
                  }
                  int root_count = assignedOrHosted(RootTable.ID);
                  if (root_count > 0 && goodStats())
                    log.debug("The root tablet is still assigned or hosted");
                  if (count + root_count == 0 && goodStats()) {
                    Set<TServerInstance> currentServers = tserverSet.getCurrentServers();
                    log.debug("stopping {} tablet servers", currentServers.size());
                    for (TServerInstance server : currentServers) {
                      try {
                        serversToShutdown.add(server);
                        tserverSet.getConnection(server).fastHalt(masterLock);
                      } catch (TException e) {
                        // its probably down, and we don't care
                      } finally {
                        tserverSet.remove(server);
                      }
                    }
                    if (currentServers.size() == 0)
                      setMasterState(MasterState.STOP);
                  }
                }
                  break;
                default:
                  break;
              }
          }
        } catch (Throwable t) {
          log.error("Error occurred reading / switching master goal state. Will"
              + " continue with attempt to update status", t);
        }

        try {
          wait = updateStatus();
          eventListener.waitForEvents(wait);
        } catch (Throwable t) {
          log.error("Error balancing tablets, will wait for {} (seconds) and then retry ",
              WAIT_BETWEEN_ERRORS / ONE_SECOND, t);
          sleepUninterruptibly(WAIT_BETWEEN_ERRORS, TimeUnit.MILLISECONDS);
        }
      }
    }

    private long updateStatus()
        throws AccumuloException, AccumuloSecurityException, TableNotFoundException {
      Set<TServerInstance> currentServers = tserverSet.getCurrentServers();
      tserverStatus = Collections.synchronizedSortedMap(gatherTableInformation(currentServers));
      checkForHeldServer(tserverStatus);

      if (!badServers.isEmpty()) {
        log.debug("not balancing because the balance information is out-of-date {}",
            badServers.keySet());
      } else if (notHosted() > 0) {
        log.debug("not balancing because there are unhosted tablets: {}", notHosted());
      } else if (getMasterGoalState() == MasterGoalState.CLEAN_STOP) {
        log.debug("not balancing because the master is attempting to stop cleanly");
      } else if (!serversToShutdown.isEmpty()) {
        log.debug("not balancing while shutting down servers {}", serversToShutdown);
      } else {
        for (TabletGroupWatcher tgw : watchers) {
          if (!tgw.isSameTserversAsLastScan(currentServers)) {
            log.debug("not balancing just yet, as collection of live tservers is in flux");
            return DEFAULT_WAIT_FOR_WATCHER;
          }
        }
        return balanceTablets();
      }
      return DEFAULT_WAIT_FOR_WATCHER;
    }

    private void checkForHeldServer(SortedMap<TServerInstance,TabletServerStatus> tserverStatus) {
      TServerInstance instance = null;
      int crazyHoldTime = 0;
      int someHoldTime = 0;
      final long maxWait = getConfiguration().getTimeInMillis(Property.TSERV_HOLD_TIME_SUICIDE);
      for (Entry<TServerInstance,TabletServerStatus> entry : tserverStatus.entrySet()) {
        if (entry.getValue().getHoldTime() > 0) {
          someHoldTime++;
          if (entry.getValue().getHoldTime() > maxWait) {
            instance = entry.getKey();
            crazyHoldTime++;
          }
        }
      }
      if (crazyHoldTime == 1 && someHoldTime == 1 && tserverStatus.size() > 1) {
        log.warn("Tablet server {} exceeded maximum hold time: attempting to kill it", instance);
        try {
          TServerConnection connection = tserverSet.getConnection(instance);
          if (connection != null)
            connection.fastHalt(masterLock);
        } catch (TException e) {
          log.error("{}", e.getMessage(), e);
        }
        tserverSet.remove(instance);
      }
    }

    private long balanceTablets() {
      List<TabletMigration> migrationsOut = new ArrayList<>();
      long wait = tabletBalancer.balance(Collections.unmodifiableSortedMap(tserverStatus),
          migrationsSnapshot(), migrationsOut);

      for (TabletMigration m : TabletBalancer.checkMigrationSanity(tserverStatus.keySet(),
          migrationsOut)) {
        if (migrations.containsKey(m.tablet)) {
          log.warn("balancer requested migration more than once, skipping {}", m);
          continue;
        }
        migrations.put(m.tablet, m.newServer);
        log.debug("migration {}", m);
      }
      if (migrationsOut.size() > 0) {
        nextEvent.event("Migrating %d more tablets, %d total", migrationsOut.size(),
            migrations.size());
      } else {
        synchronized (balancedNotifier) {
          balancedNotifier.notifyAll();
        }
      }
      return wait;
    }

  }

  private SortedMap<TServerInstance,TabletServerStatus> gatherTableInformation(
      Set<TServerInstance> currentServers) {
    long start = System.currentTimeMillis();
    int threads = Math.max(getConfiguration().getCount(Property.MASTER_STATUS_THREAD_POOL_SIZE), 1);
    ExecutorService tp = Executors.newFixedThreadPool(threads);
    final SortedMap<TServerInstance,TabletServerStatus> result = new TreeMap<>();
    for (TServerInstance serverInstance : currentServers) {
      final TServerInstance server = serverInstance;
      tp.submit(new Runnable() {
        @Override
        public void run() {
          try {
            Thread t = Thread.currentThread();
            String oldName = t.getName();
            try {
              t.setName("Getting status from " + server);
              TServerConnection connection = tserverSet.getConnection(server);
              if (connection == null)
                throw new IOException("No connection to " + server);
              TabletServerStatus status = connection.getTableMap(false);
              result.put(server, status);
            } finally {
              t.setName(oldName);
            }
          } catch (Exception ex) {
            log.error("unable to get tablet server status {} {}", server, ex.toString());
            log.debug("unable to get tablet server status {}", server, ex);
            if (badServers.get(server).incrementAndGet() > MAX_BAD_STATUS_COUNT) {
              log.warn("attempting to stop {}", server);
              try {
                TServerConnection connection = tserverSet.getConnection(server);
                if (connection != null) {
                  connection.halt(masterLock);
                }
              } catch (TTransportException e) {
                // ignore: it's probably down
              } catch (Exception e) {
                log.info("error talking to troublesome tablet server", e);
              }
              badServers.remove(server);
            }
          }
        }
      });
    }
    tp.shutdown();
    try {
      tp.awaitTermination(getConfiguration().getTimeInMillis(Property.TSERV_CLIENT_TIMEOUT) * 2,
          TimeUnit.MILLISECONDS);
    } catch (InterruptedException e) {
      log.debug("Interrupted while fetching status");
    }
    synchronized (badServers) {
      badServers.keySet().retainAll(currentServers);
      badServers.keySet().removeAll(result.keySet());
    }
    log.debug(String.format("Finished gathering information from %d servers in %.2f seconds",
        result.size(), (System.currentTimeMillis() - start) / 1000.));
    return result;
  }

  public void run() throws IOException, InterruptedException, KeeperException {
    final String zroot = ZooUtil.getRoot(getInstance());

    // ACCUMULO-4424 Put up the Thrift servers before getting the lock as a sign of process health
    // when a hot-standby
    //
    // Start the Master's Client service
    clientHandler = new MasterClientServiceHandler(this);
    // Ensure that calls before the master gets the lock fail
    Iface haProxy = HighlyAvailableServiceWrapper.service(clientHandler, this);
    Iface rpcProxy = RpcWrapper.service(haProxy);
    final Processor<Iface> processor;
    if (ThriftServerType.SASL == getThriftServerType()) {
      Iface tcredsProxy = TCredentialsUpdatingWrapper.service(rpcProxy, clientHandler.getClass(),
          getConfiguration());
      processor = new Processor<>(tcredsProxy);
    } else {
      processor = new Processor<>(rpcProxy);
    }
    ServerAddress sa = TServerUtils.startServer(this, hostname, Property.MASTER_CLIENTPORT,
        processor, "Master", "Master Client Service Handler", null, Property.MASTER_MINTHREADS,
        Property.MASTER_THREADCHECK, Property.GENERAL_MAX_MESSAGE_SIZE);
    clientService = sa.server;
    log.info("Started Master client service at {}", sa.address);

    // Start the replication coordinator which assigns tservers to service replication requests
    MasterReplicationCoordinator impl = new MasterReplicationCoordinator(this);
    ReplicationCoordinator.Iface haReplicationProxy = HighlyAvailableServiceWrapper.service(impl,
        this);
    ReplicationCoordinator.Processor<ReplicationCoordinator.Iface> replicationCoordinatorProcessor = new ReplicationCoordinator.Processor<>(
        RpcWrapper.service(haReplicationProxy));
    ServerAddress replAddress = TServerUtils.startServer(this, hostname,
        Property.MASTER_REPLICATION_COORDINATOR_PORT, replicationCoordinatorProcessor,
        "Master Replication Coordinator", "Replication Coordinator", null,
        Property.MASTER_REPLICATION_COORDINATOR_MINTHREADS,
        Property.MASTER_REPLICATION_COORDINATOR_THREADCHECK, Property.GENERAL_MAX_MESSAGE_SIZE);

    log.info("Started replication coordinator service at " + replAddress.address);

    // block until we can obtain the ZK lock for the master
    getMasterLock(zroot + Constants.ZMASTER_LOCK);

    recoveryManager = new RecoveryManager(this);

    TableManager.getInstance().addObserver(this);

    StatusThread statusThread = new StatusThread();
    statusThread.start();

    MigrationCleanupThread migrationCleanupThread = new MigrationCleanupThread();
    migrationCleanupThread.start();

    tserverSet.startListeningForTabletServerChanges();

    ZooReaderWriter zReaderWriter = ZooReaderWriter.getInstance();

    zReaderWriter.getChildren(zroot + Constants.ZRECOVERY, new Watcher() {
      @Override
      public void process(WatchedEvent event) {
        nextEvent.event("Noticed recovery changes", event.getType());
        try {
          // watcher only fires once, add it back
          ZooReaderWriter.getInstance().getChildren(zroot + Constants.ZRECOVERY, this);
        } catch (Exception e) {
          log.error("Failed to add log recovery watcher back", e);
        }
      }
    });

    watchers.add(new TabletGroupWatcher(this, new MetaDataStateStore(this, this), null) {
      @Override
      boolean canSuspendTablets() {
        // Always allow user data tablets to enter suspended state.
        return true;
      }
    });

    watchers
        .add(new TabletGroupWatcher(this, new RootTabletStateStore(this, this), watchers.get(0)) {
          @Override
          boolean canSuspendTablets() {
            // Allow metadata tablets to enter suspended state only if so configured. Generally
            // we'll want metadata tablets to
            // be immediately reassigned, even if there's a global table.suspension.duration
            // setting.
            return getConfiguration().getBoolean(Property.MASTER_METADATA_SUSPENDABLE);
          }
        });

    watchers.add(new TabletGroupWatcher(this, new ZooTabletStateStore(new ZooStore(zroot)),
        watchers.get(1)) {
      @Override
      boolean canSuspendTablets() {
        // Never allow root tablet to enter suspended state.
        return false;
      }
    });
    for (TabletGroupWatcher watcher : watchers) {
      watcher.start();
    }

    // Once we are sure the upgrade is complete, we can safely allow fate use.
    waitForMetadataUpgrade.await();

    try {
      final AgeOffStore<Master> store = new AgeOffStore<>(
          new org.apache.accumulo.fate.ZooStore<Master>(
              ZooUtil.getRoot(getInstance()) + Constants.ZFATE, ZooReaderWriter.getInstance()),
          1000 * 60 * 60 * 8);

      int threads = getConfiguration().getCount(Property.MASTER_FATE_THREADPOOL_SIZE);

      fate = new Fate<>(this, store);
      fate.startTransactionRunners(threads);

      SimpleTimer.getInstance(getConfiguration()).schedule(new Runnable() {

        @Override
        public void run() {
          store.ageOff();
        }
      }, 63000, 63000);
    } catch (KeeperException | InterruptedException e) {
      throw new IOException(e);
    }

    ZooKeeperInitialization.ensureZooKeeperInitialized(zReaderWriter, zroot);

    // Make sure that we have a secret key (either a new one or an old one from ZK) before we start
    // the master client service.
    if (null != authenticationTokenKeyManager && null != keyDistributor) {
      log.info("Starting delegation-token key manager");
      keyDistributor.initialize();
      authenticationTokenKeyManager.start();
      boolean logged = false;
      while (!authenticationTokenKeyManager.isInitialized()) {
        // Print out a status message when we start waiting for the key manager to get initialized
        if (!logged) {
          log.info("Waiting for AuthenticationTokenKeyManager to be initialized");
          logged = true;
        }
        sleepUninterruptibly(200, TimeUnit.MILLISECONDS);
      }
      // And log when we are initialized
      log.info("AuthenticationTokenSecretManager is initialized");
    }

    String address = sa.address.toString();
    log.info("Setting master lock data to {}", address);
    masterLock.replaceLockData(address.getBytes());

    while (!clientService.isServing()) {
      sleepUninterruptibly(100, TimeUnit.MILLISECONDS);
    }

    // Start the daemon to scan the replication table and make units of work
    replicationWorkDriver = new ReplicationDriver(this);
    replicationWorkDriver.start();

    // Start the daemon to assign work to tservers to replicate to our peers
    try {
      replicationWorkAssigner = new WorkDriver(this);
    } catch (AccumuloException | AccumuloSecurityException e) {
      log.error("Caught exception trying to initialize replication WorkDriver", e);
      throw new RuntimeException(e);
    }
    replicationWorkAssigner.start();

<<<<<<< HEAD
=======
    // Start the replication coordinator which assigns tservers to service replication requests
    MasterReplicationCoordinator impl = new MasterReplicationCoordinator(this);
    // @formatter:off
    ReplicationCoordinator.Processor<ReplicationCoordinator.Iface> replicationCoordinatorProcessor =
      new ReplicationCoordinator.Processor<>(
    // @formatter:on
            RpcWrapper.service(impl,
                new ReplicationCoordinator.Processor<ReplicationCoordinator.Iface>(impl)));
    ServerAddress replAddress = TServerUtils.startServer(this, hostname,
        Property.MASTER_REPLICATION_COORDINATOR_PORT, replicationCoordinatorProcessor,
        "Master Replication Coordinator", "Replication Coordinator", null,
        Property.MASTER_REPLICATION_COORDINATOR_MINTHREADS,
        Property.MASTER_REPLICATION_COORDINATOR_THREADCHECK, Property.GENERAL_MAX_MESSAGE_SIZE);

    log.info("Started replication coordinator service at " + replAddress.address);

>>>>>>> b8c19f83
    // Advertise that port we used so peers don't have to be told what it is
    ZooReaderWriter.getInstance().putPersistentData(
        ZooUtil.getRoot(getInstance()) + Constants.ZMASTER_REPLICATION_COORDINATOR_ADDR,
        replAddress.address.toString().getBytes(UTF_8), NodeExistsPolicy.OVERWRITE);

    // Register replication metrics
    MasterMetricsFactory factory = new MasterMetricsFactory(getConfiguration(), this);
    Metrics replicationMetrics = factory.createReplicationMetrics();
    try {
      replicationMetrics.register();
    } catch (Exception e) {
      log.error("Failed to register replication metrics", e);
    }

    // The master is fully initialized. Clients are allowed to connect now.
    masterInitialized.set(true);

    while (clientService.isServing()) {
      sleepUninterruptibly(500, TimeUnit.MILLISECONDS);
    }
    log.info("Shutting down fate.");
    fate.shutdown();

    log.info("Shutting down timekeeping.");
    timeKeeper.shutdown();

    final long deadline = System.currentTimeMillis() + MAX_CLEANUP_WAIT_TIME;
    statusThread.join(remaining(deadline));
    replicationWorkAssigner.join(remaining(deadline));
    replicationWorkDriver.join(remaining(deadline));
    replAddress.server.stop();
    // Signal that we want it to stop, and wait for it to do so.
    if (authenticationTokenKeyManager != null) {
      authenticationTokenKeyManager.gracefulStop();
      authenticationTokenKeyManager.join(remaining(deadline));
    }

    // quit, even if the tablet servers somehow jam up and the watchers
    // don't stop
    for (TabletGroupWatcher watcher : watchers) {
      watcher.join(remaining(deadline));
    }
    log.info("exiting");
  }

  private long remaining(long deadline) {
    return Math.max(1, deadline - System.currentTimeMillis());
  }

  public ZooLock getMasterLock() {
    return masterLock;
  }

  private static class MasterLockWatcher implements ZooLock.AsyncLockWatcher {

    boolean acquiredLock = false;
    boolean failedToAcquireLock = false;

    @Override
    public void lostLock(LockLossReason reason) {
      Halt.halt("Master lock in zookeeper lost (reason = " + reason + "), exiting!", -1);
    }

    @Override
    public void unableToMonitorLockNode(final Throwable e) {
      // ACCUMULO-3651 Changed level to error and added FATAL to message for slf4j compatibility
      Halt.halt(-1, new Runnable() {
        @Override
        public void run() {
          log.error("FATAL: No longer able to monitor master lock node", e);
        }
      });

    }

    @Override
    public synchronized void acquiredLock() {
      log.debug("Acquired master lock");

      if (acquiredLock || failedToAcquireLock) {
        Halt.halt("Zoolock in unexpected state AL " + acquiredLock + " " + failedToAcquireLock, -1);
      }

      acquiredLock = true;
      notifyAll();
    }

    @Override
    public synchronized void failedToAcquireLock(Exception e) {
      log.warn("Failed to get master lock", e);

      if (e instanceof NoAuthException) {
        String msg = "Failed to acquire master lock due to incorrect ZooKeeper authentication.";
        log.error("{} Ensure instance.secret is consistent across Accumulo configuration", msg, e);
        Halt.halt(msg, -1);
      }

      if (acquiredLock) {
        Halt.halt("Zoolock in unexpected state FAL " + acquiredLock + " " + failedToAcquireLock,
            -1);
      }

      failedToAcquireLock = true;
      notifyAll();
    }

    public synchronized void waitForChange() {
      while (!acquiredLock && !failedToAcquireLock) {
        try {
          wait();
        } catch (InterruptedException e) {}
      }
    }
  }

  private void getMasterLock(final String zMasterLoc) throws KeeperException, InterruptedException {
    log.info("trying to get master lock");

    final String masterClientAddress = hostname + ":"
        + getConfiguration().getPort(Property.MASTER_CLIENTPORT)[0];

    while (true) {

      MasterLockWatcher masterLockWatcher = new MasterLockWatcher();
      masterLock = new ZooLock(zMasterLoc);
      masterLock.lockAsync(masterLockWatcher, masterClientAddress.getBytes());

      masterLockWatcher.waitForChange();

      if (masterLockWatcher.acquiredLock) {
        break;
      }

      if (!masterLockWatcher.failedToAcquireLock) {
        throw new IllegalStateException("master lock in unknown state");
      }

      masterLock.tryToCancelAsyncLockOrUnlock();

      sleepUninterruptibly(TIME_TO_WAIT_BETWEEN_LOCK_CHECKS, TimeUnit.MILLISECONDS);
    }

    setMasterState(MasterState.HAVE_LOCK);
  }

  public static void main(String[] args) throws Exception {
    try {
      final String app = "master";
      ServerOpts opts = new ServerOpts();
      opts.parseArgs(app, args);
      SecurityUtil.serverLogin(SiteConfiguration.getInstance());
      String hostname = opts.getAddress();
      Instance instance = HdfsZooInstance.getInstance();
      ServerConfigurationFactory conf = new ServerConfigurationFactory(instance);
      VolumeManager fs = VolumeManagerImpl.get();
      MetricsSystemHelper.configure(Master.class.getSimpleName());
      Accumulo.init(fs, instance, conf, app);
      Master master = new Master(instance, conf, fs, hostname);
      DistributedTrace.enable(hostname, app, conf.getSystemConfiguration());
      master.run();
    } catch (Exception ex) {
      log.error("Unexpected exception, exiting", ex);
      System.exit(1);
    } finally {
      DistributedTrace.disable();
    }
  }

  @Override
  public void update(LiveTServerSet current, Set<TServerInstance> deleted,
      Set<TServerInstance> added) {
    DeadServerList obit = new DeadServerList(
        ZooUtil.getRoot(getInstance()) + Constants.ZDEADTSERVERS);
    if (added.size() > 0) {
      log.info("New servers: {}", added);
      for (TServerInstance up : added)
        obit.delete(up.hostPort());
    }
    for (TServerInstance dead : deleted) {
      String cause = "unexpected failure";
      if (serversToShutdown.contains(dead))
        cause = "clean shutdown"; // maybe an incorrect assumption
      if (!getMasterGoalState().equals(MasterGoalState.CLEAN_STOP))
        obit.post(dead.hostPort(), cause);
    }

    Set<TServerInstance> unexpected = new HashSet<>(deleted);
    unexpected.removeAll(this.serversToShutdown);
    if (unexpected.size() > 0) {
      if (stillMaster() && !getMasterGoalState().equals(MasterGoalState.CLEAN_STOP)) {
        log.warn("Lost servers {}", unexpected);
      }
    }
    serversToShutdown.removeAll(deleted);
    badServers.keySet().removeAll(deleted);
    // clear out any bad server with the same host/port as a new server
    synchronized (badServers) {
      cleanListByHostAndPort(badServers.keySet(), deleted, added);
    }
    synchronized (serversToShutdown) {
      cleanListByHostAndPort(serversToShutdown, deleted, added);
    }

    synchronized (migrations) {
      Iterator<Entry<KeyExtent,TServerInstance>> iter = migrations.entrySet().iterator();
      while (iter.hasNext()) {
        Entry<KeyExtent,TServerInstance> entry = iter.next();
        if (deleted.contains(entry.getValue())) {
          log.info("Canceling migration of {} to {}", entry.getKey(), entry.getValue());
          iter.remove();
        }
      }
    }
    nextEvent.event("There are now %d tablet servers", current.size());
  }

  private static void cleanListByHostAndPort(Collection<TServerInstance> badServers,
      Set<TServerInstance> deleted, Set<TServerInstance> added) {
    Iterator<TServerInstance> badIter = badServers.iterator();
    while (badIter.hasNext()) {
      TServerInstance bad = badIter.next();
      for (TServerInstance add : added) {
        if (bad.hostPort().equals(add.hostPort())) {
          badIter.remove();
          break;
        }
      }
      for (TServerInstance del : deleted) {
        if (bad.hostPort().equals(del.hostPort())) {
          badIter.remove();
          break;
        }
      }
    }
  }

  @Override
  public void stateChanged(Table.ID tableId, TableState state) {
    nextEvent.event("Table state in zookeeper changed for %s to %s", tableId, state);
    if (TableState.OFFLINE == state) {
      clearMigrations(tableId);
    }
  }

  @Override
  public void initialize(Map<Table.ID,TableState> tableIdToStateMap) {}

  @Override
  public void sessionExpired() {}

  @Override
  public Set<Table.ID> onlineTables() {
    Set<Table.ID> result = new HashSet<>();
    if (getMasterState() != MasterState.NORMAL) {
      if (getMasterState() != MasterState.UNLOAD_METADATA_TABLETS)
        result.add(MetadataTable.ID);
      if (getMasterState() != MasterState.UNLOAD_ROOT_TABLET)
        result.add(RootTable.ID);
      return result;
    }
    TableManager manager = TableManager.getInstance();

    for (Table.ID tableId : Tables.getIdToNameMap(getInstance()).keySet()) {
      TableState state = manager.getTableState(tableId);
      if (state != null) {
        if (state == TableState.ONLINE)
          result.add(tableId);
      }
    }
    return result;
  }

  @Override
  public Set<TServerInstance> onlineTabletServers() {
    return tserverSet.getCurrentServers();
  }

  @Override
  public Collection<MergeInfo> merges() {
    List<MergeInfo> result = new ArrayList<>();
    for (Table.ID tableId : Tables.getIdToNameMap(getInstance()).keySet()) {
      result.add(getMergeInfo(tableId));
    }
    return result;
  }

  // recovers state from the persistent transaction to shutdown a server
  public void shutdownTServer(TServerInstance server) {
    nextEvent.event("Tablet Server shutdown requested for %s", server);
    serversToShutdown.add(server);
  }

  public EventCoordinator getEventCoordinator() {
    return nextEvent;
  }

  public ServerConfigurationFactory getConfigurationFactory() {
    return serverConfig;
  }

  public VolumeManager getFileSystem() {
    return this.fs;
  }

  public void assignedTablet(KeyExtent extent) {
    if (extent.isMeta()) {
      if (getMasterState().equals(MasterState.UNLOAD_ROOT_TABLET)) {
        setMasterState(MasterState.UNLOAD_METADATA_TABLETS);
      }
    }
    if (extent.isRootTablet()) {
      // probably too late, but try anyhow
      if (getMasterState().equals(MasterState.STOP)) {
        setMasterState(MasterState.UNLOAD_ROOT_TABLET);
      }
    }
  }

  public void waitForBalance(TInfo tinfo) {
    synchronized (balancedNotifier) {
      long eventCounter;
      do {
        eventCounter = nextEvent.waitForEvents(0, 0);
        try {
          balancedNotifier.wait();
        } catch (InterruptedException e) {
          log.debug(e.toString(), e);
        }
      } while (displayUnassigned() > 0 || migrations.size() > 0
          || eventCounter != nextEvent.waitForEvents(0, 0));
    }
  }

  public MasterMonitorInfo getMasterMonitorInfo() {
    final MasterMonitorInfo result = new MasterMonitorInfo();

    result.tServerInfo = new ArrayList<>();
    result.tableMap = new DefaultMap<>(new TableInfo());
    for (Entry<TServerInstance,TabletServerStatus> serverEntry : tserverStatus.entrySet()) {
      final TabletServerStatus status = serverEntry.getValue();
      result.tServerInfo.add(status);
      for (Entry<String,TableInfo> entry : status.tableMap.entrySet()) {
        TableInfoUtil.add(result.tableMap.get(entry.getKey()), entry.getValue());
      }
    }
    result.badTServers = new HashMap<>();
    synchronized (badServers) {
      for (TServerInstance bad : badServers.keySet()) {
        result.badTServers.put(bad.hostPort(), TabletServerState.UNRESPONSIVE.getId());
      }
    }
    result.state = getMasterState();
    result.goalState = getMasterGoalState();
    result.unassignedTablets = displayUnassigned();
    result.serversShuttingDown = new HashSet<>();
    synchronized (serversToShutdown) {
      for (TServerInstance server : serversToShutdown)
        result.serversShuttingDown.add(server.hostPort());
    }
    DeadServerList obit = new DeadServerList(
        ZooUtil.getRoot(getInstance()) + Constants.ZDEADTSERVERS);
    result.deadTabletServers = obit.getList();
    result.bulkImports = bulkImportStatus.getBulkLoadStatus();
    return result;
  }

  /**
   * Can delegation tokens be generated for users
   */
  public boolean delegationTokensAvailable() {
    return delegationTokensAvailable;
  }

  @Override
  public Set<KeyExtent> migrationsSnapshot() {
    Set<KeyExtent> migrationKeys = new HashSet<>();
    synchronized (migrations) {
      migrationKeys.addAll(migrations.keySet());
    }
    return Collections.unmodifiableSet(migrationKeys);
  }

  @Override
  public Set<TServerInstance> shutdownServers() {
    synchronized (serversToShutdown) {
      return new HashSet<>(serversToShutdown);
    }
  }

  public void markDeadServerLogsAsClosed(Map<TServerInstance,List<Path>> logsForDeadServers)
      throws WalMarkerException {
    WalStateManager mgr = new WalStateManager(this.inst, ZooReaderWriter.getInstance());
    for (Entry<TServerInstance,List<Path>> server : logsForDeadServers.entrySet()) {
      for (Path path : server.getValue()) {
        mgr.closeWal(server.getKey(), path);
      }
    }
  }

  public void updateBulkImportStatus(String directory, BulkImportState state) {
    bulkImportStatus.updateBulkImportStatus(Collections.singletonList(directory), state);
  }

  public void removeBulkImportStatus(String directory) {
    bulkImportStatus.removeBulkImportStatus(Collections.singletonList(directory));
  }

  /**
   * Return how long (in milliseconds) there has been a master overseeing this cluster. This is an
   * approximately monotonic clock, which will be approximately consistent between different masters
   * or different runs of the same master.
   */
  public Long getSteadyTime() {
    return timeKeeper.getTime();
  }

  @Override
  public boolean isActiveService() {
    return masterInitialized.get();
  }
}<|MERGE_RESOLUTION|>--- conflicted
+++ resolved
@@ -1374,25 +1374,6 @@
     }
     replicationWorkAssigner.start();
 
-<<<<<<< HEAD
-=======
-    // Start the replication coordinator which assigns tservers to service replication requests
-    MasterReplicationCoordinator impl = new MasterReplicationCoordinator(this);
-    // @formatter:off
-    ReplicationCoordinator.Processor<ReplicationCoordinator.Iface> replicationCoordinatorProcessor =
-      new ReplicationCoordinator.Processor<>(
-    // @formatter:on
-            RpcWrapper.service(impl,
-                new ReplicationCoordinator.Processor<ReplicationCoordinator.Iface>(impl)));
-    ServerAddress replAddress = TServerUtils.startServer(this, hostname,
-        Property.MASTER_REPLICATION_COORDINATOR_PORT, replicationCoordinatorProcessor,
-        "Master Replication Coordinator", "Replication Coordinator", null,
-        Property.MASTER_REPLICATION_COORDINATOR_MINTHREADS,
-        Property.MASTER_REPLICATION_COORDINATOR_THREADCHECK, Property.GENERAL_MAX_MESSAGE_SIZE);
-
-    log.info("Started replication coordinator service at " + replAddress.address);
-
->>>>>>> b8c19f83
     // Advertise that port we used so peers don't have to be told what it is
     ZooReaderWriter.getInstance().putPersistentData(
         ZooUtil.getRoot(getInstance()) + Constants.ZMASTER_REPLICATION_COORDINATOR_ADDR,
