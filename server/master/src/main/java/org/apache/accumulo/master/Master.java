/*
 * Licensed to the Apache Software Foundation (ASF) under one
 * or more contributor license agreements.  See the NOTICE file
 * distributed with this work for additional information
 * regarding copyright ownership.  The ASF licenses this file
 * to you under the Apache License, Version 2.0 (the
 * "License"); you may not use this file except in compliance
 * with the License.  You may obtain a copy of the License at
 *
 *   http://www.apache.org/licenses/LICENSE-2.0
 *
 * Unless required by applicable law or agreed to in writing,
 * software distributed under the License is distributed on an
 * "AS IS" BASIS, WITHOUT WARRANTIES OR CONDITIONS OF ANY
 * KIND, either express or implied.  See the License for the
 * specific language governing permissions and limitations
 * under the License.
 */
package org.apache.accumulo.master;

import static java.nio.charset.StandardCharsets.UTF_8;
import static org.apache.accumulo.fate.util.UtilWaitThread.sleepUninterruptibly;

import java.io.IOException;
import java.net.UnknownHostException;
import java.util.ArrayList;
import java.util.Collection;
import java.util.Collections;
import java.util.HashMap;
import java.util.HashSet;
import java.util.Iterator;
import java.util.List;
import java.util.Map;
import java.util.Map.Entry;
import java.util.Set;
import java.util.SortedMap;
import java.util.TreeMap;
import java.util.concurrent.ConcurrentSkipListMap;
import java.util.concurrent.ExecutionException;
import java.util.concurrent.ExecutorService;
import java.util.concurrent.Executors;
import java.util.concurrent.Future;
import java.util.concurrent.TimeUnit;
import java.util.concurrent.atomic.AtomicBoolean;
import java.util.concurrent.atomic.AtomicInteger;
import java.util.concurrent.atomic.AtomicReference;

import org.apache.accumulo.core.Constants;
import org.apache.accumulo.core.client.AccumuloClient;
import org.apache.accumulo.core.client.Scanner;
import org.apache.accumulo.core.client.TableNotFoundException;
import org.apache.accumulo.core.clientImpl.Tables;
import org.apache.accumulo.core.clientImpl.ThriftTransportPool;
import org.apache.accumulo.core.clientImpl.thrift.TableOperation;
import org.apache.accumulo.core.clientImpl.thrift.TableOperationExceptionType;
import org.apache.accumulo.core.clientImpl.thrift.ThriftTableOperationException;
import org.apache.accumulo.core.conf.AccumuloConfiguration;
import org.apache.accumulo.core.conf.Property;
import org.apache.accumulo.core.data.Key;
import org.apache.accumulo.core.data.TableId;
import org.apache.accumulo.core.data.Value;
import org.apache.accumulo.core.dataImpl.KeyExtent;
import org.apache.accumulo.core.master.state.tables.TableState;
import org.apache.accumulo.core.master.thrift.BulkImportState;
import org.apache.accumulo.core.master.thrift.MasterClientService.Iface;
import org.apache.accumulo.core.master.thrift.MasterClientService.Processor;
import org.apache.accumulo.core.master.thrift.MasterGoalState;
import org.apache.accumulo.core.master.thrift.MasterMonitorInfo;
import org.apache.accumulo.core.master.thrift.MasterState;
import org.apache.accumulo.core.master.thrift.TableInfo;
import org.apache.accumulo.core.master.thrift.TabletServerStatus;
import org.apache.accumulo.core.metadata.MetadataTable;
import org.apache.accumulo.core.metadata.RootTable;
import org.apache.accumulo.core.metadata.schema.MetadataSchema.TabletsSection;
import org.apache.accumulo.core.replication.thrift.ReplicationCoordinator;
import org.apache.accumulo.core.security.Authorizations;
import org.apache.accumulo.core.tabletserver.thrift.TUnloadTabletGoal;
import org.apache.accumulo.core.trace.TraceUtil;
import org.apache.accumulo.core.util.Daemon;
import org.apache.accumulo.fate.AgeOffStore;
import org.apache.accumulo.fate.Fate;
import org.apache.accumulo.fate.util.Retry;
import org.apache.accumulo.fate.zookeeper.ZooLock;
import org.apache.accumulo.fate.zookeeper.ZooLock.LockLossReason;
import org.apache.accumulo.fate.zookeeper.ZooReaderWriter;
import org.apache.accumulo.fate.zookeeper.ZooUtil;
import org.apache.accumulo.fate.zookeeper.ZooUtil.NodeExistsPolicy;
import org.apache.accumulo.fate.zookeeper.ZooUtil.NodeMissingPolicy;
import org.apache.accumulo.master.metrics.MasterMetricsFactory;
import org.apache.accumulo.master.recovery.RecoveryManager;
import org.apache.accumulo.master.replication.MasterReplicationCoordinator;
import org.apache.accumulo.master.replication.ReplicationDriver;
import org.apache.accumulo.master.replication.WorkDriver;
import org.apache.accumulo.master.state.TableCounts;
import org.apache.accumulo.master.upgrade.UpgradeCoordinator;
import org.apache.accumulo.server.AbstractServer;
import org.apache.accumulo.server.HighlyAvailableService;
import org.apache.accumulo.server.ServerContext;
import org.apache.accumulo.server.ServerOpts;
import org.apache.accumulo.server.conf.ServerConfigurationFactory;
import org.apache.accumulo.server.fs.VolumeManager;
import org.apache.accumulo.server.log.WalStateManager;
import org.apache.accumulo.server.log.WalStateManager.WalMarkerException;
import org.apache.accumulo.server.master.LiveTServerSet;
import org.apache.accumulo.server.master.LiveTServerSet.TServerConnection;
import org.apache.accumulo.server.master.balancer.DefaultLoadBalancer;
import org.apache.accumulo.server.master.balancer.TabletBalancer;
import org.apache.accumulo.server.master.state.CurrentState;
import org.apache.accumulo.server.master.state.DeadServerList;
import org.apache.accumulo.server.master.state.MergeInfo;
import org.apache.accumulo.server.master.state.MergeState;
import org.apache.accumulo.server.master.state.MetaDataStateStore;
import org.apache.accumulo.server.master.state.RootTabletStateStore;
import org.apache.accumulo.server.master.state.TServerInstance;
import org.apache.accumulo.server.master.state.TabletLocationState;
import org.apache.accumulo.server.master.state.TabletMigration;
import org.apache.accumulo.server.master.state.TabletServerState;
import org.apache.accumulo.server.master.state.TabletState;
import org.apache.accumulo.server.master.state.ZooTabletStateStore;
import org.apache.accumulo.server.replication.ZooKeeperInitialization;
import org.apache.accumulo.server.rpc.HighlyAvailableServiceWrapper;
import org.apache.accumulo.server.rpc.ServerAddress;
import org.apache.accumulo.server.rpc.TCredentialsUpdatingWrapper;
import org.apache.accumulo.server.rpc.TServerUtils;
import org.apache.accumulo.server.rpc.ThriftServerType;
import org.apache.accumulo.server.security.AuditedSecurityOperation;
import org.apache.accumulo.server.security.SecurityOperation;
import org.apache.accumulo.server.security.delegation.AuthenticationTokenKeyManager;
import org.apache.accumulo.server.security.delegation.AuthenticationTokenSecretManager;
import org.apache.accumulo.server.security.delegation.ZooAuthenticationKeyDistributor;
import org.apache.accumulo.server.tables.TableManager;
import org.apache.accumulo.server.tables.TableObserver;
import org.apache.accumulo.server.util.Halt;
import org.apache.accumulo.server.util.ServerBulkImportStatus;
import org.apache.accumulo.server.util.TableInfoUtil;
import org.apache.accumulo.server.util.time.SimpleTimer;
import org.apache.accumulo.start.classloader.vfs.AccumuloVFSClassLoader;
import org.apache.accumulo.start.classloader.vfs.ContextManager;
import org.apache.hadoop.fs.FSDataInputStream;
import org.apache.hadoop.fs.FSDataOutputStream;
import org.apache.hadoop.fs.FileSystem;
import org.apache.hadoop.fs.Path;
import org.apache.hadoop.io.DataInputBuffer;
import org.apache.hadoop.io.DataOutputBuffer;
import org.apache.thrift.TException;
import org.apache.thrift.server.TServer;
import org.apache.thrift.transport.TTransportException;
import org.apache.zookeeper.KeeperException;
import org.apache.zookeeper.KeeperException.NoAuthException;
import org.apache.zookeeper.WatchedEvent;
import org.apache.zookeeper.Watcher;
import org.apache.zookeeper.data.Stat;
import org.slf4j.Logger;
import org.slf4j.LoggerFactory;

import com.google.common.collect.ImmutableSortedMap;

import edu.umd.cs.findbugs.annotations.SuppressFBWarnings;

/**
 * The Master is responsible for assigning and balancing tablets to tablet servers.
 * <p>
 * The master will also coordinate log recoveries and reports general status.
 */
public class Master extends AbstractServer
    implements LiveTServerSet.Listener, TableObserver, CurrentState, HighlyAvailableService {

  static final Logger log = LoggerFactory.getLogger(Master.class);

<<<<<<< HEAD
  static final int ONE_SECOND = 1000;
  static final long TIME_TO_WAIT_BETWEEN_SCANS = 60 * ONE_SECOND;
  private static final long TIME_BETWEEN_MIGRATION_CLEANUPS = 5 * 60 * ONE_SECOND;
  static final long WAIT_BETWEEN_ERRORS = ONE_SECOND;
  private static final long DEFAULT_WAIT_FOR_WATCHER = 10 * ONE_SECOND;
  private static final int MAX_CLEANUP_WAIT_TIME = ONE_SECOND;
  private static final int TIME_TO_WAIT_BETWEEN_LOCK_CHECKS = ONE_SECOND;
  static final int MAX_TSERVER_WORK_CHUNK = 5000;
  private static final int MAX_BAD_STATUS_COUNT = 3;
=======
  final static int ONE_SECOND = 1000;
  final static long TIME_TO_WAIT_BETWEEN_SCANS = 60 * ONE_SECOND;
  // made this less than TIME_TO_WAIT_BETWEEN_SCANS, so that the cache is cleared between cycles
  final static long TIME_TO_CACHE_RECOVERY_WAL_EXISTENCE = (3 * TIME_TO_WAIT_BETWEEN_SCANS) / 4;
  final private static long TIME_BETWEEN_MIGRATION_CLEANUPS = 5 * 60 * ONE_SECOND;
  final static long WAIT_BETWEEN_ERRORS = ONE_SECOND;
  final private static long DEFAULT_WAIT_FOR_WATCHER = 10 * ONE_SECOND;
  final private static int MAX_CLEANUP_WAIT_TIME = ONE_SECOND;
  final private static int TIME_TO_WAIT_BETWEEN_LOCK_CHECKS = ONE_SECOND;
  final static int MAX_TSERVER_WORK_CHUNK = 5000;
  final private static int MAX_BAD_STATUS_COUNT = 3;
>>>>>>> 828a3219

  final VolumeManager fs;
  private final Object balancedNotifier = new Object();
  final LiveTServerSet tserverSet;
  private final List<TabletGroupWatcher> watchers = new ArrayList<>();
  final SecurityOperation security;
  final Map<TServerInstance,AtomicInteger> badServers =
      Collections.synchronizedMap(new HashMap<TServerInstance,AtomicInteger>());
  final Set<TServerInstance> serversToShutdown = Collections.synchronizedSet(new HashSet<>());
  final SortedMap<KeyExtent,TServerInstance> migrations =
      Collections.synchronizedSortedMap(new TreeMap<>());
  final EventCoordinator nextEvent = new EventCoordinator();
  private final Object mergeLock = new Object();
  private ReplicationDriver replicationWorkDriver;
  private WorkDriver replicationWorkAssigner;
  RecoveryManager recoveryManager = null;
  private final MasterTime timeKeeper;

  // Delegation Token classes
  private final boolean delegationTokensAvailable;
  private ZooAuthenticationKeyDistributor keyDistributor;
  private AuthenticationTokenKeyManager authenticationTokenKeyManager;

  ZooLock masterLock = null;
  private TServer clientService = null;
  TabletBalancer tabletBalancer;

  private MasterState state = MasterState.INITIAL;

  Fate<Master> fate;

  volatile SortedMap<TServerInstance,TabletServerStatus> tserverStatus =
      Collections.unmodifiableSortedMap(new TreeMap<>());
  final ServerBulkImportStatus bulkImportStatus = new ServerBulkImportStatus();

  private final AtomicBoolean masterInitialized = new AtomicBoolean(false);

  @Override
  public synchronized MasterState getMasterState() {
    return state;
  }

  public boolean stillMaster() {
    return getMasterState() != MasterState.STOP;
  }

  static final boolean X = true;
  static final boolean O = false;
  // @formatter:off
  static final boolean[][] transitionOK = {
      //                            INITIAL HAVE_LOCK SAFE_MODE NORMAL UNLOAD_META UNLOAD_ROOT STOP
      /* INITIAL */                 {X, X, O, O, O, O, X},
      /* HAVE_LOCK */               {O, X, X, X, O, O, X},
      /* SAFE_MODE */               {O, O, X, X, X, O, X},
      /* NORMAL */                  {O, O, X, X, X, O, X},
      /* UNLOAD_METADATA_TABLETS */ {O, O, X, X, X, X, X},
      /* UNLOAD_ROOT_TABLET */      {O, O, O, X, X, X, X},
      /* STOP */                    {O, O, O, O, O, X, X}};
  //@formatter:on
  synchronized void setMasterState(MasterState newState) {
    if (state.equals(newState)) {
      return;
    }
    if (!transitionOK[state.ordinal()][newState.ordinal()]) {
      log.error("Programmer error: master should not transition from {} to {}", state, newState);
    }
    MasterState oldState = state;
    state = newState;
    nextEvent.event("State changed from %s to %s", oldState, newState);
    if (newState == MasterState.STOP) {
      // Give the server a little time before shutdown so the client
      // thread requesting the stop can return
      SimpleTimer.getInstance(getConfiguration()).schedule(() -> {
        // This frees the main thread and will cause the master to exit
        clientService.stop();
        Master.this.nextEvent.event("stopped event loop");
      }, 100L, 1000L);
    }

    if (oldState != newState && (newState == MasterState.HAVE_LOCK)) {
      upgradeCoordinator.upgradeZookeeper(getContext(), nextEvent);
    }

    if (oldState != newState && (newState == MasterState.NORMAL)) {
      if (fate != null) {
        throw new IllegalStateException("Access to Fate should not have been"
            + " initialized prior to the Master finishing upgrades. Please save"
            + " all logs and file a bug.");
      }
      upgradeMetadataFuture = upgradeCoordinator.upgradeMetadata(getContext(), nextEvent);
    }
  }

  private final UpgradeCoordinator upgradeCoordinator = new UpgradeCoordinator();

  private Future<Void> upgradeMetadataFuture;

  private final ServerConfigurationFactory serverConfig;

  private MasterClientServiceHandler clientHandler;

  private int assignedOrHosted(TableId tableId) {
    int result = 0;
    for (TabletGroupWatcher watcher : watchers) {
      TableCounts count = watcher.getStats(tableId);
      result += count.hosted() + count.assigned();
    }
    return result;
  }

  private int totalAssignedOrHosted() {
    int result = 0;
    for (TabletGroupWatcher watcher : watchers) {
      for (TableCounts counts : watcher.getStats().values()) {
        result += counts.assigned() + counts.hosted();
      }
    }
    return result;
  }

  private int nonMetaDataTabletsAssignedOrHosted() {
    return totalAssignedOrHosted() - assignedOrHosted(MetadataTable.ID)
        - assignedOrHosted(RootTable.ID);
  }

  private int notHosted() {
    int result = 0;
    for (TabletGroupWatcher watcher : watchers) {
      for (TableCounts counts : watcher.getStats().values()) {
        result += counts.assigned() + counts.assignedToDeadServers() + counts.suspended();
      }
    }
    return result;
  }

  // The number of unassigned tablets that should be assigned: displayed on the monitor page
  int displayUnassigned() {
    int result = 0;
    switch (getMasterState()) {
      case NORMAL:
        // Count offline tablets for online tables
        for (TabletGroupWatcher watcher : watchers) {
          TableManager manager = getContext().getTableManager();
          for (Entry<TableId,TableCounts> entry : watcher.getStats().entrySet()) {
            TableId tableId = entry.getKey();
            TableCounts counts = entry.getValue();
            TableState tableState = manager.getTableState(tableId);
            if (tableState != null && tableState.equals(TableState.ONLINE)) {
              result += counts.unassigned() + counts.assignedToDeadServers() + counts.assigned()
                  + counts.suspended();
            }
          }
        }
        break;
      case SAFE_MODE:
        // Count offline tablets for the metadata table
        for (TabletGroupWatcher watcher : watchers) {
          TableCounts counts = watcher.getStats(MetadataTable.ID);
          result += counts.unassigned() + counts.suspended();
        }
        break;
      case UNLOAD_METADATA_TABLETS:
      case UNLOAD_ROOT_TABLET:
        for (TabletGroupWatcher watcher : watchers) {
          TableCounts counts = watcher.getStats(MetadataTable.ID);
          result += counts.unassigned() + counts.suspended();
        }
        break;
      default:
        break;
    }
    return result;
  }

  public void mustBeOnline(final TableId tableId) throws ThriftTableOperationException {
    ServerContext context = getContext();
    Tables.clearCache(context);
    if (!Tables.getTableState(context, tableId).equals(TableState.ONLINE)) {
      throw new ThriftTableOperationException(tableId.canonical(), null, TableOperation.MERGE,
          TableOperationExceptionType.OFFLINE, "table is not online");
    }
  }

  public TableManager getTableManager() {
    return getContext().getTableManager();
  }

  public static void main(String[] args) throws Exception {
    try (Master master = new Master(new ServerOpts(), args)) {
      master.runServer();
    }
  }

  Master(ServerOpts opts, String[] args) throws IOException {
    super("master", opts, args);
    ServerContext context = super.getContext();
    this.serverConfig = context.getServerConfFactory();
    this.fs = context.getVolumeManager();

    AccumuloConfiguration aconf = serverConfig.getSystemConfiguration();

    log.info("Version {}", Constants.VERSION);
    log.info("Instance {}", getInstanceID());
    timeKeeper = new MasterTime(this);
    ThriftTransportPool.getInstance()
        .setIdleTime(aconf.getTimeInMillis(Property.GENERAL_RPC_TIMEOUT));
    tserverSet = new LiveTServerSet(context, this);
    this.tabletBalancer = Property.createInstanceFromPropertyName(aconf,
        Property.MASTER_TABLET_BALANCER, TabletBalancer.class, new DefaultLoadBalancer());
    this.tabletBalancer.init(context);

    AccumuloVFSClassLoader.getContextManager()
        .setContextConfig(new ContextManager.DefaultContextsConfig() {
          @Override
          public Map<String,String> getVfsContextClasspathProperties() {
            return getConfiguration()
                .getAllPropertiesWithPrefix(Property.VFS_CONTEXT_CLASSPATH_PROPERTY);
          }
        });

    this.security = AuditedSecurityOperation.getInstance(context);

    // Create the secret manager (can generate and verify delegation tokens)
    final long tokenLifetime = aconf.getTimeInMillis(Property.GENERAL_DELEGATION_TOKEN_LIFETIME);
    context.setSecretManager(new AuthenticationTokenSecretManager(getInstanceID(), tokenLifetime));

    authenticationTokenKeyManager = null;
    keyDistributor = null;
    if (getConfiguration().getBoolean(Property.INSTANCE_RPC_SASL_ENABLED)) {
      // SASL is enabled, create the key distributor (ZooKeeper) and manager (generates/rolls secret
      // keys)
      log.info("SASL is enabled, creating delegation token key manager and distributor");
      final long tokenUpdateInterval =
          aconf.getTimeInMillis(Property.GENERAL_DELEGATION_TOKEN_UPDATE_INTERVAL);
      keyDistributor = new ZooAuthenticationKeyDistributor(context.getZooReaderWriter(),
          getZooKeeperRoot() + Constants.ZDELEGATION_TOKEN_KEYS);
      authenticationTokenKeyManager = new AuthenticationTokenKeyManager(context.getSecretManager(),
          keyDistributor, tokenUpdateInterval, tokenLifetime);
      delegationTokensAvailable = true;
    } else {
      log.info("SASL is not enabled, delegation tokens will not be available");
      delegationTokensAvailable = false;
    }
  }

  public String getInstanceID() {
    return getContext().getInstanceID();
  }

  public String getZooKeeperRoot() {
    return getContext().getZooKeeperRoot();
  }

  public TServerConnection getConnection(TServerInstance server) {
    return tserverSet.getConnection(server);
  }

  public MergeInfo getMergeInfo(TableId tableId) {
    ServerContext context = getContext();
    synchronized (mergeLock) {
      try {
        String path = getZooKeeperRoot() + Constants.ZTABLES + "/" + tableId + "/merge";
        if (!context.getZooReaderWriter().exists(path)) {
          return new MergeInfo();
        }
        byte[] data = context.getZooReaderWriter().getData(path, new Stat());
        DataInputBuffer in = new DataInputBuffer();
        in.reset(data, data.length);
        MergeInfo info = new MergeInfo();
        info.readFields(in);
        return info;
      } catch (KeeperException.NoNodeException ex) {
        log.info("Error reading merge state, it probably just finished");
        return new MergeInfo();
      } catch (Exception ex) {
        log.warn("Unexpected error reading merge state", ex);
        return new MergeInfo();
      }
    }
  }

  public void setMergeState(MergeInfo info, MergeState state)
      throws KeeperException, InterruptedException {
    ServerContext context = getContext();
    synchronized (mergeLock) {
      String path =
          getZooKeeperRoot() + Constants.ZTABLES + "/" + info.getExtent().getTableId() + "/merge";
      info.setState(state);
      if (state.equals(MergeState.NONE)) {
        context.getZooReaderWriter().recursiveDelete(path, NodeMissingPolicy.SKIP);
      } else {
        DataOutputBuffer out = new DataOutputBuffer();
        try {
          info.write(out);
        } catch (IOException ex) {
          throw new AssertionError("Unlikely", ex);
        }
        context.getZooReaderWriter().putPersistentData(path, out.getData(),
            state.equals(MergeState.STARTED) ? ZooUtil.NodeExistsPolicy.FAIL
                : ZooUtil.NodeExistsPolicy.OVERWRITE);
      }
      mergeLock.notifyAll();
    }
    nextEvent.event("Merge state of %s set to %s", info.getExtent(), state);
  }

  public void clearMergeState(TableId tableId) throws KeeperException, InterruptedException {
    synchronized (mergeLock) {
      String path = getZooKeeperRoot() + Constants.ZTABLES + "/" + tableId + "/merge";
      getContext().getZooReaderWriter().recursiveDelete(path, NodeMissingPolicy.SKIP);
      mergeLock.notifyAll();
    }
    nextEvent.event("Merge state of %s cleared", tableId);
  }

  void setMasterGoalState(MasterGoalState state) {
    try {
      getContext().getZooReaderWriter().putPersistentData(
          getZooKeeperRoot() + Constants.ZMASTER_GOAL_STATE, state.name().getBytes(),
          NodeExistsPolicy.OVERWRITE);
    } catch (Exception ex) {
      log.error("Unable to set master goal state in zookeeper");
    }
  }

  MasterGoalState getMasterGoalState() {
    while (true) {
      try {
        byte[] data = getContext().getZooReaderWriter()
            .getData(getZooKeeperRoot() + Constants.ZMASTER_GOAL_STATE, null);
        return MasterGoalState.valueOf(new String(data));
      } catch (Exception e) {
        log.error("Problem getting real goal state from zookeeper: ", e);
        sleepUninterruptibly(1, TimeUnit.SECONDS);
      }
    }
  }

  public boolean hasCycled(long time) {
    for (TabletGroupWatcher watcher : watchers) {
      if (watcher.stats.lastScanFinished() < time) {
        return false;
      }
    }

    return true;
  }

  public void clearMigrations(TableId tableId) {
    synchronized (migrations) {
      migrations.keySet().removeIf(extent -> extent.getTableId().equals(tableId));
    }
  }

  enum TabletGoalState {
    HOSTED(TUnloadTabletGoal.UNKNOWN),
    UNASSIGNED(TUnloadTabletGoal.UNASSIGNED),
    DELETED(TUnloadTabletGoal.DELETED),
    SUSPENDED(TUnloadTabletGoal.SUSPENDED);

    private final TUnloadTabletGoal unloadGoal;

    TabletGoalState(TUnloadTabletGoal unloadGoal) {
      this.unloadGoal = unloadGoal;
    }

    /** The purpose of unloading this tablet. */
    public TUnloadTabletGoal howUnload() {
      return unloadGoal;
    }
  }

  TabletGoalState getSystemGoalState(TabletLocationState tls) {
    switch (getMasterState()) {
      case NORMAL:
        return TabletGoalState.HOSTED;
      case HAVE_LOCK: // fall-through intended
      case INITIAL: // fall-through intended
      case SAFE_MODE:
        if (tls.extent.isMeta()) {
          return TabletGoalState.HOSTED;
        }
        return TabletGoalState.UNASSIGNED;
      case UNLOAD_METADATA_TABLETS:
        if (tls.extent.isRootTablet()) {
          return TabletGoalState.HOSTED;
        }
        return TabletGoalState.UNASSIGNED;
      case UNLOAD_ROOT_TABLET:
        return TabletGoalState.UNASSIGNED;
      case STOP:
        return TabletGoalState.UNASSIGNED;
      default:
        throw new IllegalStateException("Unknown Master State");
    }
  }

  TabletGoalState getTableGoalState(KeyExtent extent) {
    TableState tableState = getContext().getTableManager().getTableState(extent.getTableId());
    if (tableState == null) {
      return TabletGoalState.DELETED;
    }
    switch (tableState) {
      case DELETING:
        return TabletGoalState.DELETED;
      case OFFLINE:
      case NEW:
        return TabletGoalState.UNASSIGNED;
      default:
        return TabletGoalState.HOSTED;
    }
  }

  TabletGoalState getGoalState(TabletLocationState tls, MergeInfo mergeInfo) {
    KeyExtent extent = tls.extent;
    // Shutting down?
    TabletGoalState state = getSystemGoalState(tls);
    if (state == TabletGoalState.HOSTED) {
      if (!upgradeCoordinator.getStatus().isParentLevelUpgraded(extent)) {
        // The place where this tablet stores its metadata was not upgraded, so do not assign this
        // tablet yet.
        return TabletGoalState.UNASSIGNED;
      }

      if (tls.current != null && serversToShutdown.contains(tls.current)) {
        return TabletGoalState.SUSPENDED;
      }
      // Handle merge transitions
      if (mergeInfo.getExtent() != null) {

        final boolean overlaps = mergeInfo.overlaps(extent);

        if (overlaps) {
          log.debug("mergeInfo overlaps: {} true", extent);
          switch (mergeInfo.getState()) {
            case NONE:
            case COMPLETE:
              break;
            case STARTED:
            case SPLITTING:
              return TabletGoalState.HOSTED;
            case WAITING_FOR_CHOPPED:
              if (tls.getState(tserverSet.getCurrentServers()).equals(TabletState.HOSTED)) {
                if (tls.chopped) {
                  return TabletGoalState.UNASSIGNED;
                }
              } else {
                if (tls.chopped && tls.walogs.isEmpty()) {
                  return TabletGoalState.UNASSIGNED;
                }
              }

              return TabletGoalState.HOSTED;
            case WAITING_FOR_OFFLINE:
            case MERGING:
              return TabletGoalState.UNASSIGNED;
          }
        } else {
          log.trace("mergeInfo overlaps: {} false", extent);
        }
      }

      // taking table offline?
      state = getTableGoalState(extent);
      if (state == TabletGoalState.HOSTED) {
        // Maybe this tablet needs to be migrated
        TServerInstance dest = migrations.get(extent);
        if (dest != null && tls.current != null && !dest.equals(tls.current)) {
          return TabletGoalState.UNASSIGNED;
        }
      }
    }
    return state;
  }

  private class MigrationCleanupThread extends Daemon {

    @Override
    public void run() {
      setName("Migration Cleanup Thread");
      while (stillMaster()) {
        if (!migrations.isEmpty()) {
          try {
            cleanupOfflineMigrations();
            cleanupNonexistentMigrations(getContext());
          } catch (Exception ex) {
            log.error("Error cleaning up migrations", ex);
          }
        }
        sleepUninterruptibly(TIME_BETWEEN_MIGRATION_CLEANUPS, TimeUnit.MILLISECONDS);
      }
    }

    /**
     * If a migrating tablet splits, and the tablet dies before sending the master a message, the
     * migration will refer to a non-existing tablet, so it can never complete. Periodically scan
     * the metadata table and remove any migrating tablets that no longer exist.
     */
    private void cleanupNonexistentMigrations(final AccumuloClient accumuloClient)
        throws TableNotFoundException {
      Scanner scanner = accumuloClient.createScanner(MetadataTable.NAME, Authorizations.EMPTY);
      TabletsSection.TabletColumnFamily.PREV_ROW_COLUMN.fetch(scanner);
      Set<KeyExtent> found = new HashSet<>();
      for (Entry<Key,Value> entry : scanner) {
        KeyExtent extent = new KeyExtent(entry.getKey().getRow(), entry.getValue());
        if (migrations.containsKey(extent)) {
          found.add(extent);
        }
      }
      migrations.keySet().retainAll(found);
    }

    /**
     * If migrating a tablet for a table that is offline, the migration can never succeed because no
     * tablet server will load the tablet. check for offline tables and remove their migrations.
     */
    private void cleanupOfflineMigrations() {
      ServerContext context = getContext();
      TableManager manager = context.getTableManager();
      for (TableId tableId : Tables.getIdToNameMap(context).keySet()) {
        TableState state = manager.getTableState(tableId);
        if (state == TableState.OFFLINE) {
          clearMigrations(tableId);
        }
      }
    }
  }

  private class StatusThread extends Daemon {

    private boolean goodStats() {
      int start;
      switch (getMasterState()) {
        case UNLOAD_METADATA_TABLETS:
          start = 1;
          break;
        case UNLOAD_ROOT_TABLET:
          start = 2;
          break;
        default:
          start = 0;
      }
      for (int i = start; i < watchers.size(); i++) {
        TabletGroupWatcher watcher = watchers.get(i);
        if (watcher.stats.getLastMasterState() != getMasterState()) {
          log.debug("{}: {} != {}", watcher.getName(), watcher.stats.getLastMasterState(),
              getMasterState());
          return false;
        }
      }
      return true;
    }

    @Override
    public void run() {
      setName("Status Thread");
      EventCoordinator.Listener eventListener = nextEvent.getListener();
      while (stillMaster()) {
        long wait = DEFAULT_WAIT_FOR_WATCHER;
        try {
          switch (getMasterGoalState()) {
            case NORMAL:
              setMasterState(MasterState.NORMAL);
              break;
            case SAFE_MODE:
              if (getMasterState() == MasterState.NORMAL) {
                setMasterState(MasterState.SAFE_MODE);
              }
              if (getMasterState() == MasterState.HAVE_LOCK) {
                setMasterState(MasterState.SAFE_MODE);
              }
              break;
            case CLEAN_STOP:
              switch (getMasterState()) {
                case NORMAL:
                  setMasterState(MasterState.SAFE_MODE);
                  break;
                case SAFE_MODE: {
                  int count = nonMetaDataTabletsAssignedOrHosted();
                  log.debug(
                      String.format("There are %d non-metadata tablets assigned or hosted", count));
                  if (count == 0 && goodStats()) {
                    setMasterState(MasterState.UNLOAD_METADATA_TABLETS);
                  }
                }
                  break;
                case UNLOAD_METADATA_TABLETS: {
                  int count = assignedOrHosted(MetadataTable.ID);
                  log.debug(
                      String.format("There are %d metadata tablets assigned or hosted", count));
                  if (count == 0 && goodStats()) {
                    setMasterState(MasterState.UNLOAD_ROOT_TABLET);
                  }
                }
                  break;
                case UNLOAD_ROOT_TABLET:
                  int count = assignedOrHosted(MetadataTable.ID);
                  if (count > 0 && goodStats()) {
                    log.debug(String.format("%d metadata tablets online", count));
                    setMasterState(MasterState.UNLOAD_ROOT_TABLET);
                  }
                  int root_count = assignedOrHosted(RootTable.ID);
                  if (root_count > 0 && goodStats()) {
                    log.debug("The root tablet is still assigned or hosted");
                  }
                  if (count + root_count == 0 && goodStats()) {
                    Set<TServerInstance> currentServers = tserverSet.getCurrentServers();
                    log.debug("stopping {} tablet servers", currentServers.size());
                    for (TServerInstance server : currentServers) {
                      try {
                        serversToShutdown.add(server);
                        tserverSet.getConnection(server).fastHalt(masterLock);
                      } catch (TException e) {
                        // its probably down, and we don't care
                      } finally {
                        tserverSet.remove(server);
                      }
                    }
                    if (currentServers.size() == 0) {
                      setMasterState(MasterState.STOP);
                    }
                  }
                  break;
                default:
                  break;
              }
          }
        } catch (Throwable t) {
          log.error("Error occurred reading / switching master goal state. Will"
              + " continue with attempt to update status", t);
        }

        try {
          wait = updateStatus();
          eventListener.waitForEvents(wait);
        } catch (Throwable t) {
          log.error("Error balancing tablets, will wait for {} (seconds) and then retry ",
              WAIT_BETWEEN_ERRORS / ONE_SECOND, t);
          sleepUninterruptibly(WAIT_BETWEEN_ERRORS, TimeUnit.MILLISECONDS);
        }
      }
    }

    private long updateStatus() {
      Set<TServerInstance> currentServers = tserverSet.getCurrentServers();
      tserverStatus = gatherTableInformation(currentServers);
      checkForHeldServer(tserverStatus);

      if (!badServers.isEmpty()) {
        log.debug("not balancing because the balance information is out-of-date {}",
            badServers.keySet());
      } else if (notHosted() > 0) {
        log.debug("not balancing because there are unhosted tablets: {}", notHosted());
      } else if (getMasterGoalState() == MasterGoalState.CLEAN_STOP) {
        log.debug("not balancing because the master is attempting to stop cleanly");
      } else if (!serversToShutdown.isEmpty()) {
        log.debug("not balancing while shutting down servers {}", serversToShutdown);
      } else {
        for (TabletGroupWatcher tgw : watchers) {
          if (!tgw.isSameTserversAsLastScan(currentServers)) {
            log.debug("not balancing just yet, as collection of live tservers is in flux");
            return DEFAULT_WAIT_FOR_WATCHER;
          }
        }
        return balanceTablets();
      }
      return DEFAULT_WAIT_FOR_WATCHER;
    }

    private void checkForHeldServer(SortedMap<TServerInstance,TabletServerStatus> tserverStatus) {
      TServerInstance instance = null;
      int crazyHoldTime = 0;
      int someHoldTime = 0;
      final long maxWait = getConfiguration().getTimeInMillis(Property.TSERV_HOLD_TIME_SUICIDE);
      for (Entry<TServerInstance,TabletServerStatus> entry : tserverStatus.entrySet()) {
        if (entry.getValue().getHoldTime() > 0) {
          someHoldTime++;
          if (entry.getValue().getHoldTime() > maxWait) {
            instance = entry.getKey();
            crazyHoldTime++;
          }
        }
      }
      if (crazyHoldTime == 1 && someHoldTime == 1 && tserverStatus.size() > 1) {
        log.warn("Tablet server {} exceeded maximum hold time: attempting to kill it", instance);
        try {
          TServerConnection connection = tserverSet.getConnection(instance);
          if (connection != null) {
            connection.fastHalt(masterLock);
          }
        } catch (TException e) {
          log.error("{}", e.getMessage(), e);
        }
        tserverSet.remove(instance);
      }
    }

    private long balanceTablets() {
      List<TabletMigration> migrationsOut = new ArrayList<>();
      long wait = tabletBalancer.balance(Collections.unmodifiableSortedMap(tserverStatus),
          migrationsSnapshot(), migrationsOut);

      for (TabletMigration m : TabletBalancer.checkMigrationSanity(tserverStatus.keySet(),
          migrationsOut)) {
        if (migrations.containsKey(m.tablet)) {
          log.warn("balancer requested migration more than once, skipping {}", m);
          continue;
        }
        migrations.put(m.tablet, m.newServer);
        log.debug("migration {}", m);
      }
      if (migrationsOut.size() > 0) {
        nextEvent.event("Migrating %d more tablets, %d total", migrationsOut.size(),
            migrations.size());
      } else {
        synchronized (balancedNotifier) {
          balancedNotifier.notifyAll();
        }
      }
      return wait;
    }

  }

  private SortedMap<TServerInstance,TabletServerStatus>
      gatherTableInformation(Set<TServerInstance> currentServers) {
    final long rpcTimeout = getConfiguration().getTimeInMillis(Property.GENERAL_RPC_TIMEOUT);
    int threads = getConfiguration().getCount(Property.MASTER_STATUS_THREAD_POOL_SIZE);
    ExecutorService tp =
        threads == 0 ? Executors.newCachedThreadPool() : Executors.newFixedThreadPool(threads);
    long start = System.currentTimeMillis();
    final SortedMap<TServerInstance,TabletServerStatus> result = new ConcurrentSkipListMap<>();
    for (TServerInstance serverInstance : currentServers) {
      final TServerInstance server = serverInstance;
      if (threads == 0) {
        // Since an unbounded thread pool is being used, rate limit how fast task are added to the
        // executor. This prevents the threads from growing large unless there are lots of
        // unresponsive tservers.
        sleepUninterruptibly(Math.max(1, rpcTimeout / 120_000), TimeUnit.MILLISECONDS);
      }
      tp.submit(() -> {
        try {
          Thread t = Thread.currentThread();
          String oldName = t.getName();
          try {
            String message = "Getting status from " + server;
            t.setName(message);
            long startForServer = System.currentTimeMillis();
            log.trace(message);
            TServerConnection connection1 = tserverSet.getConnection(server);
            if (connection1 == null) {
              throw new IOException("No connection to " + server);
            }
            TabletServerStatus status = connection1.getTableMap(false);
            result.put(server, status);

            long duration = System.currentTimeMillis() - startForServer;
            log.trace("Got status from {} in {} ms", server, duration);

          } finally {
            t.setName(oldName);
          }
        } catch (Exception ex) {
          log.error("unable to get tablet server status {} {}", server, ex.toString());
          log.debug("unable to get tablet server status {}", server, ex);
          if (badServers.computeIfAbsent(server, k -> new AtomicInteger(0)).incrementAndGet()
              > MAX_BAD_STATUS_COUNT) {
            log.warn("attempting to stop {}", server);
            try {
              TServerConnection connection2 = tserverSet.getConnection(server);
              if (connection2 != null) {
                connection2.halt(masterLock);
              }
            } catch (TTransportException e1) {
              // ignore: it's probably down
            } catch (Exception e2) {
              log.info("error talking to troublesome tablet server", e2);
            }
            badServers.remove(server);
          }
        }
      });
    }
    tp.shutdown();
    try {
      tp.awaitTermination(Math.max(10000, rpcTimeout / 3), TimeUnit.MILLISECONDS);
    } catch (InterruptedException e) {
      log.debug("Interrupted while fetching status");
    }

    tp.shutdownNow();

    // Threads may still modify map after shutdownNow is called, so create an immutable snapshot.
    SortedMap<TServerInstance,TabletServerStatus> info = ImmutableSortedMap.copyOf(result);

    synchronized (badServers) {
      badServers.keySet().retainAll(currentServers);
      badServers.keySet().removeAll(info.keySet());
    }
    log.debug(String.format("Finished gathering information from %d of %d servers in %.2f seconds",
        info.size(), currentServers.size(), (System.currentTimeMillis() - start) / 1000.));

    return info;
  }

  @Override
  public void run() {
    final ServerContext context = getContext();
    final String zroot = getZooKeeperRoot();

    // ACCUMULO-4424 Put up the Thrift servers before getting the lock as a sign of process health
    // when a hot-standby
    //
    // Start the Master's Client service
    clientHandler = new MasterClientServiceHandler(this);
    // Ensure that calls before the master gets the lock fail
    Iface haProxy = HighlyAvailableServiceWrapper.service(clientHandler, this);
    Iface rpcProxy = TraceUtil.wrapService(haProxy);
    final Processor<Iface> processor;
    if (context.getThriftServerType() == ThriftServerType.SASL) {
      Iface tcredsProxy = TCredentialsUpdatingWrapper.service(rpcProxy, clientHandler.getClass(),
          getConfiguration());
      processor = new Processor<>(tcredsProxy);
    } else {
      processor = new Processor<>(rpcProxy);
    }
    ServerAddress sa;
    try {
      sa = TServerUtils.startServer(getMetricsSystem(), context, getHostname(),
          Property.MASTER_CLIENTPORT, processor, "Master", "Master Client Service Handler", null,
          Property.MASTER_MINTHREADS, Property.MASTER_THREADCHECK,
          Property.GENERAL_MAX_MESSAGE_SIZE);
    } catch (UnknownHostException e) {
      throw new IllegalStateException("Unable to start server on host " + getHostname(), e);
    }
    clientService = sa.server;
    log.info("Started Master client service at {}", sa.address);

    // block until we can obtain the ZK lock for the master
    try {
      getMasterLock(zroot + Constants.ZMASTER_LOCK);
    } catch (KeeperException | InterruptedException e) {
      throw new IllegalStateException("Exception getting master lock", e);
    }

    recoveryManager = new RecoveryManager(this, TIME_TO_CACHE_RECOVERY_WAL_EXISTENCE);

    context.getTableManager().addObserver(this);

    StatusThread statusThread = new StatusThread();
    statusThread.start();

    MigrationCleanupThread migrationCleanupThread = new MigrationCleanupThread();
    migrationCleanupThread.start();

    tserverSet.startListeningForTabletServerChanges();

    try {
      blockForTservers();
    } catch (InterruptedException ex) {
      Thread.currentThread().interrupt();
    }

    ZooReaderWriter zReaderWriter = context.getZooReaderWriter();

    try {
      zReaderWriter.getChildren(zroot + Constants.ZRECOVERY, new Watcher() {
        @Override
        public void process(WatchedEvent event) {
          nextEvent.event("Noticed recovery changes %s", event.getType());
          try {
            // watcher only fires once, add it back
            zReaderWriter.getChildren(zroot + Constants.ZRECOVERY, this);
          } catch (Exception e) {
            log.error("Failed to add log recovery watcher back", e);
          }
        }
      });
    } catch (KeeperException | InterruptedException e) {
      throw new IllegalStateException("Unable to read " + zroot + Constants.ZRECOVERY, e);
    }

    watchers.add(new TabletGroupWatcher(this, new MetaDataStateStore(context, this), null) {
      @Override
      boolean canSuspendTablets() {
        // Always allow user data tablets to enter suspended state.
        return true;
      }
    });

    watchers.add(
        new TabletGroupWatcher(this, new RootTabletStateStore(context, this), watchers.get(0)) {
          @Override
          boolean canSuspendTablets() {
            // Allow metadata tablets to enter suspended state only if so configured. Generally
            // we'll want metadata tablets to
            // be immediately reassigned, even if there's a global table.suspension.duration
            // setting.
            return getConfiguration().getBoolean(Property.MASTER_METADATA_SUSPENDABLE);
          }
        });

    watchers.add(
        new TabletGroupWatcher(this, new ZooTabletStateStore(context.getAmple()), watchers.get(1)) {
          @Override
          boolean canSuspendTablets() {
            // Never allow root tablet to enter suspended state.
            return false;
          }
        });
    for (TabletGroupWatcher watcher : watchers) {
      watcher.start();
    }

    // Once we are sure the upgrade is complete, we can safely allow fate use.
    try {
      // wait for metadata upgrade running in background to complete
      upgradeMetadataFuture.get();
    } catch (ExecutionException | InterruptedException e) {
      throw new IllegalStateException("Metadata upgrade failed", e);
    }

    try {
      final AgeOffStore<Master> store = new AgeOffStore<>(new org.apache.accumulo.fate.ZooStore<>(
          getZooKeeperRoot() + Constants.ZFATE, context.getZooReaderWriter()), 1000 * 60 * 60 * 8);

      int threads = getConfiguration().getCount(Property.MASTER_FATE_THREADPOOL_SIZE);

      fate = new Fate<>(this, store);
      fate.startTransactionRunners(threads);

      SimpleTimer.getInstance(getConfiguration()).schedule(() -> store.ageOff(), 63000, 63000);
    } catch (KeeperException | InterruptedException e) {
      throw new IllegalStateException("Exception setting up FaTE cleanup thread", e);
    }

    try {
      ZooKeeperInitialization.ensureZooKeeperInitialized(zReaderWriter, zroot);
    } catch (KeeperException | InterruptedException e) {
      throw new IllegalStateException("Exception while ensuring ZooKeeper is initialized", e);
    }

    // Make sure that we have a secret key (either a new one or an old one from ZK) before we start
    // the master client service.
    if (authenticationTokenKeyManager != null && keyDistributor != null) {
      log.info("Starting delegation-token key manager");
      try {
        keyDistributor.initialize();
      } catch (KeeperException | InterruptedException e) {
        throw new IllegalStateException("Exception setting up delegation-token key manager", e);
      }
      authenticationTokenKeyManager.start();
      boolean logged = false;
      while (!authenticationTokenKeyManager.isInitialized()) {
        // Print out a status message when we start waiting for the key manager to get initialized
        if (!logged) {
          log.info("Waiting for AuthenticationTokenKeyManager to be initialized");
          logged = true;
        }
        sleepUninterruptibly(200, TimeUnit.MILLISECONDS);
      }
      // And log when we are initialized
      log.info("AuthenticationTokenSecretManager is initialized");
    }

    String address = sa.address.toString();
    log.info("Setting master lock data to {}", address);
    try {
      masterLock.replaceLockData(address.getBytes());
    } catch (KeeperException | InterruptedException e) {
      throw new IllegalStateException("Exception updating master lock", e);
    }

    while (!clientService.isServing()) {
      sleepUninterruptibly(100, TimeUnit.MILLISECONDS);
    }

    // if the replication name is ever set, then start replication services
    final AtomicReference<TServer> replServer = new AtomicReference<>();
    SimpleTimer.getInstance(getConfiguration()).schedule(() -> {
      try {
        if (replServer.get() == null) {
          if (!getConfiguration().get(Property.REPLICATION_NAME).isEmpty()) {
            log.info(Property.REPLICATION_NAME.getKey() + " was set, starting repl services.");
            replServer.set(setupReplication());
          }
        }
      } catch (UnknownHostException | KeeperException | InterruptedException e) {
        log.error("Error occurred starting replication services. ", e);
      }
    }, 0, 5000);

    // Register metrics modules
    int failureCount = new MasterMetricsFactory(getConfiguration()).register(this);

    if (failureCount > 0) {
      log.info("Failed to register {} metrics modules", failureCount);
    } else {
      log.info("All metrics modules registered");
    }

    // The master is fully initialized. Clients are allowed to connect now.
    masterInitialized.set(true);

    while (clientService.isServing()) {
      sleepUninterruptibly(500, TimeUnit.MILLISECONDS);
    }
    log.info("Shutting down fate.");
    fate.shutdown();

    log.info("Shutting down timekeeping.");
    timeKeeper.shutdown();

    final long deadline = System.currentTimeMillis() + MAX_CLEANUP_WAIT_TIME;
    try {
      statusThread.join(remaining(deadline));
      if (replicationWorkAssigner != null) {
        replicationWorkAssigner.join(remaining(deadline));
      }
      if (replicationWorkDriver != null) {
        replicationWorkDriver.join(remaining(deadline));
      }
    } catch (InterruptedException e) {
      throw new IllegalStateException("Exception starting replication workers", e);
    }
    TServerUtils.stopTServer(replServer.get());

    // Signal that we want it to stop, and wait for it to do so.
    if (authenticationTokenKeyManager != null) {
      authenticationTokenKeyManager.gracefulStop();
      try {
        authenticationTokenKeyManager.join(remaining(deadline));
      } catch (InterruptedException e) {
        throw new IllegalStateException("Exception waiting on delegation-token key manager", e);
      }
    }

    // quit, even if the tablet servers somehow jam up and the watchers
    // don't stop
    for (TabletGroupWatcher watcher : watchers) {
      try {
        watcher.join(remaining(deadline));
      } catch (InterruptedException e) {
        throw new IllegalStateException("Exception waiting on watcher", e);
      }
    }
    log.info("exiting");
  }

  /**
   * Allows property configuration to block master start-up waiting for a minimum number of tservers
   * to register in zookeeper. It also accepts a maximum time to wait - if the time expires, the
   * start-up will continue with any tservers available. This check is only performed at master
   * initialization, when the master aquires the lock. The following properties are used to control
   * the behaviour:
   * <ul>
   * <li>MASTER_STARTUP_TSERVER_AVAIL_MIN_COUNT - when set to 0 or less, no blocking occurs (default
   * behaviour) otherwise will block until the number of tservers are available.</li>
   * <li>MASTER_STARTUP_TSERVER_AVAIL_MAX_WAIT - time to wait in milliseconds. When set to 0 or
   * less, will block indefinitely.</li>
   * </ul>
   *
   * @throws InterruptedException
   *           if interrupted while blocking, propagated for caller to handle.
   */
  private void blockForTservers() throws InterruptedException {

    long waitStart = System.currentTimeMillis();

    long minTserverCount =
        getConfiguration().getCount(Property.MASTER_STARTUP_TSERVER_AVAIL_MIN_COUNT);

    if (minTserverCount <= 0) {
      log.info(
          "tserver availability check disabled, contining with-{} servers." + "To enable, set {}",
          tserverSet.size(), Property.MASTER_STARTUP_TSERVER_AVAIL_MIN_COUNT.getKey());
      return;
    }

    long maxWait =
        getConfiguration().getTimeInMillis(Property.MASTER_STARTUP_TSERVER_AVAIL_MAX_WAIT);

    if (maxWait <= 0) {
      log.info("tserver availability check set to block indefinitely, To change, set {} > 0.",
          Property.MASTER_STARTUP_TSERVER_AVAIL_MAX_WAIT.getKey());
      maxWait = Long.MAX_VALUE;
    }

    // honor Retry condition that initial wait < max wait, otherwise use small value to allow thread
    // yield to happen
    long initialWait = Math.min(50, maxWait / 2);

    Retry tserverRetry =
        Retry.builder().infiniteRetries().retryAfter(initialWait, TimeUnit.MILLISECONDS)
            .incrementBy(15_000, TimeUnit.MILLISECONDS).maxWait(maxWait, TimeUnit.MILLISECONDS)
            .backOffFactor(1).logInterval(30_000, TimeUnit.MILLISECONDS).createRetry();

    log.info("Checking for tserver availability - need to reach {} servers. Have {}",
        minTserverCount, tserverSet.size());

    boolean needTservers = tserverSet.size() < minTserverCount;

    while (needTservers && tserverRetry.canRetry()) {

      tserverRetry.waitForNextAttempt();

      needTservers = tserverSet.size() < minTserverCount;

      // suppress last message once threshold reached.
      if (needTservers) {
        log.info(
            "Blocking for tserver availability - need to reach {} servers. Have {}"
                + " Time spent blocking {} sec.",
            minTserverCount, tserverSet.size(),
            TimeUnit.MILLISECONDS.toSeconds(System.currentTimeMillis() - waitStart));
      }
    }

    if (tserverSet.size() < minTserverCount) {
      log.warn(
          "tserver availability check time expired - continuing. Requested {}, have {} tservers on line. "
              + " Time waiting {} ms",
          tserverSet.size(), minTserverCount,
          TimeUnit.MILLISECONDS.toSeconds(System.currentTimeMillis() - waitStart));

    } else {
      log.info(
          "tserver availability check completed. Requested {}, have {} tservers on line. "
              + " Time waiting {} ms",
          tserverSet.size(), minTserverCount,
          TimeUnit.MILLISECONDS.toSeconds(System.currentTimeMillis() - waitStart));
    }
  }

  private TServer setupReplication()
      throws UnknownHostException, KeeperException, InterruptedException {
    ServerContext context = getContext();
    // Start the replication coordinator which assigns tservers to service replication requests
    MasterReplicationCoordinator impl = new MasterReplicationCoordinator(this);
    ReplicationCoordinator.Iface haReplicationProxy =
        HighlyAvailableServiceWrapper.service(impl, this);
    ReplicationCoordinator.Processor<ReplicationCoordinator.Iface> replicationCoordinatorProcessor =
        new ReplicationCoordinator.Processor<>(TraceUtil.wrapService(haReplicationProxy));
    ServerAddress replAddress = TServerUtils.startServer(getMetricsSystem(), context, getHostname(),
        Property.MASTER_REPLICATION_COORDINATOR_PORT, replicationCoordinatorProcessor,
        "Master Replication Coordinator", "Replication Coordinator", null,
        Property.MASTER_REPLICATION_COORDINATOR_MINTHREADS,
        Property.MASTER_REPLICATION_COORDINATOR_THREADCHECK, Property.GENERAL_MAX_MESSAGE_SIZE);

    log.info("Started replication coordinator service at " + replAddress.address);
    // Start the daemon to scan the replication table and make units of work
    replicationWorkDriver = new ReplicationDriver(this);
    replicationWorkDriver.start();

    // Start the daemon to assign work to tservers to replicate to our peers
    replicationWorkAssigner = new WorkDriver(this);
    replicationWorkAssigner.start();

    // Advertise that port we used so peers don't have to be told what it is
    context.getZooReaderWriter().putPersistentData(
        getZooKeeperRoot() + Constants.ZMASTER_REPLICATION_COORDINATOR_ADDR,
        replAddress.address.toString().getBytes(UTF_8), NodeExistsPolicy.OVERWRITE);
    return replAddress.server;
  }

  private long remaining(long deadline) {
    return Math.max(1, deadline - System.currentTimeMillis());
  }

  public ZooLock getMasterLock() {
    return masterLock;
  }

  private static class MasterLockWatcher implements ZooLock.AsyncLockWatcher {

    boolean acquiredLock = false;
    boolean failedToAcquireLock = false;

    @Override
    public void lostLock(LockLossReason reason) {
      Halt.halt("Master lock in zookeeper lost (reason = " + reason + "), exiting!", -1);
    }

    @Override
    public void unableToMonitorLockNode(final Throwable e) {
      // ACCUMULO-3651 Changed level to error and added FATAL to message for slf4j compatibility
      Halt.halt(-1, () -> log.error("FATAL: No longer able to monitor master lock node", e));

    }

    @Override
    public synchronized void acquiredLock() {
      log.debug("Acquired master lock");

      if (acquiredLock || failedToAcquireLock) {
        Halt.halt("Zoolock in unexpected state AL " + acquiredLock + " " + failedToAcquireLock, -1);
      }

      acquiredLock = true;
      notifyAll();
    }

    @Override
    public synchronized void failedToAcquireLock(Exception e) {
      log.warn("Failed to get master lock", e);

      if (e instanceof NoAuthException) {
        String msg = "Failed to acquire master lock due to incorrect ZooKeeper authentication.";
        log.error("{} Ensure instance.secret is consistent across Accumulo configuration", msg, e);
        Halt.halt(msg, -1);
      }

      if (acquiredLock) {
        Halt.halt("Zoolock in unexpected state FAL " + acquiredLock + " " + failedToAcquireLock,
            -1);
      }

      failedToAcquireLock = true;
      notifyAll();
    }

    public synchronized void waitForChange() {
      while (!acquiredLock && !failedToAcquireLock) {
        try {
          wait();
        } catch (InterruptedException e) {}
      }
    }
  }

  private void getMasterLock(final String zMasterLoc) throws KeeperException, InterruptedException {
    ServerContext context = getContext();
    log.info("trying to get master lock");

    final String masterClientAddress =
        getHostname() + ":" + getConfiguration().getPort(Property.MASTER_CLIENTPORT)[0];

    while (true) {

      MasterLockWatcher masterLockWatcher = new MasterLockWatcher();
      masterLock = new ZooLock(context.getZooReaderWriter(), zMasterLoc);
      masterLock.lockAsync(masterLockWatcher, masterClientAddress.getBytes());

      masterLockWatcher.waitForChange();

      if (masterLockWatcher.acquiredLock) {
        break;
      }

      if (!masterLockWatcher.failedToAcquireLock) {
        throw new IllegalStateException("master lock in unknown state");
      }

      masterLock.tryToCancelAsyncLockOrUnlock();

      sleepUninterruptibly(TIME_TO_WAIT_BETWEEN_LOCK_CHECKS, TimeUnit.MILLISECONDS);
    }

    setMasterState(MasterState.HAVE_LOCK);
  }

  @Override
  public void update(LiveTServerSet current, Set<TServerInstance> deleted,
      Set<TServerInstance> added) {
    // if we have deleted or added tservers, then adjust our dead server list
    if (!deleted.isEmpty() || !added.isEmpty()) {
      DeadServerList obit =
          new DeadServerList(getContext(), getZooKeeperRoot() + Constants.ZDEADTSERVERS);
      if (added.size() > 0) {
        log.info("New servers: {}", added);
        for (TServerInstance up : added) {
          obit.delete(up.hostPort());
        }
      }
      for (TServerInstance dead : deleted) {
        String cause = "unexpected failure";
        if (serversToShutdown.contains(dead)) {
          cause = "clean shutdown"; // maybe an incorrect assumption
        }
        if (!getMasterGoalState().equals(MasterGoalState.CLEAN_STOP)) {
          obit.post(dead.hostPort(), cause);
        }
      }

      Set<TServerInstance> unexpected = new HashSet<>(deleted);
      unexpected.removeAll(this.serversToShutdown);
      if (unexpected.size() > 0) {
        if (stillMaster() && !getMasterGoalState().equals(MasterGoalState.CLEAN_STOP)) {
          log.warn("Lost servers {}", unexpected);
        }
      }
      serversToShutdown.removeAll(deleted);
      badServers.keySet().removeAll(deleted);
      // clear out any bad server with the same host/port as a new server
      synchronized (badServers) {
        cleanListByHostAndPort(badServers.keySet(), deleted, added);
      }
      synchronized (serversToShutdown) {
        cleanListByHostAndPort(serversToShutdown, deleted, added);
      }

      synchronized (migrations) {
        Iterator<Entry<KeyExtent,TServerInstance>> iter = migrations.entrySet().iterator();
        while (iter.hasNext()) {
          Entry<KeyExtent,TServerInstance> entry = iter.next();
          if (deleted.contains(entry.getValue())) {
            log.info("Canceling migration of {} to {}", entry.getKey(), entry.getValue());
            iter.remove();
          }
        }
      }
      nextEvent.event("There are now %d tablet servers", current.size());
    }

    // clear out any servers that are no longer current
    // this is needed when we are using a fate operation to shutdown a tserver as it
    // will continue to add the server to the serversToShutdown (ACCUMULO-4410)
    serversToShutdown.retainAll(current.getCurrentServers());
  }

  private static void cleanListByHostAndPort(Collection<TServerInstance> badServers,
      Set<TServerInstance> deleted, Set<TServerInstance> added) {
    Iterator<TServerInstance> badIter = badServers.iterator();
    while (badIter.hasNext()) {
      TServerInstance bad = badIter.next();
      for (TServerInstance add : added) {
        if (bad.hostPort().equals(add.hostPort())) {
          badIter.remove();
          break;
        }
      }
      for (TServerInstance del : deleted) {
        if (bad.hostPort().equals(del.hostPort())) {
          badIter.remove();
          break;
        }
      }
    }
  }

  @Override
  public void stateChanged(TableId tableId, TableState state) {
    nextEvent.event("Table state in zookeeper changed for %s to %s", tableId, state);
    if (state == TableState.OFFLINE) {
      clearMigrations(tableId);
    }
  }

  @Override
  public void initialize() {}

  @Override
  public void sessionExpired() {}

  @Override
  public Set<TableId> onlineTables() {
    Set<TableId> result = new HashSet<>();
    if (getMasterState() != MasterState.NORMAL) {
      if (getMasterState() != MasterState.UNLOAD_METADATA_TABLETS) {
        result.add(MetadataTable.ID);
      }
      if (getMasterState() != MasterState.UNLOAD_ROOT_TABLET) {
        result.add(RootTable.ID);
      }
      return result;
    }
    ServerContext context = getContext();
    TableManager manager = context.getTableManager();

    for (TableId tableId : Tables.getIdToNameMap(context).keySet()) {
      TableState state = manager.getTableState(tableId);
      if (state != null) {
        if (state == TableState.ONLINE) {
          result.add(tableId);
        }
      }
    }
    return result;
  }

  @Override
  public Set<TServerInstance> onlineTabletServers() {
    return tserverSet.getCurrentServers();
  }

  @Override
  public Collection<MergeInfo> merges() {
    List<MergeInfo> result = new ArrayList<>();
    for (TableId tableId : Tables.getIdToNameMap(getContext()).keySet()) {
      result.add(getMergeInfo(tableId));
    }
    return result;
  }

  // recovers state from the persistent transaction to shutdown a server
  public void shutdownTServer(TServerInstance server) {
    nextEvent.event("Tablet Server shutdown requested for %s", server);
    serversToShutdown.add(server);
  }

  public EventCoordinator getEventCoordinator() {
    return nextEvent;
  }

  public ServerConfigurationFactory getConfigurationFactory() {
    return serverConfig;
  }

  public VolumeManager getFileSystem() {
    return this.fs;
  }

  public void assignedTablet(KeyExtent extent) {
    if (extent.isMeta()) {
      if (getMasterState().equals(MasterState.UNLOAD_ROOT_TABLET)) {
        setMasterState(MasterState.UNLOAD_METADATA_TABLETS);
      }
    }
    if (extent.isRootTablet()) {
      // probably too late, but try anyhow
      if (getMasterState().equals(MasterState.STOP)) {
        setMasterState(MasterState.UNLOAD_ROOT_TABLET);
      }
    }
  }

  @SuppressFBWarnings(value = "UW_UNCOND_WAIT", justification = "TODO needs triage")
  public void waitForBalance() {
    synchronized (balancedNotifier) {
      long eventCounter;
      do {
        eventCounter = nextEvent.waitForEvents(0, 0);
        try {
          balancedNotifier.wait();
        } catch (InterruptedException e) {
          log.debug(e.toString(), e);
        }
      } while (displayUnassigned() > 0 || migrations.size() > 0
          || eventCounter != nextEvent.waitForEvents(0, 0));
    }
  }

  public MasterMonitorInfo getMasterMonitorInfo() {
    final MasterMonitorInfo result = new MasterMonitorInfo();

    result.tServerInfo = new ArrayList<>();
    result.tableMap = new HashMap<String,TableInfo>();
    for (Entry<TServerInstance,TabletServerStatus> serverEntry : tserverStatus.entrySet()) {
      final TabletServerStatus status = serverEntry.getValue();
      result.tServerInfo.add(status);
      for (Entry<String,TableInfo> entry : status.tableMap.entrySet()) {
        TableInfoUtil.add(result.tableMap.computeIfAbsent(entry.getKey(), k -> new TableInfo()),
            entry.getValue());
      }
    }
    result.badTServers = new HashMap<>();
    synchronized (badServers) {
      for (TServerInstance bad : badServers.keySet()) {
        result.badTServers.put(bad.hostPort(), TabletServerState.UNRESPONSIVE.getId());
      }
    }
    result.state = getMasterState();
    result.goalState = getMasterGoalState();
    result.unassignedTablets = displayUnassigned();
    result.serversShuttingDown = new HashSet<>();
    synchronized (serversToShutdown) {
      for (TServerInstance server : serversToShutdown) {
        result.serversShuttingDown.add(server.hostPort());
      }
    }
    DeadServerList obit =
        new DeadServerList(getContext(), getZooKeeperRoot() + Constants.ZDEADTSERVERS);
    result.deadTabletServers = obit.getList();
    result.bulkImports = bulkImportStatus.getBulkLoadStatus();
    return result;
  }

  /**
   * Can delegation tokens be generated for users
   */
  public boolean delegationTokensAvailable() {
    return delegationTokensAvailable;
  }

  @Override
  public Set<KeyExtent> migrationsSnapshot() {
    Set<KeyExtent> migrationKeys = new HashSet<>();
    synchronized (migrations) {
      migrationKeys.addAll(migrations.keySet());
    }
    return Collections.unmodifiableSet(migrationKeys);
  }

  @Override
  public Set<TServerInstance> shutdownServers() {
    synchronized (serversToShutdown) {
      return new HashSet<>(serversToShutdown);
    }
  }

  public void markDeadServerLogsAsClosed(Map<TServerInstance,List<Path>> logsForDeadServers)
      throws WalMarkerException {
    WalStateManager mgr = new WalStateManager(getContext());
    for (Entry<TServerInstance,List<Path>> server : logsForDeadServers.entrySet()) {
      for (Path path : server.getValue()) {
        mgr.closeWal(server.getKey(), path);
      }
    }
  }

  public void updateBulkImportStatus(String directory, BulkImportState state) {
    bulkImportStatus.updateBulkImportStatus(Collections.singletonList(directory), state);
  }

  public void removeBulkImportStatus(String directory) {
    bulkImportStatus.removeBulkImportStatus(Collections.singletonList(directory));
  }

  /**
   * Return how long (in milliseconds) there has been a master overseeing this cluster. This is an
   * approximately monotonic clock, which will be approximately consistent between different masters
   * or different runs of the same master.
   */
  public Long getSteadyTime() {
    return timeKeeper.getTime();
  }

  @Override
  public boolean isActiveService() {
    return masterInitialized.get();
  }

  public FSDataOutputStream getOutputStream(final String path) throws IOException {
    FileSystem fileSystem = fs.getDefaultVolume().getFileSystem();
    return fileSystem.create(new Path(path));
  }

  public FSDataInputStream getInputStream(final String path) throws IOException {
    FileSystem fileSystem = fs.getDefaultVolume().getFileSystem();
    return fileSystem.open(new Path(path));
  }

}<|MERGE_RESOLUTION|>--- conflicted
+++ resolved
@@ -167,9 +167,10 @@
 
   static final Logger log = LoggerFactory.getLogger(Master.class);
 
-<<<<<<< HEAD
   static final int ONE_SECOND = 1000;
   static final long TIME_TO_WAIT_BETWEEN_SCANS = 60 * ONE_SECOND;
+  // made this less than TIME_TO_WAIT_BETWEEN_SCANS, so that the cache is cleared between cycles
+  static final long TIME_TO_CACHE_RECOVERY_WAL_EXISTENCE = (3 * TIME_TO_WAIT_BETWEEN_SCANS) / 4;
   private static final long TIME_BETWEEN_MIGRATION_CLEANUPS = 5 * 60 * ONE_SECOND;
   static final long WAIT_BETWEEN_ERRORS = ONE_SECOND;
   private static final long DEFAULT_WAIT_FOR_WATCHER = 10 * ONE_SECOND;
@@ -177,19 +178,6 @@
   private static final int TIME_TO_WAIT_BETWEEN_LOCK_CHECKS = ONE_SECOND;
   static final int MAX_TSERVER_WORK_CHUNK = 5000;
   private static final int MAX_BAD_STATUS_COUNT = 3;
-=======
-  final static int ONE_SECOND = 1000;
-  final static long TIME_TO_WAIT_BETWEEN_SCANS = 60 * ONE_SECOND;
-  // made this less than TIME_TO_WAIT_BETWEEN_SCANS, so that the cache is cleared between cycles
-  final static long TIME_TO_CACHE_RECOVERY_WAL_EXISTENCE = (3 * TIME_TO_WAIT_BETWEEN_SCANS) / 4;
-  final private static long TIME_BETWEEN_MIGRATION_CLEANUPS = 5 * 60 * ONE_SECOND;
-  final static long WAIT_BETWEEN_ERRORS = ONE_SECOND;
-  final private static long DEFAULT_WAIT_FOR_WATCHER = 10 * ONE_SECOND;
-  final private static int MAX_CLEANUP_WAIT_TIME = ONE_SECOND;
-  final private static int TIME_TO_WAIT_BETWEEN_LOCK_CHECKS = ONE_SECOND;
-  final static int MAX_TSERVER_WORK_CHUNK = 5000;
-  final private static int MAX_BAD_STATUS_COUNT = 3;
->>>>>>> 828a3219
 
   final VolumeManager fs;
   private final Object balancedNotifier = new Object();
