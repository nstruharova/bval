--- conflicted
+++ resolved
@@ -915,31 +915,6 @@
 
     tserverSet.startListeningForTabletServerChanges();
 
-<<<<<<< HEAD
-    try {
-      final AgeOffStore<Master> store = new AgeOffStore<Master>(new org.apache.accumulo.fate.ZooStore<Master>(ZooUtil.getRoot(instance) + Constants.ZFATE,
-          ZooReaderWriter.getRetryingInstance()), 1000 * 60 * 60 * 8);
-
-      int threads = this.getConfiguration().getConfiguration().getCount(Property.MASTER_FATE_THREADPOOL_SIZE);
-
-      fate = new Fate<Master>(this, store);
-      fate.startTransactionRunners(threads);
-
-      SimpleTimer.getInstance(serverConfig.getConfiguration()).schedule(new Runnable() {
-
-        @Override
-        public void run() {
-          store.ageOff();
-        }
-      }, 63000, 63000);
-    } catch (KeeperException e) {
-      throw new IOException(e);
-    } catch (InterruptedException e) {
-      throw new IOException(e);
-    }
-
-=======
->>>>>>> f5a94f04
     ZooReaderWriter.getInstance().getChildren(zroot + Constants.ZRECOVERY, new Watcher() {
       @Override
       public void process(WatchedEvent event) {
@@ -970,9 +945,10 @@
 
       int threads = this.getConfiguration().getConfiguration().getCount(Property.MASTER_FATE_THREADPOOL_SIZE);
 
-      fate = new Fate<Master>(this, store, threads);
-
-      SimpleTimer.getInstance().schedule(new Runnable() {
+      fate = new Fate<Master>(this, store);
+      fate.startTransactionRunners(threads);
+
+      SimpleTimer.getInstance(serverConfig.getConfiguration()).schedule(new Runnable() {
 
         @Override
         public void run() {
