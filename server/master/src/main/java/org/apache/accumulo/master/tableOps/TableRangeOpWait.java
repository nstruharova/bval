--- conflicted
+++ resolved
@@ -59,18 +59,9 @@
 
   @Override
   public Repo<Master> call(long tid, Master master) throws Exception {
-<<<<<<< HEAD
-    String namespaceId = Tables.getNamespaceId(master.getInstance(), tableId);
     MergeInfo mergeInfo = master.getMergeInfo(tableId);
     log.info("removing merge information " + mergeInfo);
     master.clearMergeState(tableId);
-    Utils.unreserveNamespace(namespaceId, tid, false);
-=======
-    Text tableIdText = new Text(tableId);
-    MergeInfo mergeInfo = master.getMergeInfo(tableIdText);
-    log.info("removing merge information " + mergeInfo);
-    master.clearMergeState(tableIdText);
->>>>>>> 7b9a11ad
     Utils.unreserveTable(tableId, tid, true);
     Utils.unreserveNamespace(Utils.getNamespaceId(master.getInstance(), tableId, TableOperation.MERGE, this.namespaceId), tid, false);
     return null;
