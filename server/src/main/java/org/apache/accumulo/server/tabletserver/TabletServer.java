/*
 * Licensed to the Apache Software Foundation (ASF) under one or more
 * contributor license agreements.  See the NOTICE file distributed with
 * this work for additional information regarding copyright ownership.
 * The ASF licenses this file to You under the Apache License, Version 2.0
 * (the "License"); you may not use this file except in compliance with
 * the License.  You may obtain a copy of the License at
 *
 *     http://www.apache.org/licenses/LICENSE-2.0
 *
 * Unless required by applicable law or agreed to in writing, software
 * distributed under the License is distributed on an "AS IS" BASIS,
 * WITHOUT WARRANTIES OR CONDITIONS OF ANY KIND, either express or implied.
 * See the License for the specific language governing permissions and
 * limitations under the License.
 */
package org.apache.accumulo.server.tabletserver;

import static org.apache.accumulo.server.problems.ProblemType.TABLET_LOAD;

import java.io.FileNotFoundException;
import java.io.IOException;
import java.lang.management.GarbageCollectorMXBean;
import java.lang.management.ManagementFactory;
import java.net.InetSocketAddress;
import java.net.Socket;
import java.net.UnknownHostException;
import java.nio.ByteBuffer;
import java.security.SecureRandom;
import java.util.ArrayList;
import java.util.Arrays;
import java.util.Collections;
import java.util.Comparator;
import java.util.EnumMap;
import java.util.HashMap;
import java.util.HashSet;
import java.util.Iterator;
import java.util.List;
import java.util.Map;
import java.util.Map.Entry;
import java.util.Set;
import java.util.SortedMap;
import java.util.SortedSet;
import java.util.TimerTask;
import java.util.TreeMap;
import java.util.TreeSet;
import java.util.concurrent.ArrayBlockingQueue;
import java.util.concurrent.BlockingDeque;
import java.util.concurrent.CancellationException;
import java.util.concurrent.ExecutionException;
import java.util.concurrent.LinkedBlockingDeque;
import java.util.concurrent.RunnableFuture;
import java.util.concurrent.ThreadPoolExecutor;
import java.util.concurrent.TimeUnit;
import java.util.concurrent.TimeoutException;
import java.util.concurrent.atomic.AtomicBoolean;
import java.util.concurrent.atomic.AtomicInteger;
import java.util.concurrent.atomic.AtomicLong;
import java.util.concurrent.atomic.AtomicReference;

import javax.management.ObjectName;
import javax.management.StandardMBean;

import org.apache.accumulo.core.Constants;
import org.apache.accumulo.core.client.AccumuloException;
import org.apache.accumulo.core.client.AccumuloSecurityException;
import org.apache.accumulo.core.client.Instance;
import org.apache.accumulo.core.client.impl.CompressedIterators;
import org.apache.accumulo.core.client.impl.CompressedIterators.IterConfig;
import org.apache.accumulo.core.client.impl.ScannerImpl;
import org.apache.accumulo.core.client.impl.TabletType;
import org.apache.accumulo.core.client.impl.Translator;
import org.apache.accumulo.core.client.impl.thrift.SecurityErrorCode;
import org.apache.accumulo.core.client.impl.thrift.ThriftSecurityException;
import org.apache.accumulo.core.conf.AccumuloConfiguration;
import org.apache.accumulo.core.conf.Property;
import org.apache.accumulo.core.constraints.Constraint.Environment;
import org.apache.accumulo.core.constraints.Violations;
import org.apache.accumulo.core.data.Column;
import org.apache.accumulo.core.data.ConstraintViolationSummary;
import org.apache.accumulo.core.data.Key;
import org.apache.accumulo.core.data.KeyExtent;
import org.apache.accumulo.core.data.Mutation;
import org.apache.accumulo.core.data.Range;
import org.apache.accumulo.core.data.Value;
import org.apache.accumulo.core.data.thrift.InitialMultiScan;
import org.apache.accumulo.core.data.thrift.InitialScan;
import org.apache.accumulo.core.data.thrift.IterInfo;
import org.apache.accumulo.core.data.thrift.MapFileInfo;
import org.apache.accumulo.core.data.thrift.MultiScanResult;
import org.apache.accumulo.core.data.thrift.ScanResult;
import org.apache.accumulo.core.data.thrift.TCMResult;
import org.apache.accumulo.core.data.thrift.TCMStatus;
import org.apache.accumulo.core.data.thrift.TColumn;
import org.apache.accumulo.core.data.thrift.TCondition;
import org.apache.accumulo.core.data.thrift.TConditionalMutation;
import org.apache.accumulo.core.data.thrift.TConditionalSession;
import org.apache.accumulo.core.data.thrift.TKey;
import org.apache.accumulo.core.data.thrift.TKeyExtent;
import org.apache.accumulo.core.data.thrift.TKeyValue;
import org.apache.accumulo.core.data.thrift.TMutation;
import org.apache.accumulo.core.data.thrift.TRange;
import org.apache.accumulo.core.data.thrift.UpdateErrors;
import org.apache.accumulo.core.iterators.IterationInterruptedException;
import org.apache.accumulo.core.master.thrift.Compacting;
import org.apache.accumulo.core.master.thrift.MasterClientService;
import org.apache.accumulo.core.master.thrift.TableInfo;
import org.apache.accumulo.core.master.thrift.TabletLoadState;
import org.apache.accumulo.core.master.thrift.TabletServerStatus;
import org.apache.accumulo.core.metadata.MetadataTable;
import org.apache.accumulo.core.metadata.RootTable;
import org.apache.accumulo.core.metadata.schema.MetadataSchema.TabletsSection;
import org.apache.accumulo.core.security.Authorizations;
import org.apache.accumulo.core.security.SecurityUtil;
import org.apache.accumulo.core.security.thrift.TCredentials;
import org.apache.accumulo.core.tabletserver.thrift.ActiveCompaction;
import org.apache.accumulo.core.tabletserver.thrift.ActiveScan;
import org.apache.accumulo.core.tabletserver.thrift.ConstraintViolationException;
import org.apache.accumulo.core.tabletserver.thrift.NoSuchScanIDException;
import org.apache.accumulo.core.tabletserver.thrift.NotServingTabletException;
import org.apache.accumulo.core.tabletserver.thrift.ScanState;
import org.apache.accumulo.core.tabletserver.thrift.ScanType;
import org.apache.accumulo.core.tabletserver.thrift.TabletClientService;
import org.apache.accumulo.core.tabletserver.thrift.TabletClientService.Iface;
import org.apache.accumulo.core.tabletserver.thrift.TabletClientService.Processor;
import org.apache.accumulo.core.tabletserver.thrift.TabletStats;
import org.apache.accumulo.core.util.ByteBufferUtil;
import org.apache.accumulo.core.util.ColumnFQ;
import org.apache.accumulo.core.util.Daemon;
import org.apache.accumulo.core.util.LoggingRunnable;
import org.apache.accumulo.core.util.Pair;
import org.apache.accumulo.core.util.ServerServices;
import org.apache.accumulo.core.util.ServerServices.Service;
import org.apache.accumulo.core.util.SimpleThreadPool;
import org.apache.accumulo.core.util.Stat;
import org.apache.accumulo.core.util.ThriftUtil;
import org.apache.accumulo.core.util.UtilWaitThread;
import org.apache.accumulo.core.zookeeper.ZooUtil;
import org.apache.accumulo.fate.zookeeper.IZooReaderWriter;
import org.apache.accumulo.fate.zookeeper.ZooLock.LockLossReason;
import org.apache.accumulo.fate.zookeeper.ZooLock.LockWatcher;
import org.apache.accumulo.fate.zookeeper.ZooUtil.NodeExistsPolicy;
import org.apache.accumulo.server.Accumulo;
import org.apache.accumulo.server.ServerConstants;
import org.apache.accumulo.server.ServerOpts;
import org.apache.accumulo.server.client.ClientServiceHandler;
import org.apache.accumulo.server.client.HdfsZooInstance;
import org.apache.accumulo.server.conf.ServerConfiguration;
import org.apache.accumulo.server.conf.TableConfiguration;
import org.apache.accumulo.server.data.ServerConditionalMutation;
import org.apache.accumulo.server.data.ServerMutation;
import org.apache.accumulo.server.fs.FileRef;
import org.apache.accumulo.server.fs.VolumeManager;
import org.apache.accumulo.server.fs.VolumeManagerImpl;
import org.apache.accumulo.server.master.state.Assignment;
import org.apache.accumulo.server.master.state.DistributedStoreException;
import org.apache.accumulo.server.master.state.TServerInstance;
import org.apache.accumulo.server.master.state.TabletLocationState;
import org.apache.accumulo.server.master.state.TabletLocationState.BadLocationStateException;
import org.apache.accumulo.server.master.state.TabletStateStore;
import org.apache.accumulo.server.master.state.ZooTabletStateStore;
import org.apache.accumulo.server.metrics.AbstractMetricsImpl;
import org.apache.accumulo.server.problems.ProblemReport;
import org.apache.accumulo.server.problems.ProblemReports;
import org.apache.accumulo.server.security.AuditedSecurityOperation;
import org.apache.accumulo.server.security.SecurityOperation;
import org.apache.accumulo.server.security.SystemCredentials;
import org.apache.accumulo.server.tabletserver.Compactor.CompactionInfo;
import org.apache.accumulo.server.tabletserver.RowLocks.RowLock;
import org.apache.accumulo.server.tabletserver.Tablet.CommitSession;
import org.apache.accumulo.server.tabletserver.Tablet.KVEntry;
import org.apache.accumulo.server.tabletserver.Tablet.LookupResult;
import org.apache.accumulo.server.tabletserver.Tablet.MajorCompactionReason;
import org.apache.accumulo.server.tabletserver.Tablet.MinorCompactionReason;
import org.apache.accumulo.server.tabletserver.Tablet.ScanBatch;
import org.apache.accumulo.server.tabletserver.Tablet.Scanner;
import org.apache.accumulo.server.tabletserver.Tablet.SplitInfo;
import org.apache.accumulo.server.tabletserver.Tablet.TConstraintViolationException;
import org.apache.accumulo.server.tabletserver.Tablet.TabletClosedException;
import org.apache.accumulo.server.tabletserver.TabletServerResourceManager.TabletResourceManager;
import org.apache.accumulo.server.tabletserver.TabletStatsKeeper.Operation;
import org.apache.accumulo.server.tabletserver.log.DfsLogger;
import org.apache.accumulo.server.tabletserver.log.LogSorter;
import org.apache.accumulo.server.tabletserver.log.MutationReceiver;
import org.apache.accumulo.server.tabletserver.log.TabletServerLogger;
import org.apache.accumulo.server.tabletserver.mastermessage.MasterMessage;
import org.apache.accumulo.server.tabletserver.mastermessage.SplitReportMessage;
import org.apache.accumulo.server.tabletserver.mastermessage.TabletStatusMessage;
import org.apache.accumulo.server.tabletserver.metrics.TabletServerMBean;
import org.apache.accumulo.server.tabletserver.metrics.TabletServerMinCMetrics;
import org.apache.accumulo.server.tabletserver.metrics.TabletServerScanMetrics;
import org.apache.accumulo.server.tabletserver.metrics.TabletServerUpdateMetrics;
import org.apache.accumulo.server.util.FileSystemMonitor;
import org.apache.accumulo.server.util.Halt;
import org.apache.accumulo.server.util.MapCounter;
import org.apache.accumulo.server.util.MetadataTableUtil;
import org.apache.accumulo.server.util.MetadataTableUtil.LogEntry;
import org.apache.accumulo.server.util.TServerUtils;
import org.apache.accumulo.server.util.TServerUtils.ServerAddress;
import org.apache.accumulo.server.util.time.RelativeTime;
import org.apache.accumulo.server.util.time.SimpleTimer;
import org.apache.accumulo.server.zookeeper.DistributedWorkQueue;
import org.apache.accumulo.server.zookeeper.TransactionWatcher;
import org.apache.accumulo.server.zookeeper.ZooCache;
import org.apache.accumulo.server.zookeeper.ZooLock;
import org.apache.accumulo.server.zookeeper.ZooReaderWriter;
import org.apache.accumulo.start.classloader.vfs.AccumuloVFSClassLoader;
import org.apache.accumulo.start.classloader.vfs.ContextManager;
import org.apache.accumulo.trace.instrument.Span;
import org.apache.accumulo.trace.instrument.Trace;
import org.apache.accumulo.trace.instrument.thrift.TraceWrap;
import org.apache.accumulo.trace.thrift.TInfo;
import org.apache.commons.collections.map.LRUMap;
import org.apache.hadoop.fs.FSError;
import org.apache.hadoop.fs.FileSystem;
import org.apache.hadoop.fs.Path;
import org.apache.hadoop.io.Text;
import org.apache.log4j.Logger;
import org.apache.thrift.TException;
import org.apache.thrift.TProcessor;
import org.apache.thrift.TServiceClient;
import org.apache.thrift.server.TServer;
import org.apache.zookeeper.KeeperException;
import org.apache.zookeeper.KeeperException.NoNodeException;

enum ScanRunState {
  QUEUED, RUNNING, FINISHED
}

public class TabletServer extends AbstractMetricsImpl implements org.apache.accumulo.server.tabletserver.metrics.TabletServerMBean {
  private static final Logger log = Logger.getLogger(TabletServer.class);
  
  private static HashMap<String,Long> prevGcTime = new HashMap<String,Long>();
  private static long lastMemorySize = 0;
  private static long gcTimeIncreasedCount;
  
  private static final long MAX_TIME_TO_WAIT_FOR_SCAN_RESULT_MILLIS = 1000;
  private static final long RECENTLY_SPLIT_MILLIES = 60 * 1000;
  
  private TabletServerLogger logger;
  
  protected TabletServerMinCMetrics mincMetrics = new TabletServerMinCMetrics();
  
  private ServerConfiguration serverConfig;
  private LogSorter logSorter = null;
  
  public TabletServer(ServerConfiguration conf, VolumeManager fs) {
    super();
    this.serverConfig = conf;
    this.instance = conf.getInstance();
    this.fs = fs;
    this.logSorter = new LogSorter(instance, fs, getSystemConfiguration());
    SimpleTimer.getInstance().schedule(new Runnable() {
      @Override
      public void run() {
        synchronized (onlineTablets) {
          long now = System.currentTimeMillis();
          for (Tablet tablet : onlineTablets.values())
            try {
              tablet.updateRates(now);
            } catch (Exception ex) {
              log.error(ex, ex);
            }
        }
      }
    }, 5000, 5000);
  }
  
  private synchronized static void logGCInfo(AccumuloConfiguration conf) {
    List<GarbageCollectorMXBean> gcmBeans = ManagementFactory.getGarbageCollectorMXBeans();
    Runtime rt = Runtime.getRuntime();
    
    StringBuilder sb = new StringBuilder("gc");
    
    boolean sawChange = false;
    
    long maxIncreaseInCollectionTime = 0;
    
    for (GarbageCollectorMXBean gcBean : gcmBeans) {
      Long prevTime = prevGcTime.get(gcBean.getName());
      long pt = 0;
      if (prevTime != null) {
        pt = prevTime;
      }
      
      long time = gcBean.getCollectionTime();
      
      if (time - pt != 0) {
        sawChange = true;
      }
      
      long increaseInCollectionTime = time - pt;
      sb.append(String.format(" %s=%,.2f(+%,.2f) secs", gcBean.getName(), time / 1000.0, increaseInCollectionTime / 1000.0));
      maxIncreaseInCollectionTime = Math.max(increaseInCollectionTime, maxIncreaseInCollectionTime);
      prevGcTime.put(gcBean.getName(), time);
    }
    
    long mem = rt.freeMemory();
    if (maxIncreaseInCollectionTime == 0) {
      gcTimeIncreasedCount = 0;
    } else {
      gcTimeIncreasedCount++;
      if (gcTimeIncreasedCount > 3 && mem < rt.maxMemory() * 0.05) {
        log.warn("Running low on memory");
        gcTimeIncreasedCount = 0;
      }
    }
    
    if (mem > lastMemorySize) {
      sawChange = true;
    }
    
    String sign = "+";
    if (mem - lastMemorySize <= 0) {
      sign = "";
    }
    
    sb.append(String.format(" freemem=%,d(%s%,d) totalmem=%,d", mem, sign, (mem - lastMemorySize), rt.totalMemory()));
    
    if (sawChange) {
      log.debug(sb.toString());
    }
    
    final long keepAliveTimeout = conf.getTimeInMillis(Property.INSTANCE_ZK_TIMEOUT);
    if (maxIncreaseInCollectionTime > keepAliveTimeout) {
      Halt.halt("Garbage collection may be interfering with lock keep-alive.  Halting.", -1);
    }
    
    lastMemorySize = mem;
  }
  
  private TabletStatsKeeper statsKeeper;
  
  private static class Session {
    long lastAccessTime;
    long startTime;
    String user;
    String client = TServerUtils.clientAddress.get();
    public boolean reserved;
    
    public void cleanup() {}
  }
  
  private static class SessionManager {
    
    SecureRandom random;
    Map<Long,Session> sessions;
    long maxIdle;
    
    SessionManager(AccumuloConfiguration conf) {
      random = new SecureRandom();
      sessions = new HashMap<Long,Session>();
      
      maxIdle = conf.getTimeInMillis(Property.TSERV_SESSION_MAXIDLE);
      
      Runnable r = new Runnable() {
        @Override
        public void run() {
          sweep(maxIdle);
        }
      };
      
      SimpleTimer.getInstance().schedule(r, 0, Math.max(maxIdle / 2, 1000));
    }
    
    synchronized long createSession(Session session, boolean reserve) {
      long sid = random.nextLong();
      
      while (sessions.containsKey(sid)) {
        sid = random.nextLong();
      }
      
      sessions.put(sid, session);
      
      session.reserved = reserve;
      
      session.startTime = session.lastAccessTime = System.currentTimeMillis();
      
      return sid;
    }
    
    long getMaxIdleTime() {
      return maxIdle;
    }
    
    /**
     * while a session is reserved, it cannot be canceled or removed
     * 
     * @param sessionId
     */
    
    synchronized Session reserveSession(long sessionId) {
      Session session = sessions.get(sessionId);
      if (session != null) {
        if (session.reserved)
          throw new IllegalStateException();
        session.reserved = true;
      }
      
      return session;
      
    }
    
    synchronized Session reserveSession(long sessionId, boolean wait) {
      Session session = sessions.get(sessionId);
      if (session != null) {
        while (wait && session.reserved) {
          try {
            wait(1000);
          } catch (InterruptedException e) {
            throw new RuntimeException();
          }
        }
        
        if (session.reserved)
          throw new IllegalStateException();
        session.reserved = true;
      }
      
      return session;
      
    }
    
    synchronized void unreserveSession(Session session) {
      if (!session.reserved)
        throw new IllegalStateException();
      notifyAll();
      session.reserved = false;
      session.lastAccessTime = System.currentTimeMillis();
    }
    
    synchronized void unreserveSession(long sessionId) {
      Session session = getSession(sessionId);
      if (session != null)
        unreserveSession(session);
    }
    
    synchronized Session getSession(long sessionId) {
      Session session = sessions.get(sessionId);
      if (session != null)
        session.lastAccessTime = System.currentTimeMillis();
      return session;
    }
    
    Session removeSession(long sessionId) {
      return removeSession(sessionId, false);
    }
    
    Session removeSession(long sessionId, boolean unreserve) {
      Session session = null;
      synchronized (this) {
        session = sessions.remove(sessionId);
        if (unreserve && session != null)
          unreserveSession(session);
      }
      
      // do clean up out side of lock..
      if (session != null)
        session.cleanup();
      
      return session;
    }
    
    private void sweep(long maxIdle) {
      ArrayList<Session> sessionsToCleanup = new ArrayList<Session>();
      synchronized (this) {
        Iterator<Session> iter = sessions.values().iterator();
        while (iter.hasNext()) {
          Session session = iter.next();
          long idleTime = System.currentTimeMillis() - session.lastAccessTime;
          if (idleTime > maxIdle && !session.reserved) {
            iter.remove();
            sessionsToCleanup.add(session);
          }
        }
      }
      
      // do clean up outside of lock
      for (Session session : sessionsToCleanup) {
        session.cleanup();
      }
    }
    
    synchronized void removeIfNotAccessed(final long sessionId, long delay) {
      Session session = sessions.get(sessionId);
      if (session != null) {
        final long removeTime = session.lastAccessTime;
        TimerTask r = new TimerTask() {
          @Override
          public void run() {
            Session sessionToCleanup = null;
            synchronized (SessionManager.this) {
              Session session2 = sessions.get(sessionId);
              if (session2 != null && session2.lastAccessTime == removeTime && !session2.reserved) {
                sessions.remove(sessionId);
                sessionToCleanup = session2;
              }
            }
            
            // call clean up outside of lock
            if (sessionToCleanup != null)
              sessionToCleanup.cleanup();
          }
        };
        
        SimpleTimer.getInstance().schedule(r, delay);
      }
    }
    
    public synchronized Map<String,MapCounter<ScanRunState>> getActiveScansPerTable() {
      Map<String,MapCounter<ScanRunState>> counts = new HashMap<String,MapCounter<ScanRunState>>();
      for (Entry<Long,Session> entry : sessions.entrySet()) {
        
        Session session = entry.getValue();
        @SuppressWarnings("rawtypes")
        ScanTask nbt = null;
        String tableID = null;
        
        if (session instanceof ScanSession) {
          ScanSession ss = (ScanSession) session;
          nbt = ss.nextBatchTask;
          tableID = ss.extent.getTableId().toString();
        } else if (session instanceof MultiScanSession) {
          MultiScanSession mss = (MultiScanSession) session;
          nbt = mss.lookupTask;
          tableID = mss.threadPoolExtent.getTableId().toString();
        }
        
        if (nbt == null)
          continue;
        
        ScanRunState srs = nbt.getScanRunState();
        
        if (nbt == null || srs == ScanRunState.FINISHED)
          continue;
        
        MapCounter<ScanRunState> stateCounts = counts.get(tableID);
        if (stateCounts == null) {
          stateCounts = new MapCounter<ScanRunState>();
          counts.put(tableID, stateCounts);
        }
        
        stateCounts.increment(srs, 1);
      }
      
      return counts;
    }
    
    public synchronized List<ActiveScan> getActiveScans() {
      
      ArrayList<ActiveScan> activeScans = new ArrayList<ActiveScan>();
      
      long ct = System.currentTimeMillis();
      
      for (Entry<Long,Session> entry : sessions.entrySet()) {
        Session session = entry.getValue();
        if (session instanceof ScanSession) {
          ScanSession ss = (ScanSession) session;
          
          ScanState state = ScanState.RUNNING;
          
          ScanTask<ScanBatch> nbt = ss.nextBatchTask;
          if (nbt == null) {
            state = ScanState.IDLE;
          } else {
            switch (nbt.getScanRunState()) {
              case QUEUED:
                state = ScanState.QUEUED;
                break;
              case FINISHED:
                state = ScanState.IDLE;
                break;
              case RUNNING:
              default:
                /* do nothing */
                break;
            }
          }
          
          activeScans.add(new ActiveScan(ss.client, ss.user, ss.extent.getTableId().toString(), ct - ss.startTime, ct - ss.lastAccessTime, ScanType.SINGLE,
              state, ss.extent.toThrift(), Translator.translate(ss.columnSet, Translator.CT), ss.ssiList, ss.ssio, ss.auths.getAuthorizationsBB()));
          
        } else if (session instanceof MultiScanSession) {
          MultiScanSession mss = (MultiScanSession) session;
          
          ScanState state = ScanState.RUNNING;
          
          ScanTask<MultiScanResult> nbt = mss.lookupTask;
          if (nbt == null) {
            state = ScanState.IDLE;
          } else {
            switch (nbt.getScanRunState()) {
              case QUEUED:
                state = ScanState.QUEUED;
                break;
              case FINISHED:
                state = ScanState.IDLE;
                break;
              case RUNNING:
              default:
                /* do nothing */
                break;
            }
          }
          
          activeScans.add(new ActiveScan(mss.client, mss.user, mss.threadPoolExtent.getTableId().toString(), ct - mss.startTime, ct - mss.lastAccessTime,
              ScanType.BATCH, state, mss.threadPoolExtent.toThrift(), Translator.translate(mss.columnSet, Translator.CT), mss.ssiList, mss.ssio, mss.auths
                  .getAuthorizationsBB()));
        }
      }
      
      return activeScans;
    }
  }
  
  static class TservConstraintEnv implements Environment {
    
    private TCredentials credentials;
    private SecurityOperation security;
    private Authorizations auths;
    private KeyExtent ke;
    
    TservConstraintEnv(SecurityOperation secOp, TCredentials credentials) {
      this.security = secOp;
      this.credentials = credentials;
    }
    
    void setExtent(KeyExtent ke) {
      this.ke = ke;
    }
    
    @Override
    public KeyExtent getExtent() {
      return ke;
    }
    
    @Override
    public String getUser() {
      return credentials.getPrincipal();
    }
    
    @Override
    public Authorizations getAuthorizations() {
      if (auths == null)
        try {
          this.auths = security.getUserAuthorizations(credentials);
        } catch (ThriftSecurityException e) {
          throw new RuntimeException(e);
        }
      return auths;
    }
    
  }
  
  private abstract class ScanTask<T> implements RunnableFuture<T> {
    
    protected AtomicBoolean interruptFlag;
    protected ArrayBlockingQueue<Object> resultQueue;
    protected AtomicInteger state;
    protected AtomicReference<ScanRunState> runState;
    
    private static final int INITIAL = 1;
    private static final int ADDED = 2;
    private static final int CANCELED = 3;
    
    ScanTask() {
      interruptFlag = new AtomicBoolean(false);
      runState = new AtomicReference<ScanRunState>(ScanRunState.QUEUED);
      state = new AtomicInteger(INITIAL);
      resultQueue = new ArrayBlockingQueue<Object>(1);
    }
    
    protected void addResult(Object o) {
      if (state.compareAndSet(INITIAL, ADDED))
        resultQueue.add(o);
      else if (state.get() == ADDED)
        throw new IllegalStateException("Tried to add more than one result");
    }
    
    @Override
    public boolean cancel(boolean mayInterruptIfRunning) {
      if (!mayInterruptIfRunning)
        throw new IllegalArgumentException("Cancel will always attempt to interupt running next batch task");
      
      if (state.get() == CANCELED)
        return true;
      
      if (state.compareAndSet(INITIAL, CANCELED)) {
        interruptFlag.set(true);
        resultQueue = null;
        return true;
      }
      
      return false;
    }
    
    @Override
    public T get() throws InterruptedException, ExecutionException {
      throw new UnsupportedOperationException();
    }
    
    @SuppressWarnings("unchecked")
    @Override
    public T get(long timeout, TimeUnit unit) throws InterruptedException, ExecutionException, TimeoutException {
      
      ArrayBlockingQueue<Object> localRQ = resultQueue;
      
      if (state.get() == CANCELED)
        throw new CancellationException();
      
      if (localRQ == null && state.get() == ADDED)
        throw new IllegalStateException("Tried to get result twice");
      
      Object r = localRQ.poll(timeout, unit);
      
      // could have been canceled while waiting
      if (state.get() == CANCELED) {
        if (r != null)
          throw new IllegalStateException("Nothing should have been added when in canceled state");
        
        throw new CancellationException();
      }
      
      if (r == null)
        throw new TimeoutException();
      
      // make this method stop working now that something is being
      // returned
      resultQueue = null;
      
      if (r instanceof Throwable)
        throw new ExecutionException((Throwable) r);
      
      return (T) r;
    }
    
    @Override
    public boolean isCancelled() {
      return state.get() == CANCELED;
    }
    
    @Override
    public boolean isDone() {
      return runState.get().equals(ScanRunState.FINISHED);
    }
    
    public ScanRunState getScanRunState() {
      return runState.get();
    }
    
  }
  
  private static class ConditionalSession extends Session {
    public TCredentials credentials;
    public Authorizations auths;
    public String tableId;
    public AtomicBoolean interruptFlag;
    
    @Override
    public void cleanup() {
      interruptFlag.set(true);
    }
  }
  
  private static class UpdateSession extends Session {
    public Tablet currentTablet;
    public MapCounter<Tablet> successfulCommits = new MapCounter<Tablet>();
    Map<KeyExtent,Long> failures = new HashMap<KeyExtent,Long>();
    HashMap<KeyExtent,SecurityErrorCode> authFailures = new HashMap<KeyExtent,SecurityErrorCode>();
    public Violations violations;
    public TCredentials credentials;
    public long totalUpdates = 0;
    public long flushTime = 0;
    Stat prepareTimes = new Stat();
    Stat walogTimes = new Stat();
    Stat commitTimes = new Stat();
    Stat authTimes = new Stat();
    public Map<Tablet,List<Mutation>> queuedMutations = new HashMap<Tablet,List<Mutation>>();
    public long queuedMutationSize = 0;
    TservConstraintEnv cenv = null;
  }
  
  private static class ScanSession extends Session {
    public KeyExtent extent;
    public HashSet<Column> columnSet;
    public List<IterInfo> ssiList;
    public Map<String,Map<String,String>> ssio;
    public Authorizations auths;
    public long entriesReturned = 0;
    public Stat nbTimes = new Stat();
    public long batchCount = 0;
    public volatile ScanTask<ScanBatch> nextBatchTask;
    public AtomicBoolean interruptFlag;
    public Scanner scanner;
    
    @Override
    public void cleanup() {
      try {
        if (nextBatchTask != null)
          nextBatchTask.cancel(true);
      } finally {
        if (scanner != null)
          scanner.close();
      }
    }
    
  }
  
  private static class MultiScanSession extends Session {
    HashSet<Column> columnSet;
    Map<KeyExtent,List<Range>> queries;
    public List<IterInfo> ssiList;
    public Map<String,Map<String,String>> ssio;
    public Authorizations auths;
    
    // stats
    int numRanges;
    int numTablets;
    int numEntries;
    long totalLookupTime;
    
    public volatile ScanTask<MultiScanResult> lookupTask;
    public KeyExtent threadPoolExtent;
    
    @Override
    public void cleanup() {
      if (lookupTask != null)
        lookupTask.cancel(true);
    }
  }
  
  /**
   * This little class keeps track of writes in progress and allows readers to wait for writes that started before the read. It assumes that the operation ids
   * are monotonically increasing.
   * 
   */
  static class WriteTracker {
    private static AtomicLong operationCounter = new AtomicLong(1);
    private Map<TabletType,TreeSet<Long>> inProgressWrites = new EnumMap<TabletType,TreeSet<Long>>(TabletType.class);
    
    WriteTracker() {
      for (TabletType ttype : TabletType.values()) {
        inProgressWrites.put(ttype, new TreeSet<Long>());
      }
    }
    
    synchronized long startWrite(TabletType ttype) {
      long operationId = operationCounter.getAndIncrement();
      inProgressWrites.get(ttype).add(operationId);
      return operationId;
    }
    
    synchronized void finishWrite(long operationId) {
      if (operationId == -1)
        return;
      
      boolean removed = false;
      
      for (TabletType ttype : TabletType.values()) {
        removed = inProgressWrites.get(ttype).remove(operationId);
        if (removed)
          break;
      }
      
      if (!removed) {
        throw new IllegalArgumentException("Attempted to finish write not in progress,  operationId " + operationId);
      }
      
      this.notifyAll();
    }
    
    synchronized void waitForWrites(TabletType ttype) {
      long operationId = operationCounter.getAndIncrement();
      while (inProgressWrites.get(ttype).floor(operationId) != null) {
        try {
          this.wait();
        } catch (InterruptedException e) {
          log.error(e, e);
        }
      }
    }
    
    public long startWrite(Set<Tablet> keySet) {
      if (keySet.size() == 0)
        return -1;
      
      ArrayList<KeyExtent> extents = new ArrayList<KeyExtent>(keySet.size());
      
      for (Tablet tablet : keySet)
        extents.add(tablet.getExtent());
      
      return startWrite(TabletType.type(extents));
    }
  }
  
  public AccumuloConfiguration getSystemConfiguration() {
    return serverConfig.getConfiguration();
  }
  
  TransactionWatcher watcher = new TransactionWatcher();
  
  private class ThriftClientHandler extends ClientServiceHandler implements TabletClientService.Iface {
    
    SessionManager sessionManager;
    
    AccumuloConfiguration acuConf = getSystemConfiguration();
    
    TabletServerUpdateMetrics updateMetrics = new TabletServerUpdateMetrics();
    
    TabletServerScanMetrics scanMetrics = new TabletServerScanMetrics();
    
    WriteTracker writeTracker = new WriteTracker();
    
    private RowLocks rowLocks = new RowLocks();
    
    ThriftClientHandler() {
      super(instance, watcher);
      log.debug(ThriftClientHandler.class.getName() + " created");
      sessionManager = new SessionManager(getSystemConfiguration());
      // Register the metrics MBean
      try {
        updateMetrics.register();
        scanMetrics.register();
      } catch (Exception e) {
        log.error("Exception registering MBean with MBean Server", e);
      }
    }
    
    @Override
    public List<TKeyExtent> bulkImport(TInfo tinfo, TCredentials credentials, long tid, Map<TKeyExtent,Map<String,MapFileInfo>> files, boolean setTime)
        throws ThriftSecurityException {
      
      if (!security.canPerformSystemActions(credentials))
        throw new ThriftSecurityException(credentials.getPrincipal(), SecurityErrorCode.PERMISSION_DENIED);
      
      List<TKeyExtent> failures = new ArrayList<TKeyExtent>();
      
      for (Entry<TKeyExtent,Map<String,MapFileInfo>> entry : files.entrySet()) {
        TKeyExtent tke = entry.getKey();
        Map<String,MapFileInfo> fileMap = entry.getValue();
        Map<FileRef,MapFileInfo> fileRefMap = new HashMap<FileRef,MapFileInfo>();
        for (Entry<String,MapFileInfo> mapping : fileMap.entrySet()) {
          Path path = new Path(mapping.getKey());
          FileSystem ns = fs.getFileSystemByPath(path);
          path = ns.makeQualified(path);
          fileRefMap.put(new FileRef(path.toString(), path), mapping.getValue());
        }
        
        Tablet importTablet = onlineTablets.get(new KeyExtent(tke));
        
        if (importTablet == null) {
          failures.add(tke);
        } else {
          try {
            importTablet.importMapFiles(tid, fileRefMap, setTime);
          } catch (IOException ioe) {
            log.info("files " + fileMap.keySet() + " not imported to " + new KeyExtent(tke) + ": " + ioe.getMessage());
            failures.add(tke);
          }
        }
      }
      return failures;
    }
    
    private class NextBatchTask extends ScanTask<ScanBatch> {
      
      private long scanID;
      
      NextBatchTask(long scanID, AtomicBoolean interruptFlag) {
        this.scanID = scanID;
        this.interruptFlag = interruptFlag;
        
        if (interruptFlag.get())
          cancel(true);
      }
      
      @Override
      public void run() {
        
        final ScanSession scanSession = (ScanSession) sessionManager.getSession(scanID);
        String oldThreadName = Thread.currentThread().getName();
        
        try {
          if (isCancelled() || scanSession == null)
            return;
          
          runState.set(ScanRunState.RUNNING);
          
          Thread.currentThread().setName(
              "User: " + scanSession.user + " Start: " + scanSession.startTime + " Client: " + scanSession.client + " Tablet: " + scanSession.extent);
          
          Tablet tablet = onlineTablets.get(scanSession.extent);
          
          if (tablet == null) {
            addResult(new org.apache.accumulo.core.tabletserver.thrift.NotServingTabletException(scanSession.extent.toThrift()));
            return;
          }
          
          long t1 = System.currentTimeMillis();
          ScanBatch batch = scanSession.scanner.read();
          long t2 = System.currentTimeMillis();
          scanSession.nbTimes.addStat(t2 - t1);
          
          // there should only be one thing on the queue at a time, so
          // it should be ok to call add()
          // instead of put()... if add() fails because queue is at
          // capacity it means there is code
          // problem somewhere
          addResult(batch);
        } catch (TabletClosedException e) {
          addResult(new org.apache.accumulo.core.tabletserver.thrift.NotServingTabletException(scanSession.extent.toThrift()));
        } catch (IterationInterruptedException iie) {
          if (!isCancelled()) {
            log.warn("Iteration interrupted, when scan not cancelled", iie);
            addResult(iie);
          }
        } catch (TooManyFilesException tmfe) {
          addResult(tmfe);
        } catch (Throwable e) {
          log.warn("exception while scanning tablet " + (scanSession == null ? "(unknown)" : scanSession.extent), e);
          addResult(e);
        } finally {
          runState.set(ScanRunState.FINISHED);
          Thread.currentThread().setName(oldThreadName);
        }
        
      }
    }
    
    private class LookupTask extends ScanTask<MultiScanResult> {
      
      private long scanID;
      
      LookupTask(long scanID) {
        this.scanID = scanID;
      }
      
      @Override
      public void run() {
        MultiScanSession session = (MultiScanSession) sessionManager.getSession(scanID);
        String oldThreadName = Thread.currentThread().getName();
        
        try {
          if (isCancelled() || session == null)
            return;
          
          TableConfiguration acuTableConf = ServerConfiguration.getTableConfiguration(instance, session.threadPoolExtent.getTableId().toString());
          long maxResultsSize = acuTableConf.getMemoryInBytes(Property.TABLE_SCAN_MAXMEM);
          
          runState.set(ScanRunState.RUNNING);
          Thread.currentThread().setName("Client: " + session.client + " User: " + session.user + " Start: " + session.startTime + " Table: ");
          
          long bytesAdded = 0;
          long maxScanTime = 4000;
          
          long startTime = System.currentTimeMillis();
          
          ArrayList<KVEntry> results = new ArrayList<KVEntry>();
          Map<KeyExtent,List<Range>> failures = new HashMap<KeyExtent,List<Range>>();
          ArrayList<KeyExtent> fullScans = new ArrayList<KeyExtent>();
          KeyExtent partScan = null;
          Key partNextKey = null;
          boolean partNextKeyInclusive = false;
          
          Iterator<Entry<KeyExtent,List<Range>>> iter = session.queries.entrySet().iterator();
          
          // check the time so that the read ahead thread is not monopolized
          while (iter.hasNext() && bytesAdded < maxResultsSize && (System.currentTimeMillis() - startTime) < maxScanTime) {
            Entry<KeyExtent,List<Range>> entry = iter.next();
            
            iter.remove();
            
            // check that tablet server is serving requested tablet
            Tablet tablet = onlineTablets.get(entry.getKey());
            if (tablet == null) {
              failures.put(entry.getKey(), entry.getValue());
              continue;
            }
            Thread.currentThread().setName(
                "Client: " + session.client + " User: " + session.user + " Start: " + session.startTime + " Tablet: " + entry.getKey().toString());
            
            LookupResult lookupResult;
            try {
              
              // do the following check to avoid a race condition
              // between setting false below and the task being
              // canceled
              if (isCancelled())
                interruptFlag.set(true);
              
              lookupResult = tablet.lookup(entry.getValue(), session.columnSet, session.auths, results, maxResultsSize - bytesAdded, session.ssiList,
                  session.ssio, interruptFlag);
              
              // if the tablet was closed it it possible that the
              // interrupt flag was set.... do not want it set for
              // the next
              // lookup
              interruptFlag.set(false);
              
            } catch (IOException e) {
              log.warn("lookup failed for tablet " + entry.getKey(), e);
              throw new RuntimeException(e);
            }
            
            bytesAdded += lookupResult.bytesAdded;
            
            if (lookupResult.unfinishedRanges.size() > 0) {
              if (lookupResult.closed) {
                failures.put(entry.getKey(), lookupResult.unfinishedRanges);
              } else {
                session.queries.put(entry.getKey(), lookupResult.unfinishedRanges);
                partScan = entry.getKey();
                partNextKey = lookupResult.unfinishedRanges.get(0).getStartKey();
                partNextKeyInclusive = lookupResult.unfinishedRanges.get(0).isStartKeyInclusive();
              }
            } else {
              fullScans.add(entry.getKey());
            }
          }
          
          long finishTime = System.currentTimeMillis();
          session.totalLookupTime += (finishTime - startTime);
          session.numEntries += results.size();
          
          // convert everything to thrift before adding result
          List<TKeyValue> retResults = new ArrayList<TKeyValue>();
          for (KVEntry entry : results)
            retResults.add(new TKeyValue(entry.key.toThrift(), ByteBuffer.wrap(entry.value)));
          Map<TKeyExtent,List<TRange>> retFailures = Translator.translate(failures, Translator.KET, new Translator.ListTranslator<Range,TRange>(Translator.RT));
          List<TKeyExtent> retFullScans = Translator.translate(fullScans, Translator.KET);
          TKeyExtent retPartScan = null;
          TKey retPartNextKey = null;
          if (partScan != null) {
            retPartScan = partScan.toThrift();
            retPartNextKey = partNextKey.toThrift();
          }
          // add results to queue
          addResult(new MultiScanResult(retResults, retFailures, retFullScans, retPartScan, retPartNextKey, partNextKeyInclusive, session.queries.size() != 0));
        } catch (IterationInterruptedException iie) {
          if (!isCancelled()) {
            log.warn("Iteration interrupted, when scan not cancelled", iie);
            addResult(iie);
          }
        } catch (Throwable e) {
          log.warn("exception while doing multi-scan ", e);
          addResult(e);
        } finally {
          Thread.currentThread().setName(oldThreadName);
          runState.set(ScanRunState.FINISHED);
        }
      }
    }
    
    @Override
    public InitialScan startScan(TInfo tinfo, TCredentials credentials, TKeyExtent textent, TRange range, List<TColumn> columns, int batchSize,
        List<IterInfo> ssiList, Map<String,Map<String,String>> ssio, List<ByteBuffer> authorizations, boolean waitForWrites, boolean isolated)
        throws NotServingTabletException, ThriftSecurityException, org.apache.accumulo.core.tabletserver.thrift.TooManyFilesException {
      
      Authorizations userauths = null;
      if (!security.canScan(credentials, new String(textent.getTable()), range, columns, ssiList, ssio, authorizations))
        throw new ThriftSecurityException(credentials.getPrincipal(), SecurityErrorCode.PERMISSION_DENIED);
      
      userauths = security.getUserAuthorizations(credentials);
      for (ByteBuffer auth : authorizations)
        if (!userauths.contains(ByteBufferUtil.toBytes(auth)))
          throw new ThriftSecurityException(credentials.getPrincipal(), SecurityErrorCode.BAD_AUTHORIZATIONS);
      
      KeyExtent extent = new KeyExtent(textent);
      
      // wait for any writes that are in flight.. this done to ensure
      // consistency across client restarts... assume a client writes
      // to accumulo and dies while waiting for a confirmation from
      // accumulo... the client process restarts and tries to read
      // data from accumulo making the assumption that it will get
      // any writes previously made... however if the server side thread
      // processing the write from the dead client is still in progress,
      // the restarted client may not see the write unless we wait here.
      // this behavior is very important when the client is reading the
      // !METADATA table
      if (waitForWrites)
        writeTracker.waitForWrites(TabletType.type(extent));
      
      Tablet tablet = onlineTablets.get(extent);
      if (tablet == null)
        throw new NotServingTabletException(textent);
      
      ScanSession scanSession = new ScanSession();
      scanSession.user = credentials.getPrincipal();
      scanSession.extent = new KeyExtent(extent);
      scanSession.columnSet = new HashSet<Column>();
      scanSession.ssiList = ssiList;
      scanSession.ssio = ssio;
      scanSession.auths = new Authorizations(authorizations);
      scanSession.interruptFlag = new AtomicBoolean();
      
      for (TColumn tcolumn : columns) {
        scanSession.columnSet.add(new Column(tcolumn));
      }
      
      scanSession.scanner = tablet.createScanner(new Range(range), batchSize, scanSession.columnSet, scanSession.auths, ssiList, ssio, isolated,
          scanSession.interruptFlag);
      
      long sid = sessionManager.createSession(scanSession, true);
      
      ScanResult scanResult;
      try {
        scanResult = continueScan(tinfo, sid, scanSession);
      } catch (NoSuchScanIDException e) {
        log.error("The impossible happened", e);
        throw new RuntimeException();
      } finally {
        sessionManager.unreserveSession(sid);
      }
      
      return new InitialScan(sid, scanResult);
    }
    
    @Override
    public ScanResult continueScan(TInfo tinfo, long scanID) throws NoSuchScanIDException, NotServingTabletException,
        org.apache.accumulo.core.tabletserver.thrift.TooManyFilesException {
      ScanSession scanSession = (ScanSession) sessionManager.reserveSession(scanID);
      if (scanSession == null) {
        throw new NoSuchScanIDException();
      }
      
      try {
        return continueScan(tinfo, scanID, scanSession);
      } finally {
        sessionManager.unreserveSession(scanSession);
      }
    }
    
    private ScanResult continueScan(TInfo tinfo, long scanID, ScanSession scanSession) throws NoSuchScanIDException, NotServingTabletException,
        org.apache.accumulo.core.tabletserver.thrift.TooManyFilesException {
      
      if (scanSession.nextBatchTask == null) {
        scanSession.nextBatchTask = new NextBatchTask(scanID, scanSession.interruptFlag);
        resourceManager.executeReadAhead(scanSession.extent, scanSession.nextBatchTask);
      }
      
      ScanBatch bresult;
      try {
        bresult = scanSession.nextBatchTask.get(MAX_TIME_TO_WAIT_FOR_SCAN_RESULT_MILLIS, TimeUnit.MILLISECONDS);
        scanSession.nextBatchTask = null;
      } catch (ExecutionException e) {
        sessionManager.removeSession(scanID);
        if (e.getCause() instanceof NotServingTabletException)
          throw (NotServingTabletException) e.getCause();
        else if (e.getCause() instanceof TooManyFilesException)
          throw new org.apache.accumulo.core.tabletserver.thrift.TooManyFilesException(scanSession.extent.toThrift());
        else
          throw new RuntimeException(e);
      } catch (CancellationException ce) {
        sessionManager.removeSession(scanID);
        Tablet tablet = onlineTablets.get(scanSession.extent);
        if (tablet == null || tablet.isClosed())
          throw new NotServingTabletException(scanSession.extent.toThrift());
        else
          throw new NoSuchScanIDException();
      } catch (TimeoutException e) {
        List<TKeyValue> param = Collections.emptyList();
        long timeout = acuConf.getTimeInMillis(Property.TSERV_CLIENT_TIMEOUT);
        sessionManager.removeIfNotAccessed(scanID, timeout);
        return new ScanResult(param, true);
      } catch (Throwable t) {
        sessionManager.removeSession(scanID);
        log.warn("Failed to get next batch", t);
        throw new RuntimeException(t);
      }
      
      ScanResult scanResult = new ScanResult(Key.compress(bresult.results), bresult.more);
      
      scanSession.entriesReturned += scanResult.results.size();
      
      scanSession.batchCount++;
      
      if (scanResult.more && scanSession.batchCount > 3) {
        // start reading next batch while current batch is transmitted
        // to client
        scanSession.nextBatchTask = new NextBatchTask(scanID, scanSession.interruptFlag);
        resourceManager.executeReadAhead(scanSession.extent, scanSession.nextBatchTask);
      }
      
      if (!scanResult.more)
        closeScan(tinfo, scanID);
      
      return scanResult;
    }
    
    @Override
    public void closeScan(TInfo tinfo, long scanID) {
      ScanSession ss = (ScanSession) sessionManager.removeSession(scanID);
      if (ss != null) {
        long t2 = System.currentTimeMillis();
        
        log.debug(String.format("ScanSess tid %s %s %,d entries in %.2f secs, nbTimes = [%s] ", TServerUtils.clientAddress.get(), ss.extent.getTableId()
            .toString(), ss.entriesReturned, (t2 - ss.startTime) / 1000.0, ss.nbTimes.toString()));
        if (scanMetrics.isEnabled()) {
          scanMetrics.add(TabletServerScanMetrics.scan, t2 - ss.startTime);
          scanMetrics.add(TabletServerScanMetrics.resultSize, ss.entriesReturned);
        }
      }
    }
    
    @Override
    public InitialMultiScan startMultiScan(TInfo tinfo, TCredentials credentials, Map<TKeyExtent,List<TRange>> tbatch, List<TColumn> tcolumns,
        List<IterInfo> ssiList, Map<String,Map<String,String>> ssio, List<ByteBuffer> authorizations, boolean waitForWrites) throws ThriftSecurityException {
      // find all of the tables that need to be scanned
      HashSet<String> tables = new HashSet<String>();
      for (TKeyExtent keyExtent : tbatch.keySet()) {
        tables.add(new String(keyExtent.getTable()));
      }
      
      if (tables.size() != 1)
        throw new IllegalArgumentException("Cannot batch scan over multiple tables");
      
      // check if user has permission to the tables
      Authorizations userauths = null;
      for (String table : tables)
        if (!security.canScan(credentials, table, tbatch, tcolumns, ssiList, ssio, authorizations))
          throw new ThriftSecurityException(credentials.getPrincipal(), SecurityErrorCode.PERMISSION_DENIED);
      
      userauths = security.getUserAuthorizations(credentials);
      for (ByteBuffer auth : authorizations)
        if (!userauths.contains(ByteBufferUtil.toBytes(auth)))
          throw new ThriftSecurityException(credentials.getPrincipal(), SecurityErrorCode.BAD_AUTHORIZATIONS);
      
      Map<KeyExtent,List<Range>> batch = Translator.translate(tbatch, Translator.TKET, new Translator.ListTranslator<TRange,Range>(Translator.TRT));
      
      // This is used to determine which thread pool to use
      KeyExtent threadPoolExtent = batch.keySet().iterator().next();
      
      if (waitForWrites)
        writeTracker.waitForWrites(TabletType.type(batch.keySet()));
      
      MultiScanSession mss = new MultiScanSession();
      mss.user = credentials.getPrincipal();
      mss.queries = batch;
      mss.columnSet = new HashSet<Column>(tcolumns.size());
      mss.ssiList = ssiList;
      mss.ssio = ssio;
      mss.auths = new Authorizations(authorizations);
      
      mss.numTablets = batch.size();
      for (List<Range> ranges : batch.values()) {
        mss.numRanges += ranges.size();
      }
      
      for (TColumn tcolumn : tcolumns)
        mss.columnSet.add(new Column(tcolumn));
      
      mss.threadPoolExtent = threadPoolExtent;
      
      long sid = sessionManager.createSession(mss, true);
      
      MultiScanResult result;
      try {
        result = continueMultiScan(tinfo, sid, mss);
      } catch (NoSuchScanIDException e) {
        log.error("the impossible happened", e);
        throw new RuntimeException("the impossible happened", e);
      } finally {
        sessionManager.unreserveSession(sid);
      }
      
      return new InitialMultiScan(sid, result);
    }
    
    @Override
    public MultiScanResult continueMultiScan(TInfo tinfo, long scanID) throws NoSuchScanIDException {
      
      MultiScanSession session = (MultiScanSession) sessionManager.reserveSession(scanID);
      
      if (session == null) {
        throw new NoSuchScanIDException();
      }
      
      try {
        return continueMultiScan(tinfo, scanID, session);
      } finally {
        sessionManager.unreserveSession(session);
      }
    }
    
    private MultiScanResult continueMultiScan(TInfo tinfo, long scanID, MultiScanSession session) throws NoSuchScanIDException {
      
      if (session.lookupTask == null) {
        session.lookupTask = new LookupTask(scanID);
        resourceManager.executeReadAhead(session.threadPoolExtent, session.lookupTask);
      }
      
      try {
        MultiScanResult scanResult = session.lookupTask.get(MAX_TIME_TO_WAIT_FOR_SCAN_RESULT_MILLIS, TimeUnit.MILLISECONDS);
        session.lookupTask = null;
        return scanResult;
      } catch (TimeoutException e1) {
        long timeout = acuConf.getTimeInMillis(Property.TSERV_CLIENT_TIMEOUT);
        sessionManager.removeIfNotAccessed(scanID, timeout);
        List<TKeyValue> results = Collections.emptyList();
        Map<TKeyExtent,List<TRange>> failures = Collections.emptyMap();
        List<TKeyExtent> fullScans = Collections.emptyList();
        return new MultiScanResult(results, failures, fullScans, null, null, false, true);
      } catch (Throwable t) {
        sessionManager.removeSession(scanID);
        log.warn("Failed to get multiscan result", t);
        throw new RuntimeException(t);
      }
    }
    
    @Override
    public void closeMultiScan(TInfo tinfo, long scanID) throws NoSuchScanIDException {
      MultiScanSession session = (MultiScanSession) sessionManager.removeSession(scanID);
      if (session == null) {
        throw new NoSuchScanIDException();
      }
      
      long t2 = System.currentTimeMillis();
      log.debug(String.format("MultiScanSess %s %,d entries in %.2f secs (lookup_time:%.2f secs tablets:%,d ranges:%,d) ", TServerUtils.clientAddress.get(),
          session.numEntries, (t2 - session.startTime) / 1000.0, session.totalLookupTime / 1000.0, session.numTablets, session.numRanges));
    }
    
    @Override
    public long startUpdate(TInfo tinfo, TCredentials credentials) throws ThriftSecurityException {
      // Make sure user is real
      
      security.authenticateUser(credentials, credentials);
      if (updateMetrics.isEnabled())
        updateMetrics.add(TabletServerUpdateMetrics.permissionErrors, 0);
      
      UpdateSession us = new UpdateSession();
      us.violations = new Violations();
      us.credentials = credentials;
      us.cenv = new TservConstraintEnv(security, us.credentials);
      
      long sid = sessionManager.createSession(us, false);
      
      return sid;
    }
    
    private void setUpdateTablet(UpdateSession us, KeyExtent keyExtent) {
      long t1 = System.currentTimeMillis();
      if (us.currentTablet != null && us.currentTablet.getExtent().equals(keyExtent))
        return;
      if (us.currentTablet == null && (us.failures.containsKey(keyExtent) || us.authFailures.containsKey(keyExtent))) {
        // if there were previous failures, then do not accept additional writes
        return;
      }
      
      try {
        // if user has no permission to write to this table, add it to
        // the failures list
        boolean sameTable = us.currentTablet != null && (us.currentTablet.getExtent().getTableId().equals(keyExtent.getTableId()));
        if (sameTable || security.canWrite(us.credentials, keyExtent.getTableId().toString())) {
          long t2 = System.currentTimeMillis();
          us.authTimes.addStat(t2 - t1);
          us.currentTablet = onlineTablets.get(keyExtent);
          if (us.currentTablet != null) {
            us.queuedMutations.put(us.currentTablet, new ArrayList<Mutation>());
          } else {
            // not serving tablet, so report all mutations as
            // failures
            us.failures.put(keyExtent, 0l);
            if (updateMetrics.isEnabled())
              updateMetrics.add(TabletServerUpdateMetrics.unknownTabletErrors, 0);
          }
        } else {
          log.warn("Denying access to table " + keyExtent.getTableId() + " for user " + us.credentials.getPrincipal());
          long t2 = System.currentTimeMillis();
          us.authTimes.addStat(t2 - t1);
          us.currentTablet = null;
          us.authFailures.put(keyExtent, SecurityErrorCode.PERMISSION_DENIED);
          if (updateMetrics.isEnabled())
            updateMetrics.add(TabletServerUpdateMetrics.permissionErrors, 0);
          return;
        }
      } catch (ThriftSecurityException e) {
        log.error("Denying permission to check user " + us.credentials.getPrincipal() + " with user " + e.getUser(), e);
        long t2 = System.currentTimeMillis();
        us.authTimes.addStat(t2 - t1);
        us.currentTablet = null;
        us.authFailures.put(keyExtent, e.getCode());
        if (updateMetrics.isEnabled())
          updateMetrics.add(TabletServerUpdateMetrics.permissionErrors, 0);
        return;
      }
    }
    
    @Override
    public void applyUpdates(TInfo tinfo, long updateID, TKeyExtent tkeyExtent, List<TMutation> tmutations) {
      UpdateSession us = (UpdateSession) sessionManager.reserveSession(updateID);
      if (us == null) {
        throw new RuntimeException("No Such SessionID");
      }
      
      try {
        KeyExtent keyExtent = new KeyExtent(tkeyExtent);
        setUpdateTablet(us, keyExtent);
        
        if (us.currentTablet != null) {
          List<Mutation> mutations = us.queuedMutations.get(us.currentTablet);
          for (TMutation tmutation : tmutations) {
            Mutation mutation = new ServerMutation(tmutation);
            mutations.add(mutation);
            us.queuedMutationSize += mutation.numBytes();
          }
          if (us.queuedMutationSize > getSystemConfiguration().getMemoryInBytes(Property.TSERV_MUTATION_QUEUE_MAX))
            flush(us);
        }
      } finally {
        sessionManager.unreserveSession(us);
      }
    }
    
    private void flush(UpdateSession us) {
      
      int mutationCount = 0;
      Map<CommitSession,List<Mutation>> sendables = new HashMap<CommitSession,List<Mutation>>();
      Throwable error = null;
      
      long pt1 = System.currentTimeMillis();
      
      boolean containsMetadataTablet = false;
      for (Tablet tablet : us.queuedMutations.keySet())
        if (tablet.getExtent().isMeta())
          containsMetadataTablet = true;
      
      if (!containsMetadataTablet && us.queuedMutations.size() > 0)
        TabletServer.this.resourceManager.waitUntilCommitsAreEnabled();
      
      Span prep = Trace.start("prep");
      try {
        for (Entry<Tablet,? extends List<Mutation>> entry : us.queuedMutations.entrySet()) {
          
          Tablet tablet = entry.getKey();
          List<Mutation> mutations = entry.getValue();
          if (mutations.size() > 0) {
            try {
              if (updateMetrics.isEnabled())
                updateMetrics.add(TabletServerUpdateMetrics.mutationArraySize, mutations.size());
              
              CommitSession commitSession = tablet.prepareMutationsForCommit(us.cenv, mutations);
              if (commitSession == null) {
                if (us.currentTablet == tablet) {
                  us.currentTablet = null;
                }
                us.failures.put(tablet.getExtent(), us.successfulCommits.get(tablet));
              } else {
                sendables.put(commitSession, mutations);
                mutationCount += mutations.size();
              }
              
            } catch (TConstraintViolationException e) {
              us.violations.add(e.getViolations());
              if (updateMetrics.isEnabled())
                updateMetrics.add(TabletServerUpdateMetrics.constraintViolations, 0);
              
              if (e.getNonViolators().size() > 0) {
                // only log and commit mutations if there were some
                // that did not
                // violate constraints... this is what
                // prepareMutationsForCommit()
                // expects
                sendables.put(e.getCommitSession(), e.getNonViolators());
              }
              
              mutationCount += mutations.size();
              
            } catch (HoldTimeoutException t) {
              error = t;
              log.debug("Giving up on mutations due to a long memory hold time");
              break;
            } catch (Throwable t) {
              error = t;
              log.error("Unexpected error preparing for commit", error);
              break;
            }
          }
        }
      } finally {
        prep.stop();
      }
      
      long pt2 = System.currentTimeMillis();
      long avgPrepareTime = (long) ((pt2 - pt1) / (double) us.queuedMutations.size());
      us.prepareTimes.addStat(pt2 - pt1);
      if (updateMetrics.isEnabled())
        updateMetrics.add(TabletServerUpdateMetrics.commitPrep, (avgPrepareTime));
      
      if (error != null) {
        for (Entry<CommitSession,List<Mutation>> e : sendables.entrySet()) {
          e.getKey().abortCommit(e.getValue());
        }
        throw new RuntimeException(error);
      }
      try {
        Span wal = Trace.start("wal");
        try {
          while (true) {
            try {
              long t1 = System.currentTimeMillis();
              
              logger.logManyTablets(sendables);
              
              long t2 = System.currentTimeMillis();
              us.walogTimes.addStat(t2 - t1);
              if (updateMetrics.isEnabled())
                updateMetrics.add(TabletServerUpdateMetrics.waLogWriteTime, (t2 - t1));
              
              break;
            } catch (IOException ex) {
              log.warn("logging mutations failed, retrying");
            } catch (FSError ex) { // happens when DFS is localFS
              log.warn("logging mutations failed, retrying");
            } catch (Throwable t) {
              log.error("Unknown exception logging mutations, counts for mutations in flight not decremented!", t);
              throw new RuntimeException(t);
            }
          }
        } finally {
          wal.stop();
        }
        
        Span commit = Trace.start("commit");
        try {
          long t1 = System.currentTimeMillis();
          for (Entry<CommitSession,? extends List<Mutation>> entry : sendables.entrySet()) {
            CommitSession commitSession = entry.getKey();
            List<Mutation> mutations = entry.getValue();
            
            commitSession.commit(mutations);
            
            Tablet tablet = commitSession.getTablet();
            
            if (tablet == us.currentTablet) {
              // because constraint violations may filter out some
              // mutations, for proper
              // accounting with the client code, need to increment
              // the count based
              // on the original number of mutations from the client
              // NOT the filtered number
              us.successfulCommits.increment(tablet, us.queuedMutations.get(tablet).size());
            }
          }
          long t2 = System.currentTimeMillis();
          
          long avgCommitTime = (long) ((t2 - t1) / (double) sendables.size());
          
          us.flushTime += (t2 - pt1);
          us.commitTimes.addStat(t2 - t1);
          
          if (updateMetrics.isEnabled())
            updateMetrics.add(TabletServerUpdateMetrics.commitTime, avgCommitTime);
        } finally {
          commit.stop();
        }
      } finally {
        us.queuedMutations.clear();
        if (us.currentTablet != null) {
          us.queuedMutations.put(us.currentTablet, new ArrayList<Mutation>());
        }
        us.queuedMutationSize = 0;
      }
      us.totalUpdates += mutationCount;
    }
    
    @Override
    public UpdateErrors closeUpdate(TInfo tinfo, long updateID) throws NoSuchScanIDException {
      UpdateSession us = (UpdateSession) sessionManager.removeSession(updateID);
      if (us == null) {
        throw new NoSuchScanIDException();
      }
      
      // clients may or may not see data from an update session while
      // it is in progress, however when the update session is closed
      // want to ensure that reads wait for the write to finish
      long opid = writeTracker.startWrite(us.queuedMutations.keySet());
      
      try {
        flush(us);
      } finally {
        writeTracker.finishWrite(opid);
      }
      
      log.debug(String.format("UpSess %s %,d in %.3fs, at=[%s] ft=%.3fs(pt=%.3fs lt=%.3fs ct=%.3fs)", TServerUtils.clientAddress.get(), us.totalUpdates,
          (System.currentTimeMillis() - us.startTime) / 1000.0, us.authTimes.toString(), us.flushTime / 1000.0, us.prepareTimes.getSum() / 1000.0,
          us.walogTimes.getSum() / 1000.0, us.commitTimes.getSum() / 1000.0));
      if (us.failures.size() > 0) {
        Entry<KeyExtent,Long> first = us.failures.entrySet().iterator().next();
        log.debug(String.format("Failures: %d, first extent %s successful commits: %d", us.failures.size(), first.getKey().toString(), first.getValue()));
      }
      List<ConstraintViolationSummary> violations = us.violations.asList();
      if (violations.size() > 0) {
        ConstraintViolationSummary first = us.violations.asList().iterator().next();
        log.debug(String.format("Violations: %d, first %s occurs %d", violations.size(), first.violationDescription, first.numberOfViolatingMutations));
      }
      if (us.authFailures.size() > 0) {
        KeyExtent first = us.authFailures.keySet().iterator().next();
        log.debug(String.format("Authentication Failures: %d, first %s", us.authFailures.size(), first.toString()));
      }
      
      return new UpdateErrors(Translator.translate(us.failures, Translator.KET), Translator.translate(violations, Translator.CVST), Translator.translate(
          us.authFailures, Translator.KET));
    }
    
    @Override
    public void update(TInfo tinfo, TCredentials credentials, TKeyExtent tkeyExtent, TMutation tmutation) throws NotServingTabletException,
        ConstraintViolationException, ThriftSecurityException {
      
      if (!security.canWrite(credentials, new String(tkeyExtent.getTable())))
        throw new ThriftSecurityException(credentials.getPrincipal(), SecurityErrorCode.PERMISSION_DENIED);
      KeyExtent keyExtent = new KeyExtent(tkeyExtent);
      Tablet tablet = onlineTablets.get(new KeyExtent(keyExtent));
      if (tablet == null) {
        throw new NotServingTabletException(tkeyExtent);
      }
      
      if (!keyExtent.isMeta())
        TabletServer.this.resourceManager.waitUntilCommitsAreEnabled();
      
      long opid = writeTracker.startWrite(TabletType.type(keyExtent));
      
      try {
        Mutation mutation = new ServerMutation(tmutation);
        List<Mutation> mutations = Collections.singletonList(mutation);
        
        Span prep = Trace.start("prep");
        CommitSession cs;
        try {
          cs = tablet.prepareMutationsForCommit(new TservConstraintEnv(security, credentials), mutations);
        } finally {
          prep.stop();
        }
        if (cs == null) {
          throw new NotServingTabletException(tkeyExtent);
        }
        
        while (true) {
          try {
            Span wal = Trace.start("wal");
            try {
              logger.log(cs, cs.getWALogSeq(), mutation);
            } finally {
              wal.stop();
            }
            break;
          } catch (IOException ex) {
            log.warn(ex, ex);
          }
        }
        
        Span commit = Trace.start("commit");
        try {
          cs.commit(mutations);
        } finally {
          commit.stop();
        }
      } catch (TConstraintViolationException e) {
        throw new ConstraintViolationException(Translator.translate(e.getViolations().asList(), Translator.CVST));
      } finally {
        writeTracker.finishWrite(opid);
      }
    }
    
    private void checkConditions(Map<KeyExtent,List<ServerConditionalMutation>> updates, ArrayList<TCMResult> results, ConditionalSession cs,
        List<String> symbols) throws IOException {
      Iterator<Entry<KeyExtent,List<ServerConditionalMutation>>> iter = updates.entrySet().iterator();
      
      CompressedIterators compressedIters = new CompressedIterators(symbols);
      
      while (iter.hasNext()) {
        Entry<KeyExtent,List<ServerConditionalMutation>> entry = iter.next();
        Tablet tablet = onlineTablets.get(entry.getKey());
        
        if (tablet == null || tablet.isClosed()) {
          for (ServerConditionalMutation scm : entry.getValue())
            results.add(new TCMResult(scm.getID(), TCMStatus.IGNORED));
          iter.remove();
        } else {
          List<ServerConditionalMutation> okMutations = new ArrayList<ServerConditionalMutation>(entry.getValue().size());
          
          for (ServerConditionalMutation scm : entry.getValue()) {
            if (checkCondition(results, cs, compressedIters, tablet, scm))
              okMutations.add(scm);
          }
          
          entry.setValue(okMutations);
        }
        
      }
    }
    
    boolean checkCondition(ArrayList<TCMResult> results, ConditionalSession cs, CompressedIterators compressedIters, Tablet tablet,
        ServerConditionalMutation scm) throws IOException {
      boolean add = true;
      
      Set<Column> emptyCols = Collections.emptySet();
      
      for (TCondition tc : scm.getConditions()) {
        
        Range range;
        if (tc.hasTimestamp)
          range = Range.exact(new Text(scm.getRow()), new Text(tc.getCf()), new Text(tc.getCq()), new Text(tc.getCv()), tc.getTs());
        else
          range = Range.exact(new Text(scm.getRow()), new Text(tc.getCf()), new Text(tc.getCq()), new Text(tc.getCv()));
        
        IterConfig ic = compressedIters.decompress(tc.iterators);
        
        Scanner scanner = tablet.createScanner(range, 1, emptyCols, cs.auths, ic.ssiList, ic.ssio, false, cs.interruptFlag);
        
        try {
          ScanBatch batch = scanner.read();
          
          Value val = null;
          
          for (KVEntry entry2 : batch.results) {
            val = entry2.getValue();
            break;
          }
          
          if ((val == null ^ tc.getVal() == null) || (val != null && !Arrays.equals(tc.getVal(), val.get()))) {
            results.add(new TCMResult(scm.getID(), TCMStatus.REJECTED));
            add = false;
            break;
          }
          
        } catch (TabletClosedException e) {
          results.add(new TCMResult(scm.getID(), TCMStatus.IGNORED));
          add = false;
          break;
        } catch (IterationInterruptedException iie) {
          results.add(new TCMResult(scm.getID(), TCMStatus.IGNORED));
          add = false;
          break;
        } catch (TooManyFilesException tmfe) {
          results.add(new TCMResult(scm.getID(), TCMStatus.IGNORED));
          add = false;
          break;
        }
      }
      return add;
    }
    
    private void writeConditionalMutations(Map<KeyExtent,List<ServerConditionalMutation>> updates, ArrayList<TCMResult> results, ConditionalSession sess) {
      Set<Entry<KeyExtent,List<ServerConditionalMutation>>> es = updates.entrySet();
      
      Map<CommitSession,List<Mutation>> sendables = new HashMap<CommitSession,List<Mutation>>();
      
      boolean sessionCanceled = sess.interruptFlag.get();
      
      for (Entry<KeyExtent,List<ServerConditionalMutation>> entry : es) {
        Tablet tablet = onlineTablets.get(entry.getKey());
        if (tablet == null || tablet.isClosed() || sessionCanceled) {
          for (ServerConditionalMutation scm : entry.getValue())
            results.add(new TCMResult(scm.getID(), TCMStatus.IGNORED));
        } else {
          try {
            
            @SuppressWarnings("unchecked")
            List<Mutation> mutations = (List<Mutation>) (List<? extends Mutation>) entry.getValue();
            if (mutations.size() > 0) {
              
              CommitSession cs = tablet.prepareMutationsForCommit(new TservConstraintEnv(security, sess.credentials), mutations);
              
              if (cs == null) {
                for (ServerConditionalMutation scm : entry.getValue())
                  results.add(new TCMResult(scm.getID(), TCMStatus.IGNORED));
              } else {
                for (ServerConditionalMutation scm : entry.getValue())
                  results.add(new TCMResult(scm.getID(), TCMStatus.ACCEPTED));
                sendables.put(cs, mutations);
              }
            }
          } catch (TConstraintViolationException e) {
            if (e.getNonViolators().size() > 0) {
              sendables.put(e.getCommitSession(), e.getNonViolators());
              for (Mutation m : e.getNonViolators())
                results.add(new TCMResult(((ServerConditionalMutation) m).getID(), TCMStatus.ACCEPTED));
            }
            
            for (Mutation m : e.getViolators())
              results.add(new TCMResult(((ServerConditionalMutation) m).getID(), TCMStatus.VIOLATED));
          }
        }
      }
      
      while (true && sendables.size() > 0) {
        try {
          logger.logManyTablets(sendables);
          break;
        } catch (IOException ex) {
          log.warn("logging mutations failed, retrying");
        } catch (FSError ex) { // happens when DFS is localFS
          log.warn("logging mutations failed, retrying");
        } catch (Throwable t) {
          log.error("Unknown exception logging mutations, counts for mutations in flight not decremented!", t);
          throw new RuntimeException(t);
        }
      }
      
      for (Entry<CommitSession,? extends List<Mutation>> entry : sendables.entrySet()) {
        CommitSession commitSession = entry.getKey();
        List<Mutation> mutations = entry.getValue();
        
        commitSession.commit(mutations);
      }
      
    }
    
    private Map<KeyExtent,List<ServerConditionalMutation>> conditionalUpdate(ConditionalSession cs, Map<KeyExtent,List<ServerConditionalMutation>> updates,
        ArrayList<TCMResult> results, List<String> symbols) throws IOException {
      // sort each list of mutations, this is done to avoid deadlock and doing seeks in order is more efficient and detect duplicate rows.
      ConditionalMutationSet.sortConditionalMutations(updates);
      
      Map<KeyExtent,List<ServerConditionalMutation>> deferred = new HashMap<KeyExtent,List<ServerConditionalMutation>>();
      
      // can not process two mutations for the same row, because one will not see what the other writes
      ConditionalMutationSet.deferDuplicatesRows(updates, deferred);
      
      // get as many locks as possible w/o blocking... defer any rows that are locked
      List<RowLock> locks = rowLocks.acquireRowlocks(updates, deferred);
      try {
        checkConditions(updates, results, cs, symbols);
        writeConditionalMutations(updates, results, cs);
      } finally {
        rowLocks.releaseRowLocks(locks);
      }
      return deferred;
    }
    
    @Override
    public TConditionalSession startConditionalUpdate(TInfo tinfo, TCredentials credentials, List<ByteBuffer> authorizations, String tableID)
        throws ThriftSecurityException, TException {
      
      Authorizations userauths = null;
      if (!security.canConditionallyUpdate(credentials, tableID, authorizations))
        throw new ThriftSecurityException(credentials.getPrincipal(), SecurityErrorCode.PERMISSION_DENIED);
      
      userauths = security.getUserAuthorizations(credentials);
      for (ByteBuffer auth : authorizations)
        if (!userauths.contains(ByteBufferUtil.toBytes(auth)))
          throw new ThriftSecurityException(credentials.getPrincipal(), SecurityErrorCode.BAD_AUTHORIZATIONS);
      
      ConditionalSession cs = new ConditionalSession();
      cs.auths = new Authorizations(authorizations);
      cs.credentials = credentials;
      cs.tableId = tableID;
      cs.interruptFlag = new AtomicBoolean();
      
      long sid = sessionManager.createSession(cs, false);
      return new TConditionalSession(sid, lockID, sessionManager.getMaxIdleTime());
    }
    
    @Override
    public List<TCMResult> conditionalUpdate(TInfo tinfo, long sessID, Map<TKeyExtent,List<TConditionalMutation>> mutations, List<String> symbols)
        throws NoSuchScanIDException, TException {
      
      ConditionalSession cs = (ConditionalSession) sessionManager.reserveSession(sessID);
      
      if (cs == null || cs.interruptFlag.get())
        throw new NoSuchScanIDException();
      
      Text tid = new Text(cs.tableId);
      long opid = writeTracker.startWrite(TabletType.type(new KeyExtent(tid, null, null)));
      
      try {
        Map<KeyExtent,List<ServerConditionalMutation>> updates = Translator.translate(mutations, Translator.TKET,
            new Translator.ListTranslator<TConditionalMutation,ServerConditionalMutation>(ServerConditionalMutation.TCMT));
        
        for (KeyExtent ke : updates.keySet())
          if (!ke.getTableId().equals(tid))
            throw new IllegalArgumentException("Unexpected table id " + tid + " != " + ke.getTableId());
        
        ArrayList<TCMResult> results = new ArrayList<TCMResult>();
        
        Map<KeyExtent,List<ServerConditionalMutation>> deferred = conditionalUpdate(cs, updates, results, symbols);
        
        while (deferred.size() > 0) {
          deferred = conditionalUpdate(cs, deferred, results, symbols);
        }
        
        return results;
      } catch (IOException ioe) {
        throw new TException(ioe);
      } finally {
        writeTracker.finishWrite(opid);
        sessionManager.unreserveSession(sessID);
      }
    }
    
    @Override
    public void invalidateConditionalUpdate(TInfo tinfo, long sessID) throws TException {
      // this method should wait for any running conditional update to complete
      // after this method returns a conditional update should not be able to start
      
      ConditionalSession cs = (ConditionalSession) sessionManager.getSession(sessID);
      if (cs != null)
        cs.interruptFlag.set(true);
      
      cs = (ConditionalSession) sessionManager.reserveSession(sessID, true);
      if (cs != null)
        sessionManager.removeSession(sessID, true);
    }
    
    @Override
    public void closeConditionalUpdate(TInfo tinfo, long sessID) throws TException {
      sessionManager.removeSession(sessID, false);
    }
    
    @Override
    public void splitTablet(TInfo tinfo, TCredentials credentials, TKeyExtent tkeyExtent, ByteBuffer splitPoint) throws NotServingTabletException,
        ThriftSecurityException {
      
      String tableId = new String(ByteBufferUtil.toBytes(tkeyExtent.table));
      if (!security.canSplitTablet(credentials, tableId))
        throw new ThriftSecurityException(credentials.getPrincipal(), SecurityErrorCode.PERMISSION_DENIED);
      
      KeyExtent keyExtent = new KeyExtent(tkeyExtent);
      
      Tablet tablet = onlineTablets.get(keyExtent);
      if (tablet == null) {
        throw new NotServingTabletException(tkeyExtent);
      }
      
      if (keyExtent.getEndRow() == null || !keyExtent.getEndRow().equals(ByteBufferUtil.toText(splitPoint))) {
        try {
          if (TabletServer.this.splitTablet(tablet, ByteBufferUtil.toBytes(splitPoint)) == null) {
            throw new NotServingTabletException(tkeyExtent);
          }
        } catch (IOException e) {
          log.warn("Failed to split " + keyExtent, e);
          throw new RuntimeException(e);
        }
      }
    }
    
    @Override
    public TabletServerStatus getTabletServerStatus(TInfo tinfo, TCredentials credentials) throws ThriftSecurityException, TException {
      return getStats(sessionManager.getActiveScansPerTable());
    }
    
    @Override
    public List<TabletStats> getTabletStats(TInfo tinfo, TCredentials credentials, String tableId) throws ThriftSecurityException, TException {
      TreeMap<KeyExtent,Tablet> onlineTabletsCopy;
      synchronized (onlineTablets) {
        onlineTabletsCopy = new TreeMap<KeyExtent,Tablet>(onlineTablets);
      }
      List<TabletStats> result = new ArrayList<TabletStats>();
      Text text = new Text(tableId);
      KeyExtent start = new KeyExtent(text, new Text(), null);
      for (Entry<KeyExtent,Tablet> entry : onlineTabletsCopy.tailMap(start).entrySet()) {
        KeyExtent ke = entry.getKey();
        if (ke.getTableId().compareTo(text) == 0) {
          Tablet tablet = entry.getValue();
          TabletStats stats = tablet.timer.getTabletStats();
          stats.extent = ke.toThrift();
          stats.ingestRate = tablet.ingestRate();
          stats.queryRate = tablet.queryRate();
          stats.splitCreationTime = tablet.getSplitCreationTime();
          stats.numEntries = tablet.getNumEntries();
          result.add(stats);
        }
      }
      return result;
    }
    
    private ZooCache masterLockCache = new ZooCache();
    
    private void checkPermission(TCredentials credentials, String lock, final String request) throws ThriftSecurityException {
      boolean fatal = false;
      try {
        log.debug("Got " + request + " message from user: " + credentials.getPrincipal());
        if (!security.canPerformSystemActions(credentials)) {
          log.warn("Got " + request + " message from user: " + credentials.getPrincipal());
          throw new ThriftSecurityException(credentials.getPrincipal(), SecurityErrorCode.PERMISSION_DENIED);
        }
      } catch (ThriftSecurityException e) {
        log.warn("Got " + request + " message from unauthenticatable user: " + e.getUser());
        if (SystemCredentials.get().getToken().getClass().getName().equals(credentials.getTokenClassName())) {
          log.fatal("Got message from a service with a mismatched configuration. Please ensure a compatible configuration.", e);
          fatal = true;
        }
        throw e;
      } finally {
        if (fatal) {
          Halt.halt(1, new Runnable() {
            @Override
            public void run() {
              logGCInfo(getSystemConfiguration());
            }
          });
        }
      }
      
      if (tabletServerLock == null || !tabletServerLock.wasLockAcquired()) {
        log.warn("Got " + request + " message from master before lock acquired, ignoring...");
        throw new RuntimeException("Lock not acquired");
      }
      
      if (tabletServerLock != null && tabletServerLock.wasLockAcquired() && !tabletServerLock.isLocked()) {
        Halt.halt(1, new Runnable() {
          @Override
          public void run() {
            log.info("Tablet server no longer holds lock during checkPermission() : " + request + ", exiting");
            logGCInfo(getSystemConfiguration());
          }
        });
      }
      
      if (lock != null) {
        ZooUtil.LockID lid = new ZooUtil.LockID(ZooUtil.getRoot(instance) + Constants.ZMASTER_LOCK, lock);
        
        try {
          if (!ZooLock.isLockHeld(masterLockCache, lid)) {
            // maybe the cache is out of date and a new master holds the
            // lock?
            masterLockCache.clear();
            if (!ZooLock.isLockHeld(masterLockCache, lid)) {
              log.warn("Got " + request + " message from a master that does not hold the current lock " + lock);
              throw new RuntimeException("bad master lock");
            }
          }
        } catch (Exception e) {
          throw new RuntimeException("bad master lock", e);
        }
      }
    }
    
    @Override
    public void loadTablet(TInfo tinfo, TCredentials credentials, String lock, final TKeyExtent textent) {
      
      try {
        checkPermission(credentials, lock, "loadTablet");
      } catch (ThriftSecurityException e) {
        log.error(e, e);
        throw new RuntimeException(e);
      }
      
      final KeyExtent extent = new KeyExtent(textent);
      
      synchronized (unopenedTablets) {
        synchronized (openingTablets) {
          synchronized (onlineTablets) {
            
            // checking if this exact tablet is in any of the sets
            // below is not a strong enough check
            // when splits and fix splits occurring
            
            Set<KeyExtent> unopenedOverlapping = KeyExtent.findOverlapping(extent, unopenedTablets);
            Set<KeyExtent> openingOverlapping = KeyExtent.findOverlapping(extent, openingTablets);
            Set<KeyExtent> onlineOverlapping = KeyExtent.findOverlapping(extent, onlineTablets);
            
            // ignore any tablets that have recently split
            Iterator<KeyExtent> each = onlineOverlapping.iterator();
            while (each.hasNext()) {
              Tablet tablet = onlineTablets.get(each.next());
              if (System.currentTimeMillis() - tablet.getSplitCreationTime() < RECENTLY_SPLIT_MILLIES) {
                each.remove();
              }
            }
            
            Set<KeyExtent> all = new HashSet<KeyExtent>();
            all.addAll(unopenedOverlapping);
            all.addAll(openingOverlapping);
            all.addAll(onlineOverlapping);
            
            if (!all.isEmpty()) {
              if (all.size() != 1 || !all.contains(extent)) {
                log.error("Tablet " + extent + " overlaps previously assigned " + unopenedOverlapping + " " + openingOverlapping + " " + onlineOverlapping);
              }
              return;
            }
            
            unopenedTablets.add(extent);
          }
        }
      }
      
      // add the assignment job to the appropriate queue
      log.info("Loading tablet " + extent);
      
      final Runnable ah = new LoggingRunnable(log, new AssignmentHandler(extent));
      // Root tablet assignment must take place immediately
      if (extent.isRootTablet()) {
        new Daemon("Root Tablet Assignment") {
          @Override
          public void run() {
            ah.run();
            if (onlineTablets.containsKey(extent)) {
              log.info("Root tablet loaded: " + extent);
            } else {
              log.info("Root tablet failed to load");
            }
            
          }
        }.start();
      } else {
        if (extent.isMeta()) {
          resourceManager.addMetaDataAssignment(ah);
        } else {
          resourceManager.addAssignment(ah);
        }
      }
    }
    
    @Override
    public void unloadTablet(TInfo tinfo, TCredentials credentials, String lock, TKeyExtent textent, boolean save) {
      try {
        checkPermission(credentials, lock, "unloadTablet");
      } catch (ThriftSecurityException e) {
        log.error(e, e);
        throw new RuntimeException(e);
      }
      
      KeyExtent extent = new KeyExtent(textent);
      
      resourceManager.addMigration(extent, new LoggingRunnable(log, new UnloadTabletHandler(extent, save)));
    }
    
    @Override
    public void flush(TInfo tinfo, TCredentials credentials, String lock, String tableId, ByteBuffer startRow, ByteBuffer endRow) {
      try {
        checkPermission(credentials, lock, "flush");
      } catch (ThriftSecurityException e) {
        log.error(e, e);
        throw new RuntimeException(e);
      }
      
      ArrayList<Tablet> tabletsToFlush = new ArrayList<Tablet>();
      
      KeyExtent ke = new KeyExtent(new Text(tableId), ByteBufferUtil.toText(endRow), ByteBufferUtil.toText(startRow));
      
      synchronized (onlineTablets) {
        for (Tablet tablet : onlineTablets.values())
          if (ke.overlaps(tablet.getExtent()))
            tabletsToFlush.add(tablet);
      }
      
      Long flushID = null;
      
      for (Tablet tablet : tabletsToFlush) {
        if (flushID == null) {
          // read the flush id once from zookeeper instead of reading
          // it for each tablet
          try {
            flushID = tablet.getFlushID();
          } catch (NoNodeException e) {
            // table was probably deleted
            log.info("Asked to flush table that has no flush id " + ke + " " + e.getMessage());
            return;
          }
        }
        tablet.flush(flushID);
      }
    }
    
    @Override
    public void flushTablet(TInfo tinfo, TCredentials credentials, String lock, TKeyExtent textent) throws TException {
      try {
        checkPermission(credentials, lock, "flushTablet");
      } catch (ThriftSecurityException e) {
        log.error(e, e);
        throw new RuntimeException(e);
      }
      
      Tablet tablet = onlineTablets.get(new KeyExtent(textent));
      if (tablet != null) {
        log.info("Flushing " + tablet.getExtent());
        try {
          tablet.flush(tablet.getFlushID());
        } catch (NoNodeException nne) {
          log.info("Asked to flush tablet that has no flush id " + new KeyExtent(textent) + " " + nne.getMessage());
        }
      }
    }
    
    @Override
    public void halt(TInfo tinfo, TCredentials credentials, String lock) throws ThriftSecurityException {
      
      checkPermission(credentials, lock, "halt");
      
      Halt.halt(0, new Runnable() {
        @Override
        public void run() {
          log.info("Master requested tablet server halt");
          logGCInfo(getSystemConfiguration());
          serverStopRequested = true;
          try {
            tabletServerLock.unlock();
          } catch (Exception e) {
            log.error(e, e);
          }
        }
      });
    }
    
    @Override
    public void fastHalt(TInfo info, TCredentials credentials, String lock) {
      try {
        halt(info, credentials, lock);
      } catch (Exception e) {
        log.warn("Error halting", e);
      }
    }
    
    @Override
    public TabletStats getHistoricalStats(TInfo tinfo, TCredentials credentials) throws ThriftSecurityException, TException {
      return statsKeeper.getTabletStats();
    }
    
    @Override
    public List<ActiveScan> getActiveScans(TInfo tinfo, TCredentials credentials) throws ThriftSecurityException, TException {
      try {
        checkPermission(credentials, null, "getScans");
      } catch (ThriftSecurityException e) {
        log.error(e, e);
        throw new RuntimeException(e);
      }
      
      return sessionManager.getActiveScans();
    }
    
    @Override
    public void chop(TInfo tinfo, TCredentials credentials, String lock, TKeyExtent textent) throws TException {
      try {
        checkPermission(credentials, lock, "chop");
      } catch (ThriftSecurityException e) {
        log.error(e, e);
        throw new RuntimeException(e);
      }
      
      KeyExtent ke = new KeyExtent(textent);
      
      Tablet tablet = onlineTablets.get(ke);
      if (tablet != null) {
        tablet.chopFiles();
      }
    }
    
    @Override
    public void compact(TInfo tinfo, TCredentials credentials, String lock, String tableId, ByteBuffer startRow, ByteBuffer endRow) throws TException {
      try {
        checkPermission(credentials, lock, "compact");
      } catch (ThriftSecurityException e) {
        log.error(e, e);
        throw new RuntimeException(e);
      }
      
      KeyExtent ke = new KeyExtent(new Text(tableId), ByteBufferUtil.toText(endRow), ByteBufferUtil.toText(startRow));
      
      ArrayList<Tablet> tabletsToCompact = new ArrayList<Tablet>();
      synchronized (onlineTablets) {
        for (Tablet tablet : onlineTablets.values())
          if (ke.overlaps(tablet.getExtent()))
            tabletsToCompact.add(tablet);
      }
      
      Long compactionId = null;
      
      for (Tablet tablet : tabletsToCompact) {
        // all for the same table id, so only need to read
        // compaction id once
        if (compactionId == null)
          try {
            compactionId = tablet.getCompactionID().getFirst();
          } catch (NoNodeException e) {
            log.info("Asked to compact table with no compaction id " + ke + " " + e.getMessage());
            return;
          }
        tablet.compactAll(compactionId);
      }
      
    }
    
    @Override
    public void removeLogs(TInfo tinfo, TCredentials credentials, List<String> filenames) throws TException {
      String myname = getClientAddressString();
      myname = myname.replace(':', '+');
      Set<String> loggers = new HashSet<String>();
      logger.getLoggers(loggers);
      nextFile: for (String filename : filenames) {
        // skip any log we're currently using
        for (String logger : loggers) {
          if (logger.contains(filename))
            continue nextFile;
        }
        List<Tablet> onlineTabletsCopy = new ArrayList<Tablet>();
        synchronized (onlineTablets) {
          onlineTabletsCopy.addAll(onlineTablets.values());
        }
        for (Tablet tablet : onlineTabletsCopy) {
          for (String current : tablet.getCurrentLogs()) {
            if (current.contains(filename)) {
              log.info("Attempted to delete " + filename + " from tablet " + tablet.getExtent());
              continue nextFile;
            }
          }
        }
        
        try {
          Path source = new Path(filename);
          if (acuConf.getBoolean(Property.TSERV_ARCHIVE_WALOGS)) {
            Path walogArchive = fs.matchingFileSystem(source, ServerConstants.getWalogArchives());
            fs.mkdirs(walogArchive);
            Path dest = new Path(walogArchive, source.getName());
            log.info("Archiving walog " + source + " to " + dest);
            if (!fs.rename(source, dest))
              log.error("rename is unsuccessful");
          } else {
            log.info("Deleting walog " + filename);
<<<<<<< HEAD
            Path sourcePath = new Path(filename);
            if (!fs.moveToTrash(sourcePath) && !fs.deleteRecursively(sourcePath))
=======
            Trash trash = new Trash(fs, fs.getConf());
            Path sourcePath = new Path(source);
            if (!(!acuConf.getBoolean(Property.GC_TRASH_IGNORE) && trash.moveToTrash(sourcePath)) && !fs.delete(sourcePath, true))
>>>>>>> 368fe1c4
              log.warn("Failed to delete walog " + source);
            for (String recovery : ServerConstants.getRecoveryDirs()) {
              Path recoveryPath = new Path(recovery, source.getName());
              try {
                if (fs.moveToTrash(recoveryPath) || fs.deleteRecursively(recoveryPath))
                  log.info("Deleted any recovery log " + filename);
              } catch (FileNotFoundException ex) {
                // ignore
              }
            }
          }
        } catch (IOException e) {
          log.warn("Error attempting to delete write-ahead log " + filename + ": " + e);
        }
      }
    }
    
    @Override
    public List<ActiveCompaction> getActiveCompactions(TInfo tinfo, TCredentials credentials) throws ThriftSecurityException, TException {
      try {
        checkPermission(credentials, null, "getActiveCompactions");
      } catch (ThriftSecurityException e) {
        log.error(e, e);
        throw new RuntimeException(e);
      }
      
      List<CompactionInfo> compactions = Compactor.getRunningCompactions();
      List<ActiveCompaction> ret = new ArrayList<ActiveCompaction>(compactions.size());
      
      for (CompactionInfo compactionInfo : compactions) {
        ret.add(compactionInfo.toThrift());
      }
      
      return ret;
    }
  }
  
  private class SplitRunner implements Runnable {
    private Tablet tablet;
    
    public SplitRunner(Tablet tablet) {
      this.tablet = tablet;
    }
    
    @Override
    public void run() {
      if (majorCompactorDisabled) {
        // this will make split task that were queued when shutdown was
        // initiated exit
        return;
      }
      
      splitTablet(tablet);
    }
  }
  
  boolean isMajorCompactionDisabled() {
    return majorCompactorDisabled;
  }
  
  void executeSplit(Tablet tablet) {
    resourceManager.executeSplit(tablet.getExtent(), new LoggingRunnable(log, new SplitRunner(tablet)));
  }
  
  private class MajorCompactor implements Runnable {
    
    public MajorCompactor(AccumuloConfiguration config) {
      CompactionWatcher.startWatching(config);
    }

    @Override
    public void run() {
      while (!majorCompactorDisabled) {
        try {
          UtilWaitThread.sleep(getSystemConfiguration().getTimeInMillis(Property.TSERV_MAJC_DELAY));
          
          TreeMap<KeyExtent,Tablet> copyOnlineTablets = new TreeMap<KeyExtent,Tablet>();
          
          synchronized (onlineTablets) {
            copyOnlineTablets.putAll(onlineTablets); // avoid
            // concurrent
            // modification
          }
          
          int numMajorCompactionsInProgress = 0;
          
          Iterator<Entry<KeyExtent,Tablet>> iter = copyOnlineTablets.entrySet().iterator();
          
          // bail early now if we're shutting down
          while (iter.hasNext() && !majorCompactorDisabled) {
            
            Entry<KeyExtent,Tablet> entry = iter.next();
            
            Tablet tablet = entry.getValue();
            
            // if we need to split AND compact, we need a good way
            // to decide what to do
            if (tablet.needsSplit()) {
              executeSplit(tablet);
              continue;
            }
            
            int maxLogEntriesPerTablet = getTableConfiguration(tablet.getExtent()).getCount(Property.TABLE_MINC_LOGS_MAX);
            
            if (tablet.getLogCount() >= maxLogEntriesPerTablet) {
              log.debug("Initiating minor compaction for " + tablet.getExtent() + " because it has " + tablet.getLogCount() + " write ahead logs");
              tablet.initiateMinorCompaction(MinorCompactionReason.SYSTEM);
            }
            
            synchronized (tablet) {
              if (tablet.initiateMajorCompaction(MajorCompactionReason.NORMAL) || tablet.majorCompactionQueued() || tablet.majorCompactionRunning()) {
                numMajorCompactionsInProgress++;
                continue;
              }
            }
          }
          
          int idleCompactionsToStart = Math.max(1, getSystemConfiguration().getCount(Property.TSERV_MAJC_MAXCONCURRENT) / 2);
          
          if (numMajorCompactionsInProgress < idleCompactionsToStart) {
            // system is not major compacting, can schedule some
            // idle compactions
            iter = copyOnlineTablets.entrySet().iterator();
            
            while (iter.hasNext() && !majorCompactorDisabled && numMajorCompactionsInProgress < idleCompactionsToStart) {
              Entry<KeyExtent,Tablet> entry = iter.next();
              Tablet tablet = entry.getValue();
              
              if (tablet.initiateMajorCompaction(MajorCompactionReason.IDLE)) {
                numMajorCompactionsInProgress++;
              }
            }
          }
        } catch (Throwable t) {
          log.error("Unexpected exception in " + Thread.currentThread().getName(), t);
          UtilWaitThread.sleep(1000);
        }
      }
    }
  }
  
  private void splitTablet(Tablet tablet) {
    try {
      
      TreeMap<KeyExtent,SplitInfo> tabletInfo = splitTablet(tablet, null);
      if (tabletInfo == null) {
        // either split or compact not both
        // were not able to split... so see if a major compaction is
        // needed
        tablet.initiateMajorCompaction(MajorCompactionReason.NORMAL);
      }
    } catch (IOException e) {
      statsKeeper.updateTime(Operation.SPLIT, 0, 0, true);
      log.error("split failed: " + e.getMessage() + " for tablet " + tablet.getExtent(), e);
    } catch (Exception e) {
      statsKeeper.updateTime(Operation.SPLIT, 0, 0, true);
      log.error("Unknown error on split: " + e, e);
    }
  }
  
  private TreeMap<KeyExtent,SplitInfo> splitTablet(Tablet tablet, byte[] splitPoint) throws IOException {
    long t1 = System.currentTimeMillis();
    
    TreeMap<KeyExtent,SplitInfo> tabletInfo = tablet.split(splitPoint);
    if (tabletInfo == null) {
      return null;
    }
    
    log.info("Starting split: " + tablet.getExtent());
    statsKeeper.incrementStatusSplit();
    long start = System.currentTimeMillis();
    
    Tablet[] newTablets = new Tablet[2];
    
    Entry<KeyExtent,SplitInfo> first = tabletInfo.firstEntry();
    newTablets[0] = new Tablet(TabletServer.this, new Text(first.getValue().dir), first.getKey(), resourceManager.createTabletResourceManager(),
        first.getValue().datafiles, first.getValue().time, first.getValue().initFlushID, first.getValue().initCompactID);
    
    Entry<KeyExtent,SplitInfo> last = tabletInfo.lastEntry();
    newTablets[1] = new Tablet(TabletServer.this, new Text(last.getValue().dir), last.getKey(), resourceManager.createTabletResourceManager(),
        last.getValue().datafiles, last.getValue().time, last.getValue().initFlushID, last.getValue().initCompactID);
    
    // roll tablet stats over into tablet server's statsKeeper object as
    // historical data
    statsKeeper.saveMinorTimes(tablet.timer);
    statsKeeper.saveMajorTimes(tablet.timer);
    
    // lose the reference to the old tablet and open two new ones
    synchronized (onlineTablets) {
      onlineTablets.remove(tablet.getExtent());
      onlineTablets.put(newTablets[0].getExtent(), newTablets[0]);
      onlineTablets.put(newTablets[1].getExtent(), newTablets[1]);
    }
    // tell the master
    enqueueMasterMessage(new SplitReportMessage(tablet.getExtent(), newTablets[0].getExtent(), new Text("/" + newTablets[0].getLocation().getName()),
        newTablets[1].getExtent(), new Text("/" + newTablets[1].getLocation().getName())));
    
    statsKeeper.updateTime(Operation.SPLIT, start, 0, false);
    long t2 = System.currentTimeMillis();
    log.info("Tablet split: " + tablet.getExtent() + " size0 " + newTablets[0].estimateTabletSize() + " size1 " + newTablets[1].estimateTabletSize() + " time "
        + (t2 - t1) + "ms");
    
    return tabletInfo;
  }
  
  public long lastPingTime = System.currentTimeMillis();
  public Socket currentMaster;
  
  // a queue to hold messages that are to be sent back to the master
  private BlockingDeque<MasterMessage> masterMessages = new LinkedBlockingDeque<MasterMessage>();
  
  // add a message for the main thread to send back to the master
  void enqueueMasterMessage(MasterMessage m) {
    masterMessages.addLast(m);
  }
  
  private class UnloadTabletHandler implements Runnable {
    private KeyExtent extent;
    private boolean saveState;
    
    public UnloadTabletHandler(KeyExtent extent, boolean saveState) {
      this.extent = extent;
      this.saveState = saveState;
    }
    
    @Override
    public void run() {
      
      Tablet t = null;
      
      synchronized (unopenedTablets) {
        if (unopenedTablets.contains(extent)) {
          unopenedTablets.remove(extent);
          // enqueueMasterMessage(new TabletUnloadedMessage(extent));
          return;
        }
      }
      synchronized (openingTablets) {
        while (openingTablets.contains(extent)) {
          try {
            openingTablets.wait();
          } catch (InterruptedException e) {}
        }
      }
      synchronized (onlineTablets) {
        if (onlineTablets.containsKey(extent)) {
          t = onlineTablets.get(extent);
        }
      }
      
      if (t == null) {
        // Tablet has probably been recently unloaded: repeated master
        // unload request is crossing the successful unloaded message
        if (!recentlyUnloadedCache.containsKey(extent)) {
          log.info("told to unload tablet that was not being served " + extent);
          enqueueMasterMessage(new TabletStatusMessage(TabletLoadState.UNLOAD_FAILURE_NOT_SERVING, extent));
        }
        return;
      }
      
      try {
        t.close(saveState);
      } catch (Throwable e) {
        
        if ((t.isClosing() || t.isClosed()) && e instanceof IllegalStateException) {
          log.debug("Failed to unload tablet " + extent + "... it was alread closing or closed : " + e.getMessage());
        } else {
          log.error("Failed to close tablet " + extent + "... Aborting migration", e);
          enqueueMasterMessage(new TabletStatusMessage(TabletLoadState.UNLOAD_ERROR, extent));
        }
        return;
      }
      
      // stop serving tablet - client will get not serving tablet
      // exceptions
      recentlyUnloadedCache.put(extent, System.currentTimeMillis());
      onlineTablets.remove(extent);
      
      try {
        TServerInstance instance = new TServerInstance(clientAddress, getLock().getSessionId());
        TabletLocationState tls = null;
        try {
          tls = new TabletLocationState(extent, null, instance, null, null, false);
        } catch (BadLocationStateException e) {
          log.error("Unexpected error ", e);
        }
        log.debug("Unassigning " + tls);
        TabletStateStore.unassign(tls);
      } catch (DistributedStoreException ex) {
        log.warn("Unable to update storage", ex);
      } catch (KeeperException e) {
        log.warn("Unable determine our zookeeper session information", e);
      } catch (InterruptedException e) {
        log.warn("Interrupted while getting our zookeeper session information", e);
      }
      
      // tell the master how it went
      enqueueMasterMessage(new TabletStatusMessage(TabletLoadState.UNLOADED, extent));
      
      // roll tablet stats over into tablet server's statsKeeper object as
      // historical data
      statsKeeper.saveMinorTimes(t.timer);
      statsKeeper.saveMajorTimes(t.timer);
      
      log.info("unloaded " + extent);
      
    }
  }
  
  private class AssignmentHandler implements Runnable {
    private KeyExtent extent;
    private int retryAttempt = 0;
    
    public AssignmentHandler(KeyExtent extent) {
      this.extent = extent;
    }
    
    public AssignmentHandler(KeyExtent extent, int retryAttempt) {
      this(extent);
      this.retryAttempt = retryAttempt;
    }
    
    @Override
    public void run() {
      log.info(clientAddress + ": got assignment from master: " + extent);
      
      synchronized (unopenedTablets) {
        synchronized (openingTablets) {
          synchronized (onlineTablets) {
            // nothing should be moving between sets, do a sanity
            // check
            Set<KeyExtent> unopenedOverlapping = KeyExtent.findOverlapping(extent, unopenedTablets);
            Set<KeyExtent> openingOverlapping = KeyExtent.findOverlapping(extent, openingTablets);
            Set<KeyExtent> onlineOverlapping = KeyExtent.findOverlapping(extent, onlineTablets);
            
            if (openingOverlapping.contains(extent) || onlineOverlapping.contains(extent))
              return;
            
            if (!unopenedTablets.contains(extent) || unopenedOverlapping.size() != 1 || openingOverlapping.size() > 0 || onlineOverlapping.size() > 0) {
              throw new IllegalStateException("overlaps assigned " + extent + " " + !unopenedTablets.contains(extent) + " " + unopenedOverlapping + " "
                  + openingOverlapping + " " + onlineOverlapping);
            }
          }
          
          unopenedTablets.remove(extent);
          openingTablets.add(extent);
        }
      }
      
      log.debug("Loading extent: " + extent);
      
      // check Metadata table before accepting assignment
      Text locationToOpen = null;
      SortedMap<Key,Value> tabletsKeyValues = new TreeMap<Key,Value>();
      try {
        Pair<Text,KeyExtent> pair = verifyTabletInformation(extent, TabletServer.this.getTabletSession(), tabletsKeyValues, getClientAddressString(), getLock());
        locationToOpen = pair.getFirst();
        if (pair.getSecond() != null) {
          synchronized (openingTablets) {
            openingTablets.remove(extent);
            openingTablets.notifyAll();
            // it expected that the new extent will overlap the old one... if it does not, it should not be added to unopenedTablets
            if (!KeyExtent.findOverlapping(extent, new TreeSet<KeyExtent>(Arrays.asList(pair.getSecond()))).contains(pair.getSecond())) {
              throw new IllegalStateException("Fixed split does not overlap " + extent + " " + pair.getSecond());
            }
            unopenedTablets.add(pair.getSecond());
          }
          // split was rolled back... try again
          new AssignmentHandler(pair.getSecond()).run();
          return;
        }
      } catch (Exception e) {
        synchronized (openingTablets) {
          openingTablets.remove(extent);
          openingTablets.notifyAll();
        }
        log.warn("Failed to verify tablet " + extent, e);
        enqueueMasterMessage(new TabletStatusMessage(TabletLoadState.LOAD_FAILURE, extent));
        throw new RuntimeException(e);
      }
      
      if (locationToOpen == null) {
        log.debug("Reporting tablet " + extent + " assignment failure: unable to verify Tablet Information");
        synchronized (openingTablets) {
          openingTablets.remove(extent);
          openingTablets.notifyAll();
        }
        enqueueMasterMessage(new TabletStatusMessage(TabletLoadState.LOAD_FAILURE, extent));
        return;
      }
      
      Tablet tablet = null;
      boolean successful = false;
      
      try {
        TabletResourceManager trm = resourceManager.createTabletResourceManager();
        
        // this opens the tablet file and fills in the endKey in the
        // extent
        tablet = new Tablet(TabletServer.this, locationToOpen, extent, trm, tabletsKeyValues);
        /*
         * If a minor compaction starts after a tablet opens, this indicates a log recovery occurred. This recovered data must be minor compacted.
         * 
         * There are three reasons to wait for this minor compaction to finish before placing the tablet in online tablets.
         * 
         * 1) The log recovery code does not handle data written to the tablet on multiple tablet servers. 2) The log recovery code does not block if memory is
         * full. Therefore recovering lots of tablets that use a lot of memory could run out of memory. 3) The minor compaction finish event did not make it to
         * the logs (the file will be in !METADATA, preventing replay of compacted data)... but do not want a majc to wipe the file out from !METADATA and then
         * have another process failure... this could cause duplicate data to replay
         */
        if (tablet.getNumEntriesInMemory() > 0 && !tablet.minorCompactNow(MinorCompactionReason.SYSTEM)) {
          throw new RuntimeException("Minor compaction after recovery fails for " + extent);
        }
        
        Assignment assignment = new Assignment(extent, getTabletSession());
        TabletStateStore.setLocation(assignment);
        
        synchronized (openingTablets) {
          synchronized (onlineTablets) {
            openingTablets.remove(extent);
            onlineTablets.put(extent, tablet);
            openingTablets.notifyAll();
            recentlyUnloadedCache.remove(tablet);
          }
        }
        tablet = null; // release this reference
        successful = true;
      } catch (Throwable e) {
        log.warn("exception trying to assign tablet " + extent + " " + locationToOpen, e);
        if (e.getMessage() != null)
          log.warn(e.getMessage());
        String table = extent.getTableId().toString();
        ProblemReports.getInstance().report(new ProblemReport(table, TABLET_LOAD, extent.getUUID().toString(), getClientAddressString(), e));
      }
      
      if (!successful) {
        synchronized (unopenedTablets) {
          synchronized (openingTablets) {
            openingTablets.remove(extent);
            unopenedTablets.add(extent);
            openingTablets.notifyAll();
          }
        }
        log.warn("failed to open tablet " + extent + " reporting failure to master");
        enqueueMasterMessage(new TabletStatusMessage(TabletLoadState.LOAD_FAILURE, extent));
        long reschedule = Math.min((1l << Math.min(32, retryAttempt)) * 1000, 10 * 60 * 1000l);
        log.warn(String.format("rescheduling tablet load in %.2f seconds", reschedule / 1000.));
        SimpleTimer.getInstance().schedule(new TimerTask() {
          @Override
          public void run() {
            log.info("adding tablet " + extent + " back to the assignment pool (retry " + retryAttempt + ")");
            AssignmentHandler handler = new AssignmentHandler(extent, retryAttempt + 1);
            if (extent.isMeta()) {
              if (extent.isRootTablet()) {
                new Daemon(new LoggingRunnable(log, handler), "Root tablet assignment retry").start();
              } else {
                resourceManager.addMetaDataAssignment(handler);
              }
            } else {
              resourceManager.addAssignment(handler);
            }
          }
        }, reschedule);
      } else {
        enqueueMasterMessage(new TabletStatusMessage(TabletLoadState.LOADED, extent));
      }
    }
  }
  
  private VolumeManager fs;
  private Instance instance;
  
  private final SortedMap<KeyExtent,Tablet> onlineTablets = Collections.synchronizedSortedMap(new TreeMap<KeyExtent,Tablet>());
  private final SortedSet<KeyExtent> unopenedTablets = Collections.synchronizedSortedSet(new TreeSet<KeyExtent>());
  private final SortedSet<KeyExtent> openingTablets = Collections.synchronizedSortedSet(new TreeSet<KeyExtent>());
  @SuppressWarnings("unchecked")
  private final Map<KeyExtent,Long> recentlyUnloadedCache = Collections.synchronizedMap(new LRUMap(1000));
  
  private Thread majorCompactorThread;
  
  // used for stopping the server and MasterListener thread
  private volatile boolean serverStopRequested = false;
  
  private InetSocketAddress clientAddress;
  
  private TabletServerResourceManager resourceManager;
  private SecurityOperation security;
  private volatile boolean majorCompactorDisabled = false;
  
  private volatile boolean shutdownComplete = false;
  
  private ZooLock tabletServerLock;
  
  private TServer server;
  
  private DistributedWorkQueue bulkFailedCopyQ;
  
  private String lockID;
  
  private static final String METRICS_PREFIX = "tserver";
  
  private static ObjectName OBJECT_NAME = null;
  
  static AtomicLong seekCount = new AtomicLong(0);
  
  public TabletStatsKeeper getStatsKeeper() {
    return statsKeeper;
  }
  
  public void addLoggersToMetadata(List<DfsLogger> logs, KeyExtent extent, int id) {
    log.info("Adding " + logs.size() + " logs for extent " + extent + " as alias " + id);
    
    long now = RelativeTime.currentTimeMillis();
    List<String> logSet = new ArrayList<String>();
    for (DfsLogger log : logs)
      logSet.add(log.toString());
    MetadataTableUtil.LogEntry entry = new MetadataTableUtil.LogEntry();
    entry.extent = extent;
    entry.tabletId = id;
    entry.timestamp = now;
    entry.server = logs.get(0).getLogger();
    entry.filename = logs.get(0).getFileName();
    entry.logSet = logSet;
    MetadataTableUtil.addLogEntry(SystemCredentials.get(), entry, getLock());
  }
  
  private InetSocketAddress startServer(AccumuloConfiguration conf, String address, Property portHint, TProcessor processor, String threadName) throws UnknownHostException {
    ServerAddress sp = TServerUtils.startServer(conf, address, portHint, processor, this.getClass().getSimpleName(), threadName, Property.TSERV_PORTSEARCH,
        Property.TSERV_MINTHREADS, Property.TSERV_THREADCHECK, Property.GENERAL_MAX_MESSAGE_SIZE);
    this.server = sp.server;
    return sp.address;
  }
  
  private String getMasterAddress() {
    try {
      List<String> locations = instance.getMasterLocations();
      if (locations.size() == 0)
        return null;
      return locations.get(0);
    } catch (Exception e) {
      log.warn("Failed to obtain master host " + e);
    }
    
    return null;
  }
  
  // Connect to the master for posting asynchronous results
  private MasterClientService.Client masterConnection(String address) {
    try {
      if (address == null) {
        return null;
      }
      MasterClientService.Client client = ThriftUtil.getClient(new MasterClientService.Client.Factory(), address, Property.GENERAL_RPC_TIMEOUT,
          getSystemConfiguration());
      // log.info("Listener API to master has been opened");
      return client;
    } catch (Exception e) {
      log.warn("Issue with masterConnection (" + address + ") " + e, e);
    }
    return null;
  }
  
  private void returnMasterConnection(MasterClientService.Client client) {
    ThriftUtil.returnClient(client);
  }
  
  private InetSocketAddress startTabletClientService() throws UnknownHostException {
    // start listening for client connection last
    Iface tch = TraceWrap.service(new ThriftClientHandler());
    Processor<Iface> processor = new Processor<Iface>(tch);
    InetSocketAddress address = startServer(getSystemConfiguration(), clientAddress.getHostName(), Property.TSERV_CLIENTPORT, processor, "Thrift Client Server");
    log.info("address = " + address);
    return address;
  }
  
  ZooLock getLock() {
    return tabletServerLock;
  }
  
  private void announceExistence() {
    IZooReaderWriter zoo = ZooReaderWriter.getInstance();
    try {
      String zPath = ZooUtil.getRoot(instance) + Constants.ZTSERVERS + "/" + getClientAddressString();
      
      zoo.putPersistentData(zPath, new byte[] {}, NodeExistsPolicy.SKIP);
      
      tabletServerLock = new ZooLock(zPath);
      
      LockWatcher lw = new LockWatcher() {
        
        @Override
        public void lostLock(final LockLossReason reason) {
          Halt.halt(0, new Runnable() {
            @Override
            public void run() {
              if (!serverStopRequested)
                log.fatal("Lost tablet server lock (reason = " + reason + "), exiting.");
              logGCInfo(getSystemConfiguration());
            }
          });
        }
        
        @Override
        public void unableToMonitorLockNode(final Throwable e) {
          Halt.halt(0, new Runnable() {
            @Override
            public void run() {
              log.fatal("Lost ability to monitor tablet server lock, exiting.", e);
            }
          });
          
        }
      };
      
      byte[] lockContent = new ServerServices(getClientAddressString(), Service.TSERV_CLIENT).toString().getBytes();
      for (int i = 0; i < 120 / 5; i++) {
        zoo.putPersistentData(zPath, new byte[0], NodeExistsPolicy.SKIP);
        
        if (tabletServerLock.tryLock(lw, lockContent)) {
          log.debug("Obtained tablet server lock " + tabletServerLock.getLockPath());
          lockID = tabletServerLock.getLockID().serialize(ZooUtil.getRoot(instance) + Constants.ZTSERVERS + "/");
          return;
        }
        log.info("Waiting for tablet server lock");
        UtilWaitThread.sleep(5000);
      }
      String msg = "Too many retries, exiting.";
      log.info(msg);
      throw new RuntimeException(msg);
    } catch (Exception e) {
      log.info("Could not obtain tablet server lock, exiting.", e);
      throw new RuntimeException(e);
    }
  }
  
  // main loop listens for client requests
  public void run() {
    SecurityUtil.serverLogin();
    
    try {
      clientAddress = startTabletClientService();
    } catch (UnknownHostException e1) {
      throw new RuntimeException("Failed to start the tablet client service", e1);
    }
    announceExistence();
    
    ThreadPoolExecutor distWorkQThreadPool = new SimpleThreadPool(getSystemConfiguration().getCount(Property.TSERV_WORKQ_THREADS), "distributed work queue");
    
    bulkFailedCopyQ = new DistributedWorkQueue(ZooUtil.getRoot(instance) + Constants.ZBULK_FAILED_COPYQ);
    try {
      bulkFailedCopyQ.startProcessing(new BulkFailedCopyProcessor(), distWorkQThreadPool);
    } catch (Exception e1) {
      throw new RuntimeException("Failed to start distributed work queue for copying ", e1);
    }
    
    try {
      logSorter.startWatchingForRecoveryLogs(distWorkQThreadPool);
    } catch (Exception ex) {
      log.error("Error setting watches for recoveries");
      throw new RuntimeException(ex);
    }
    
    try {
      OBJECT_NAME = new ObjectName("accumulo.server.metrics:service=TServerInfo,name=TabletServerMBean,instance=" + Thread.currentThread().getName());
      // Do this because interface not in same package.
      StandardMBean mbean = new StandardMBean(this, TabletServerMBean.class, false);
      this.register(mbean);
      mincMetrics.register();
    } catch (Exception e) {
      log.error("Error registering with JMX", e);
    }
    
    String masterHost;
    while (!serverStopRequested) {
      // send all of the pending messages
      try {
        MasterMessage mm = null;
        MasterClientService.Client iface = null;
        
        try {
          // wait until a message is ready to send, or a sever stop
          // was requested
          while (mm == null && !serverStopRequested) {
            mm = masterMessages.poll(1000, TimeUnit.MILLISECONDS);
          }
          
          // have a message to send to the master, so grab a
          // connection
          masterHost = getMasterAddress();
          iface = masterConnection(masterHost);
          TServiceClient client = iface;
          
          // if while loop does not execute at all and mm != null,
          // then
          // finally block should place mm back on queue
          while (!serverStopRequested && mm != null && client != null && client.getOutputProtocol() != null
              && client.getOutputProtocol().getTransport() != null && client.getOutputProtocol().getTransport().isOpen()) {
            try {
              mm.send(SystemCredentials.get().toThrift(instance), getClientAddressString(), iface);
              mm = null;
            } catch (TException ex) {
              log.warn("Error sending message: queuing message again");
              masterMessages.putFirst(mm);
              mm = null;
              throw ex;
            }
            
            // if any messages are immediately available grab em and
            // send them
            mm = masterMessages.poll();
          }
          
        } finally {
          
          if (mm != null) {
            masterMessages.putFirst(mm);
          }
          returnMasterConnection(iface);
          
          UtilWaitThread.sleep(1000);
        }
      } catch (InterruptedException e) {
        log.info("Interrupt Exception received, shutting down");
        serverStopRequested = true;
        
      } catch (Exception e) {
        // may have lost connection with master
        // loop back to the beginning and wait for a new one
        // this way we survive master failures
        log.error(getClientAddressString() + ": TServerInfo: Exception. Master down?", e);
      }
    }
    
    // wait for shutdown
    // if the main thread exits oldServer the master listener, the JVM will
    // kill the
    // other threads and finalize objects. We want the shutdown that is
    // running
    // in the master listener thread to complete oldServer this happens.
    // consider making other threads daemon threads so that objects don't
    // get prematurely finalized
    synchronized (this) {
      while (shutdownComplete == false) {
        try {
          this.wait(1000);
        } catch (InterruptedException e) {
          log.error(e.toString());
        }
      }
    }
    log.debug("Stopping Thrift Servers");
    TServerUtils.stopTServer(server);
    
    try {
      log.debug("Closing filesystem");
      fs.close();
    } catch (IOException e) {
      log.warn("Failed to close filesystem : " + e.getMessage(), e);
    }
    
    logGCInfo(getSystemConfiguration());
    
    log.info("TServerInfo: stop requested. exiting ... ");
    
    try {
      tabletServerLock.unlock();
    } catch (Exception e) {
      log.warn("Failed to release tablet server lock", e);
    }
  }
  
  private long totalMinorCompactions;
  
  private static Pair<Text,KeyExtent> verifyRootTablet(KeyExtent extent, TServerInstance instance) throws DistributedStoreException, AccumuloException {
    ZooTabletStateStore store = new ZooTabletStateStore();
    if (!store.iterator().hasNext()) {
      throw new AccumuloException("Illegal state: location is not set in zookeeper");
    }
    TabletLocationState next = store.iterator().next();
    if (!instance.equals(next.future)) {
      throw new AccumuloException("Future location is not to this server for the root tablet");
    }
    
    if (next.current != null) {
      throw new AccumuloException("Root tablet already has a location set");
    }
    
    return new Pair<Text,KeyExtent>(new Text(RootTable.ROOT_TABLET_LOCATION), null);
  }
  
  public static Pair<Text,KeyExtent> verifyTabletInformation(KeyExtent extent, TServerInstance instance, SortedMap<Key,Value> tabletsKeyValues,
      String clientAddress, ZooLock lock) throws AccumuloSecurityException, DistributedStoreException, AccumuloException {
    
    log.debug("verifying extent " + extent);
    if (extent.isRootTablet()) {
      return verifyRootTablet(extent, instance);
    }
    String tableToVerify = MetadataTable.ID;
    if (extent.isMeta())
      tableToVerify = RootTable.ID;
    
    List<ColumnFQ> columnsToFetch = Arrays.asList(new ColumnFQ[] {TabletsSection.ServerColumnFamily.DIRECTORY_COLUMN,
        TabletsSection.TabletColumnFamily.PREV_ROW_COLUMN, TabletsSection.TabletColumnFamily.SPLIT_RATIO_COLUMN,
        TabletsSection.TabletColumnFamily.OLD_PREV_ROW_COLUMN, TabletsSection.ServerColumnFamily.TIME_COLUMN});
    
    ScannerImpl scanner = new ScannerImpl(HdfsZooInstance.getInstance(), SystemCredentials.get(), tableToVerify, Authorizations.EMPTY);
    scanner.setRange(extent.toMetadataRange());
    
    TreeMap<Key,Value> tkv = new TreeMap<Key,Value>();
    for (Entry<Key,Value> entry : scanner)
      tkv.put(entry.getKey(), entry.getValue());
    
    // only populate map after success
    if (tabletsKeyValues == null) {
      tabletsKeyValues = tkv;
    } else {
      tabletsKeyValues.clear();
      tabletsKeyValues.putAll(tkv);
    }
    
    Text metadataEntry = extent.getMetadataEntry();
    
    Value dir = checkTabletMetadata(extent, instance, tabletsKeyValues, metadataEntry);
    if (dir == null)
      return null;
    
    Value oldPrevEndRow = null;
    for (Entry<Key,Value> entry : tabletsKeyValues.entrySet()) {
      if (TabletsSection.TabletColumnFamily.OLD_PREV_ROW_COLUMN.hasColumns(entry.getKey())) {
        oldPrevEndRow = entry.getValue();
      }
    }
    
    if (oldPrevEndRow != null) {
      SortedMap<Text,SortedMap<ColumnFQ,Value>> tabletEntries;
      tabletEntries = MetadataTableUtil.getTabletEntries(tabletsKeyValues, columnsToFetch);
      
      KeyExtent fke;
      try {
        fke = MetadataTableUtil.fixSplit(metadataEntry, tabletEntries.get(metadataEntry), instance, SystemCredentials.get(), lock);
      } catch (IOException e) {
        log.error("Error fixing split " + metadataEntry);
        throw new AccumuloException(e.toString());
      }
      
      if (!fke.equals(extent)) {
        return new Pair<Text,KeyExtent>(null, fke);
      }
      
      // reread and reverify metadata entries now that metadata entries were fixed
      tabletsKeyValues.clear();
      return verifyTabletInformation(fke, instance, tabletsKeyValues, clientAddress, lock);
    }
    
    return new Pair<Text,KeyExtent>(new Text(dir.get()), null);
  }
  
  static Value checkTabletMetadata(KeyExtent extent, TServerInstance instance, SortedMap<Key,Value> tabletsKeyValues, Text metadataEntry)
      throws AccumuloException {
    
    TServerInstance future = null;
    Value prevEndRow = null;
    Value dir = null;
    Value time = null;
    for (Entry<Key,Value> entry : tabletsKeyValues.entrySet()) {
      Key key = entry.getKey();
      if (!metadataEntry.equals(key.getRow())) {
        log.info("Unexpected row in tablet metadata " + metadataEntry + " " + key.getRow());
        return null;
      }
      Text cf = key.getColumnFamily();
      if (cf.equals(TabletsSection.FutureLocationColumnFamily.NAME)) {
        if (future != null) {
          throw new AccumuloException("Tablet has multiple future locations " + extent);
        }
        future = new TServerInstance(entry.getValue(), key.getColumnQualifier());
      } else if (cf.equals(TabletsSection.CurrentLocationColumnFamily.NAME)) {
        log.info("Tablet seems to be already assigned to " + new TServerInstance(entry.getValue(), key.getColumnQualifier()));
        return null;
      } else if (TabletsSection.TabletColumnFamily.PREV_ROW_COLUMN.hasColumns(key)) {
        prevEndRow = entry.getValue();
      } else if (TabletsSection.ServerColumnFamily.DIRECTORY_COLUMN.hasColumns(key)) {
        dir = entry.getValue();
      } else if (TabletsSection.ServerColumnFamily.TIME_COLUMN.hasColumns(key)) {
        time = entry.getValue();
      }
    }
    
    if (prevEndRow == null) {
      throw new AccumuloException("Metadata entry does not have prev row (" + metadataEntry + ")");
    } else {
      KeyExtent ke2 = new KeyExtent(metadataEntry, prevEndRow);
      if (!extent.equals(ke2)) {
        log.info("Tablet prev end row mismatch " + extent + " " + ke2.getPrevEndRow());
        return null;
      }
    }
    
    if (dir == null) {
      throw new AccumuloException("Metadata entry does not have directory (" + metadataEntry + ")");
    }
    
    if (time == null) {
      throw new AccumuloException("Metadata entry does not have time (" + metadataEntry + ")");
    }
    
    if (future == null) {
      log.info("The master has not assigned " + extent + " to " + instance);
      return null;
    }
    
    if (!instance.equals(future)) {
      log.info("Table " + extent + " has been assigned to " + future + " which is not " + instance);
      return null;
    }
    
    return dir;
  }
  
  public String getClientAddressString() {
    if (clientAddress == null)
      return null;
    return clientAddress.getHostName() + ":" + clientAddress.getPort();
  }
  
  TServerInstance getTabletSession() {
    String address = getClientAddressString();
    if (address == null)
      return null;
    
    try {
      return new TServerInstance(address, tabletServerLock.getSessionId());
    } catch (Exception ex) {
      log.warn("Unable to read session from tablet server lock" + ex);
      return null;
    }
  }
  
  public void config(String hostname) {
    log.info("Tablet server starting on " + hostname);
    security = AuditedSecurityOperation.getInstance();
    clientAddress = new InetSocketAddress(hostname, 0);
    logger = new TabletServerLogger(this, getSystemConfiguration().getMemoryInBytes(Property.TSERV_WALOG_MAX_SIZE));
    
    try {
      AccumuloVFSClassLoader.getContextManager().setContextConfig(new ContextManager.DefaultContextsConfig(new Iterable<Entry<String,String>>() {
        @Override
        public Iterator<Entry<String,String>> iterator() {
          return getSystemConfiguration().iterator();
        }
      }));
    } catch (IOException e) {
      throw new RuntimeException(e);
    }
    
    // A task that cleans up unused classloader contexts
    Runnable contextCleaner = new Runnable() {
      @Override
      public void run() {
        ArrayList<KeyExtent> extents;
        
        synchronized (onlineTablets) {
          extents = new ArrayList<KeyExtent>(onlineTablets.keySet());
        }
        
        Set<Text> tables = new HashSet<Text>();
        
        for (KeyExtent keyExtent : extents) {
          tables.add(keyExtent.getTableId());
        }
        
        HashSet<String> contexts = new HashSet<String>();
        
        for (Text tableid : tables) {
          String context = getTableConfiguration(new KeyExtent(tableid, null, null)).get(Property.TABLE_CLASSPATH);
          if (!context.equals("")) {
            contexts.add(context);
          }
        }
        
        try {
          AccumuloVFSClassLoader.getContextManager().removeUnusedContexts(contexts);
        } catch (IOException e) {
          log.warn(e.getMessage(), e);
        }
      }
    };
    
    SimpleTimer.getInstance().schedule(contextCleaner, 60000, 60000);
    
    FileSystemMonitor.start(getSystemConfiguration(), Property.TSERV_MONITOR_FS);
    
    Runnable gcDebugTask = new Runnable() {
      @Override
      public void run() {
        logGCInfo(getSystemConfiguration());
      }
    };
    
    SimpleTimer.getInstance().schedule(gcDebugTask, 0, 1000);
    
    Runnable constraintTask = new Runnable() {
      
      @Override
      public void run() {
        ArrayList<Tablet> tablets;
        
        synchronized (onlineTablets) {
          tablets = new ArrayList<Tablet>(onlineTablets.values());
        }
        
        for (Tablet tablet : tablets) {
          tablet.checkConstraints();
        }
      }
    };
    
    SimpleTimer.getInstance().schedule(constraintTask, 0, 1000);
    
    this.resourceManager = new TabletServerResourceManager(instance, fs);
    
    lastPingTime = System.currentTimeMillis();
    
    currentMaster = null;
    
    statsKeeper = new TabletStatsKeeper();
    
    // start major compactor
    majorCompactorThread = new Daemon(new LoggingRunnable(log, new MajorCompactor(getSystemConfiguration())));
    majorCompactorThread.setName("Split/MajC initiator");
    majorCompactorThread.start();
  }
  
  public TabletServerStatus getStats(Map<String,MapCounter<ScanRunState>> scanCounts) {
    TabletServerStatus result = new TabletServerStatus();
    
    Map<KeyExtent,Tablet> onlineTabletsCopy;
    synchronized (this.onlineTablets) {
      onlineTabletsCopy = new HashMap<KeyExtent,Tablet>(this.onlineTablets);
    }
    Map<String,TableInfo> tables = new HashMap<String,TableInfo>();
    
    for (Entry<KeyExtent,Tablet> entry : onlineTabletsCopy.entrySet()) {
      String tableId = entry.getKey().getTableId().toString();
      TableInfo table = tables.get(tableId);
      if (table == null) {
        table = new TableInfo();
        table.minors = new Compacting();
        table.majors = new Compacting();
        tables.put(tableId, table);
      }
      Tablet tablet = entry.getValue();
      long recs = tablet.getNumEntries();
      table.tablets++;
      table.onlineTablets++;
      table.recs += recs;
      table.queryRate += tablet.queryRate();
      table.queryByteRate += tablet.queryByteRate();
      table.ingestRate += tablet.ingestRate();
      table.ingestByteRate += tablet.ingestByteRate();
      table.scanRate += tablet.scanRate();
      long recsInMemory = tablet.getNumEntriesInMemory();
      table.recsInMemory += recsInMemory;
      if (tablet.minorCompactionRunning())
        table.minors.running++;
      if (tablet.minorCompactionQueued())
        table.minors.queued++;
      if (tablet.majorCompactionRunning())
        table.majors.running++;
      if (tablet.majorCompactionQueued())
        table.majors.queued++;
    }
    
    for (Entry<String,MapCounter<ScanRunState>> entry : scanCounts.entrySet()) {
      TableInfo table = tables.get(entry.getKey());
      if (table == null) {
        table = new TableInfo();
        tables.put(entry.getKey(), table);
      }
      
      if (table.scans == null)
        table.scans = new Compacting();
      
      table.scans.queued += entry.getValue().get(ScanRunState.QUEUED);
      table.scans.running += entry.getValue().get(ScanRunState.RUNNING);
    }
    
    ArrayList<KeyExtent> offlineTabletsCopy = new ArrayList<KeyExtent>();
    synchronized (this.unopenedTablets) {
      synchronized (this.openingTablets) {
        offlineTabletsCopy.addAll(this.unopenedTablets);
        offlineTabletsCopy.addAll(this.openingTablets);
      }
    }
    
    for (KeyExtent extent : offlineTabletsCopy) {
      String tableId = extent.getTableId().toString();
      TableInfo table = tables.get(tableId);
      if (table == null) {
        table = new TableInfo();
        tables.put(tableId, table);
      }
      table.tablets++;
    }
    
    result.lastContact = RelativeTime.currentTimeMillis();
    result.tableMap = tables;
    result.osLoad = ManagementFactory.getOperatingSystemMXBean().getSystemLoadAverage();
    result.name = getClientAddressString();
    result.holdTime = resourceManager.holdTime();
    result.lookups = seekCount.get();
    result.indexCacheHits = resourceManager.getIndexCache().getStats().getHitCount();
    result.indexCacheRequest = resourceManager.getIndexCache().getStats().getRequestCount();
    result.dataCacheHits = resourceManager.getDataCache().getStats().getHitCount();
    result.dataCacheRequest = resourceManager.getDataCache().getStats().getRequestCount();
    result.logSorts = logSorter.getLogSorts();
    return result;
  }
  
  public static void main(String[] args) throws IOException {
    try {
      SecurityUtil.serverLogin();
      VolumeManager fs = VolumeManagerImpl.get();
      ServerOpts opts = new ServerOpts();
      opts.parseArgs("tserver", args);
      String hostname = opts.getAddress();
      Instance instance = HdfsZooInstance.getInstance();
      ServerConfiguration conf = new ServerConfiguration(instance);
      Accumulo.init(fs, conf, "tserver");
      TabletServer server = new TabletServer(conf, fs);
      server.config(hostname);
      Accumulo.enableTracing(hostname, "tserver");
      server.run();
    } catch (Exception ex) {
      log.error("Uncaught exception in TabletServer.main, exiting", ex);
    }
  }
  
  public void minorCompactionFinished(CommitSession tablet, String newDatafile, int walogSeq) throws IOException {
    totalMinorCompactions++;
    logger.minorCompactionFinished(tablet, newDatafile, walogSeq);
  }
  
  public void minorCompactionStarted(CommitSession tablet, int lastUpdateSequence, String newMapfileLocation) throws IOException {
    logger.minorCompactionStarted(tablet, lastUpdateSequence, newMapfileLocation);
  }
  
  public void recover(VolumeManager fs, Tablet tablet, List<LogEntry> logEntries, Set<String> tabletFiles, MutationReceiver mutationReceiver)
      throws IOException {
    List<Path> recoveryLogs = new ArrayList<Path>();
    List<LogEntry> sorted = new ArrayList<LogEntry>(logEntries);
    Collections.sort(sorted, new Comparator<LogEntry>() {
      @Override
      public int compare(LogEntry e1, LogEntry e2) {
        return (int) (e1.timestamp - e2.timestamp);
      }
    });
    for (LogEntry entry : sorted) {
      Path recovery = null;
      for (String log : entry.logSet) {
        String[] parts = log.split("/"); // "host:port/filename"
        Path finished = new Path(fs.getFullPath(ServerConstants.getRecoveryDirs(), parts[parts.length - 1]), "finished");
        TabletServer.log.info("Looking for " + finished);
        if (fs.exists(finished)) {
          recovery = finished.getParent();
          break;
        }
      }
      if (recovery == null)
        throw new IOException("Unable to find recovery files for extent " + tablet.getExtent() + " logEntry: " + entry);
      recoveryLogs.add(recovery);
    }
    logger.recover(fs, tablet, recoveryLogs, tabletFiles, mutationReceiver);
  }
  
  private final AtomicInteger logIdGenerator = new AtomicInteger();
  
  public int createLogId(KeyExtent tablet) {
    AccumuloConfiguration acuTableConf = getTableConfiguration(tablet);
    if (acuTableConf.getBoolean(Property.TABLE_WALOG_ENABLED)) {
      return logIdGenerator.incrementAndGet();
    }
    return -1;
  }
  
  // / JMX methods
  
  @Override
  public long getEntries() {
    if (this.isEnabled()) {
      long result = 0;
      for (Tablet tablet : Collections.unmodifiableCollection(onlineTablets.values())) {
        result += tablet.getNumEntries();
      }
      return result;
    }
    return 0;
  }
  
  @Override
  public long getEntriesInMemory() {
    if (this.isEnabled()) {
      long result = 0;
      for (Tablet tablet : Collections.unmodifiableCollection(onlineTablets.values())) {
        result += tablet.getNumEntriesInMemory();
      }
      return result;
    }
    return 0;
  }
  
  @Override
  public long getIngest() {
    if (this.isEnabled()) {
      long result = 0;
      for (Tablet tablet : Collections.unmodifiableCollection(onlineTablets.values())) {
        result += tablet.getNumEntriesInMemory();
      }
      return result;
    }
    return 0;
  }
  
  @Override
  public int getMajorCompactions() {
    if (this.isEnabled()) {
      int result = 0;
      for (Tablet tablet : Collections.unmodifiableCollection(onlineTablets.values())) {
        if (tablet.majorCompactionRunning())
          result++;
      }
      return result;
    }
    return 0;
  }
  
  @Override
  public int getMajorCompactionsQueued() {
    if (this.isEnabled()) {
      int result = 0;
      for (Tablet tablet : Collections.unmodifiableCollection(onlineTablets.values())) {
        if (tablet.majorCompactionQueued())
          result++;
      }
      return result;
    }
    return 0;
  }
  
  @Override
  public int getMinorCompactions() {
    if (this.isEnabled()) {
      int result = 0;
      for (Tablet tablet : Collections.unmodifiableCollection(onlineTablets.values())) {
        if (tablet.minorCompactionRunning())
          result++;
      }
      return result;
    }
    return 0;
  }
  
  @Override
  public int getMinorCompactionsQueued() {
    if (this.isEnabled()) {
      int result = 0;
      for (Tablet tablet : Collections.unmodifiableCollection(onlineTablets.values())) {
        if (tablet.minorCompactionQueued())
          result++;
      }
      return result;
    }
    return 0;
  }
  
  @Override
  public int getOnlineCount() {
    if (this.isEnabled())
      return onlineTablets.size();
    return 0;
  }
  
  @Override
  public int getOpeningCount() {
    if (this.isEnabled())
      return openingTablets.size();
    return 0;
  }
  
  @Override
  public long getQueries() {
    if (this.isEnabled()) {
      long result = 0;
      for (Tablet tablet : Collections.unmodifiableCollection(onlineTablets.values())) {
        result += tablet.totalQueries();
      }
      return result;
    }
    return 0;
  }
  
  @Override
  public int getUnopenedCount() {
    if (this.isEnabled())
      return unopenedTablets.size();
    return 0;
  }
  
  @Override
  public String getName() {
    if (this.isEnabled())
      return getClientAddressString();
    return "";
  }
  
  @Override
  public long getTotalMinorCompactions() {
    if (this.isEnabled())
      return totalMinorCompactions;
    return 0;
  }
  
  @Override
  public double getHoldTime() {
    if (this.isEnabled())
      return this.resourceManager.holdTime() / 1000.;
    return 0;
  }
  
  @Override
  public double getAverageFilesPerTablet() {
    if (this.isEnabled()) {
      int count = 0;
      long result = 0;
      for (Tablet tablet : Collections.unmodifiableCollection(onlineTablets.values())) {
        result += tablet.getDatafiles().size();
        count++;
      }
      if (count == 0)
        return 0;
      return result / (double) count;
    }
    return 0;
  }
  
  @Override
  protected ObjectName getObjectName() {
    return OBJECT_NAME;
  }
  
  @Override
  protected String getMetricsPrefix() {
    return METRICS_PREFIX;
  }
  
  public TableConfiguration getTableConfiguration(KeyExtent extent) {
    return ServerConfiguration.getTableConfiguration(instance, extent.getTableId().toString());
  }
  
  public DfsLogger.ServerResources getServerConfig() {
    return new DfsLogger.ServerResources() {
      
      @Override
      public VolumeManager getFileSystem() {
        return fs;
      }
      
      @Override
      public Set<TServerInstance> getCurrentTServers() {
        return null;
      }
      
      @Override
      public AccumuloConfiguration getConfiguration() {
        return getSystemConfiguration();
      }
    };
  }
  
  public VolumeManager getFileSystem() {
    return fs;
  }
  
}<|MERGE_RESOLUTION|>--- conflicted
+++ resolved
@@ -2407,14 +2407,8 @@
               log.error("rename is unsuccessful");
           } else {
             log.info("Deleting walog " + filename);
-<<<<<<< HEAD
             Path sourcePath = new Path(filename);
-            if (!fs.moveToTrash(sourcePath) && !fs.deleteRecursively(sourcePath))
-=======
-            Trash trash = new Trash(fs, fs.getConf());
-            Path sourcePath = new Path(source);
-            if (!(!acuConf.getBoolean(Property.GC_TRASH_IGNORE) && trash.moveToTrash(sourcePath)) && !fs.delete(sourcePath, true))
->>>>>>> 368fe1c4
+            if (!(!acuConf.getBoolean(Property.GC_TRASH_IGNORE) && fs.moveToTrash(sourcePath)) && !fs.deleteRecursively(sourcePath))
               log.warn("Failed to delete walog " + source);
             for (String recovery : ServerConstants.getRecoveryDirs()) {
               Path recoveryPath = new Path(recovery, source.getName());
