<?xml version="1.0" encoding="UTF-8"?>
<!--
  Licensed to the Apache Software Foundation (ASF) under one or more
  contributor license agreements.  See the NOTICE file distributed with
  this work for additional information regarding copyright ownership.
  The ASF licenses this file to You under the Apache License, Version 2.0
  (the "License"); you may not use this file except in compliance with
  the License.  You may obtain a copy of the License at

      http://www.apache.org/licenses/LICENSE-2.0

  Unless required by applicable law or agreed to in writing, software
  distributed under the License is distributed on an "AS IS" BASIS,
  WITHOUT WARRANTIES OR CONDITIONS OF ANY KIND, either express or implied.
  See the License for the specific language governing permissions and
  limitations under the License.
-->
<project xmlns="http://maven.apache.org/POM/4.0.0" xmlns:xsi="http://www.w3.org/2001/XMLSchema-instance" xsi:schemaLocation="http://maven.apache.org/POM/4.0.0 http://maven.apache.org/maven-v4_0_0.xsd">
  <modelVersion>4.0.0</modelVersion>
  <parent>
    <groupId>org.apache.accumulo</groupId>
    <artifactId>accumulo-project</artifactId>
    <version>2.0.0-SNAPSHOT</version>
    <relativePath>../../pom.xml</relativePath>
  </parent>
  <artifactId>accumulo-monitor</artifactId>
  <name>Apache Accumulo Monitor Server</name>
  <description>A web server for monitoring Apache Accumulo.</description>
  <dependencies>
    <dependency>
      <groupId>com.google.auto.service</groupId>
      <artifactId>auto-service</artifactId>
      <optional>true</optional>
    </dependency>
    <dependency>
<<<<<<< HEAD
      <groupId>com.google.guava</groupId>
      <artifactId>guava</artifactId>
    </dependency>
    <dependency>
      <groupId>commons-lang</groupId>
      <artifactId>commons-lang</artifactId>
=======
      <groupId>com.google.code.gson</groupId>
      <artifactId>gson</artifactId>
    </dependency>
    <dependency>
      <groupId>commons-codec</groupId>
      <artifactId>commons-codec</artifactId>
>>>>>>> b3f6aae4
    </dependency>
    <dependency>
      <groupId>javax.servlet</groupId>
      <artifactId>javax.servlet-api</artifactId>
    </dependency>
    <dependency>
      <groupId>javax.ws.rs</groupId>
      <artifactId>javax.ws.rs-api</artifactId>
    </dependency>
    <dependency>
      <groupId>log4j</groupId>
      <artifactId>log4j</artifactId>
    </dependency>
    <dependency>
      <groupId>org.apache.accumulo</groupId>
      <artifactId>accumulo-core</artifactId>
    </dependency>
    <dependency>
      <groupId>org.apache.accumulo</groupId>
      <artifactId>accumulo-fate</artifactId>
    </dependency>
    <dependency>
      <groupId>org.apache.accumulo</groupId>
      <artifactId>accumulo-server-base</artifactId>
    </dependency>
    <dependency>
      <groupId>org.apache.accumulo</groupId>
      <artifactId>accumulo-start</artifactId>
    </dependency>
    <dependency>
      <groupId>org.apache.accumulo</groupId>
      <artifactId>accumulo-tracer</artifactId>
    </dependency>
    <dependency>
      <groupId>org.apache.hadoop</groupId>
      <artifactId>hadoop-client</artifactId>
      <exclusions>
        <exclusion>
          <groupId>javax.xml.bind</groupId>
          <artifactId>jaxb-api</artifactId>
        </exclusion>
      </exclusions>
    </dependency>
    <dependency>
      <groupId>org.apache.thrift</groupId>
      <artifactId>libthrift</artifactId>
    </dependency>
    <dependency>
      <groupId>org.apache.zookeeper</groupId>
      <artifactId>zookeeper</artifactId>
    </dependency>
    <dependency>
      <groupId>org.eclipse.jetty</groupId>
      <artifactId>jetty-server</artifactId>
    </dependency>
    <dependency>
      <groupId>org.eclipse.jetty</groupId>
      <artifactId>jetty-servlet</artifactId>
    </dependency>
    <dependency>
      <groupId>org.eclipse.jetty</groupId>
      <artifactId>jetty-util</artifactId>
    </dependency>
    <dependency>
      <groupId>org.glassfish.jersey.containers</groupId>
      <artifactId>jersey-container-jetty-http</artifactId>
    </dependency>
    <dependency>
      <groupId>org.glassfish.jersey.containers</groupId>
      <artifactId>jersey-container-servlet-core</artifactId>
    </dependency>
    <dependency>
      <groupId>org.glassfish.jersey.ext</groupId>
      <artifactId>jersey-mvc-freemarker</artifactId>
    </dependency>
    <dependency>
      <groupId>org.glassfish.jersey.media</groupId>
      <artifactId>jersey-media-json-jackson</artifactId>
    </dependency>
    <dependency>
      <groupId>org.slf4j</groupId>
      <artifactId>slf4j-api</artifactId>
    </dependency>
    <dependency>
      <groupId>junit</groupId>
      <artifactId>junit</artifactId>
      <scope>test</scope>
    </dependency>
    <dependency>
      <groupId>org.slf4j</groupId>
      <artifactId>slf4j-log4j12</artifactId>
      <scope>test</scope>
    </dependency>
  </dependencies>
  <build>
    <pluginManagement>
      <plugins>
        <plugin>
          <groupId>org.apache.rat</groupId>
          <artifactId>apache-rat-plugin</artifactId>
          <configuration>
            <excludes>
              <exclude>src/main/resources/resources/js/flot/**/*.js</exclude>
            </excludes>
          </configuration>
        </plugin>
      </plugins>
    </pluginManagement>
    <plugins>
      <plugin>
        <groupId>org.apache.maven.plugins</groupId>
        <artifactId>maven-resources-plugin</artifactId>
        <executions>
          <execution>
            <id>license-javadocs</id>
            <goals>
              <goal>copy-resources</goal>
            </goals>
            <phase>prepare-package</phase>
            <configuration>
              <outputDirectory>${project.build.directory}/apidocs</outputDirectory>
              <resources>
                <resource>
                  <directory>src/main/javadoc/META-INF/</directory>
                  <targetPath>META-INF/</targetPath>
                  <includes>
                    <include>LICENSE</include>
                    <include>NOTICE</include>
                  </includes>
                  <filtering>true</filtering>
                </resource>
              </resources>
            </configuration>
          </execution>
        </executions>
      </plugin>
    </plugins>
  </build>
</project><|MERGE_RESOLUTION|>--- conflicted
+++ resolved
@@ -33,21 +33,8 @@
       <optional>true</optional>
     </dependency>
     <dependency>
-<<<<<<< HEAD
-      <groupId>com.google.guava</groupId>
-      <artifactId>guava</artifactId>
-    </dependency>
-    <dependency>
       <groupId>commons-lang</groupId>
       <artifactId>commons-lang</artifactId>
-=======
-      <groupId>com.google.code.gson</groupId>
-      <artifactId>gson</artifactId>
-    </dependency>
-    <dependency>
-      <groupId>commons-codec</groupId>
-      <artifactId>commons-codec</artifactId>
->>>>>>> b3f6aae4
     </dependency>
     <dependency>
       <groupId>javax.servlet</groupId>
