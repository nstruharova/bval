--- conflicted
+++ resolved
@@ -126,12 +126,8 @@
         Table.ID currentTable = new KeyExtent(prevEndRowKey.getRow(), (Text) null).getTableId();
 
         if (!lastTable.equals(currentTable) && (per != null || lastEndRow != null)) {
-<<<<<<< HEAD
-          log.info("Metadata inconsistency on table transition : {} {} {} {}", lastTable, currentTable, per, lastEndRow);
-=======
-          log.info("Metadata inconsistency on table transition : " + lastTable + " " + currentTable
-              + " " + per + " " + lastEndRow);
->>>>>>> f4f43feb
+          log.info("Metadata inconsistency on table transition : {} {} {} {}", lastTable,
+              currentTable, per, lastEndRow);
 
           currentTabletKeys = null;
           resetScanner();
@@ -147,12 +143,8 @@
 
       if (!perEqual) {
 
-<<<<<<< HEAD
-        log.info("Metadata inconsistency : {} != {} metadataKey = {}", per, lastEndRow, prevEndRowKey);
-=======
-        log.info("Metadata inconsistency : " + per + " != " + lastEndRow + " metadataKey = "
-            + prevEndRowKey);
->>>>>>> f4f43feb
+        log.info("Metadata inconsistency : {} != {} metadataKey = {}", per, lastEndRow,
+            prevEndRowKey);
 
         currentTabletKeys = null;
         resetScanner();
