/*
 * Licensed to the Apache Software Foundation (ASF) under one or more
 * contributor license agreements.  See the NOTICE file distributed with
 * this work for additional information regarding copyright ownership.
 * The ASF licenses this file to You under the Apache License, Version 2.0
 * (the "License"); you may not use this file except in compliance with
 * the License.  You may obtain a copy of the License at
 *
 *     http://www.apache.org/licenses/LICENSE-2.0
 *
 * Unless required by applicable law or agreed to in writing, software
 * distributed under the License is distributed on an "AS IS" BASIS,
 * WITHOUT WARRANTIES OR CONDITIONS OF ANY KIND, either express or implied.
 * See the License for the specific language governing permissions and
 * limitations under the License.
 */
package org.apache.accumulo.server.util;

import java.util.HashSet;
import java.util.Map;
import java.util.Map.Entry;
import java.util.Set;
import java.util.concurrent.ExecutorService;
import java.util.concurrent.Executors;
import java.util.concurrent.atomic.AtomicInteger;
import java.util.concurrent.atomic.AtomicReference;

import org.apache.accumulo.core.client.AccumuloException;
import org.apache.accumulo.core.client.BatchWriter;
import org.apache.accumulo.core.client.BatchWriterConfig;
import org.apache.accumulo.core.client.Scanner;
import org.apache.accumulo.core.clientImpl.Tables;
import org.apache.accumulo.core.data.Key;
import org.apache.accumulo.core.data.Mutation;
import org.apache.accumulo.core.data.Range;
import org.apache.accumulo.core.data.TableId;
import org.apache.accumulo.core.data.Value;
import org.apache.accumulo.core.dataImpl.KeyExtent;
import org.apache.accumulo.core.metadata.MetadataTable;
import org.apache.accumulo.core.metadata.RootTable;
import org.apache.accumulo.core.metadata.schema.MetadataSchema;
import org.apache.accumulo.core.metadata.schema.MetadataSchema.TabletsSection.DataFileColumnFamily;
import org.apache.accumulo.core.security.Authorizations;
import org.apache.accumulo.server.ServerContext;
import org.apache.accumulo.server.cli.ServerUtilOpts;
import org.apache.accumulo.server.fs.VolumeManager;
import org.apache.commons.collections.map.LRUMap;
import org.apache.hadoop.fs.Path;
import org.apache.htrace.TraceScope;

import com.beust.jcommander.Parameter;

/**
 * Remove file entries for map files that don't exist.
 */
public class RemoveEntriesForMissingFiles {

  static class Opts extends ServerUtilOpts {
    @Parameter(names = "--fix")
    boolean fix = false;
  }

  private static class CheckFileTask implements Runnable {
    @SuppressWarnings("rawtypes")
    private Map cache;
    private VolumeManager fs;
    private AtomicInteger missing;
    private BatchWriter writer;
    private Key key;
    private Path path;
    private Set<Path> processing;
    private AtomicReference<Exception> exceptionRef;

    @SuppressWarnings({"rawtypes"})
    CheckFileTask(Map cache, VolumeManager fs, AtomicInteger missing, BatchWriter writer, Key key,
        Path map, Set<Path> processing, AtomicReference<Exception> exceptionRef) {
      this.cache = cache;
      this.fs = fs;
      this.missing = missing;
      this.writer = writer;
      this.key = key;
      this.path = map;
      this.processing = processing;
      this.exceptionRef = exceptionRef;
    }

    @Override
    @SuppressWarnings("unchecked")
    public void run() {
      try {
        if (!fs.exists(path)) {
          missing.incrementAndGet();

          Mutation m = new Mutation(key.getRow());
          m.putDelete(key.getColumnFamily(), key.getColumnQualifier());
          if (writer != null) {
            writer.addMutation(m);
            System.out.println("Reference " + path + " removed from " + key.getRow());
          } else {
            System.out.println("File " + path + " is missing");
          }
        } else {
          synchronized (processing) {
            cache.put(path, path);
          }
        }
      } catch (Exception e) {
        exceptionRef.compareAndSet(null, e);
      } finally {
        synchronized (processing) {
          processing.remove(path);
          processing.notify();
        }
      }
    }
  }

  private static int checkTable(ServerContext context, String tableName, Range range, boolean fix)
      throws Exception {

    @SuppressWarnings({"rawtypes"})
    Map cache = new LRUMap(100000);
    Set<Path> processing = new HashSet<>();
    ExecutorService threadPool = Executors.newFixedThreadPool(16);

    System.out.printf("Scanning : %s %s\n", tableName, range);

    VolumeManager fs = context.getVolumeManager();
    Scanner metadata = context.createScanner(tableName, Authorizations.EMPTY);
    metadata.setRange(range);
    metadata.fetchColumnFamily(DataFileColumnFamily.NAME);
    int count = 0;
    AtomicInteger missing = new AtomicInteger(0);
    AtomicReference<Exception> exceptionRef = new AtomicReference<>(null);
    BatchWriter writer = null;

    if (fix)
      writer = context.createBatchWriter(MetadataTable.NAME, new BatchWriterConfig());

    for (Entry<Key,Value> entry : metadata) {
      if (exceptionRef.get() != null)
        break;

      count++;
      Key key = entry.getKey();
      Path map = fs.getFullPath(key);

      synchronized (processing) {
        while (processing.size() >= 64 || processing.contains(map))
          processing.wait();

        if (cache.get(map) != null) {
          continue;
        }

        processing.add(map);
      }

      threadPool.submit(
          new CheckFileTask(cache, fs, missing, writer, key, map, processing, exceptionRef));
    }

    threadPool.shutdown();

    synchronized (processing) {
      while (processing.size() > 0)
        processing.wait();
    }

    if (exceptionRef.get() != null)
      throw new AccumuloException(exceptionRef.get());

    if (writer != null && missing.get() > 0)
      writer.close();

    System.out.printf("Scan finished, %d files of %d missing\n\n", missing.get(), count);

    return missing.get();
  }

<<<<<<< HEAD
  static int checkAllTables(ServerContext context, boolean fix) throws Exception {
    int missing = checkTable(context, RootTable.NAME, MetadataSchema.TabletsSection.getRange(),
        fix);
=======
  static int checkAllTables(ClientContext context, boolean fix) throws Exception {
    int missing =
        checkTable(context, RootTable.NAME, MetadataSchema.TabletsSection.getRange(), fix);
>>>>>>> 0a9837f3

    if (missing == 0)
      return checkTable(context, MetadataTable.NAME, MetadataSchema.TabletsSection.getRange(), fix);
    else
      return missing;
  }

  static int checkTable(ServerContext context, String tableName, boolean fix) throws Exception {
    if (tableName.equals(RootTable.NAME)) {
      throw new IllegalArgumentException("Can not check root table");
    } else if (tableName.equals(MetadataTable.NAME)) {
      return checkTable(context, RootTable.NAME, MetadataSchema.TabletsSection.getRange(), fix);
    } else {
      TableId tableId = Tables.getTableId(context, tableName);
      Range range = new KeyExtent(tableId, null, null).toMetadataRange();
      return checkTable(context, MetadataTable.NAME, range, fix);
    }
  }

  public static void main(String[] args) throws Exception {
    Opts opts = new Opts();
    try (TraceScope clientSpan = opts
        .parseArgsAndTrace(RemoveEntriesForMissingFiles.class.getName(), args)) {
      checkAllTables(opts.getServerContext(), opts.fix);
    }
  }
}<|MERGE_RESOLUTION|>--- conflicted
+++ resolved
@@ -178,15 +178,9 @@
     return missing.get();
   }
 
-<<<<<<< HEAD
   static int checkAllTables(ServerContext context, boolean fix) throws Exception {
-    int missing = checkTable(context, RootTable.NAME, MetadataSchema.TabletsSection.getRange(),
-        fix);
-=======
-  static int checkAllTables(ClientContext context, boolean fix) throws Exception {
     int missing =
         checkTable(context, RootTable.NAME, MetadataSchema.TabletsSection.getRange(), fix);
->>>>>>> 0a9837f3
 
     if (missing == 0)
       return checkTable(context, MetadataTable.NAME, MetadataSchema.TabletsSection.getRange(), fix);
@@ -208,8 +202,8 @@
 
   public static void main(String[] args) throws Exception {
     Opts opts = new Opts();
-    try (TraceScope clientSpan = opts
-        .parseArgsAndTrace(RemoveEntriesForMissingFiles.class.getName(), args)) {
+    try (TraceScope clientSpan =
+        opts.parseArgsAndTrace(RemoveEntriesForMissingFiles.class.getName(), args)) {
       checkAllTables(opts.getServerContext(), opts.fix);
     }
   }
