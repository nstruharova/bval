/*
 * Licensed to the Apache Software Foundation (ASF) under one or more
 * contributor license agreements.  See the NOTICE file distributed with
 * this work for additional information regarding copyright ownership.
 * The ASF licenses this file to You under the Apache License, Version 2.0
 * (the "License"); you may not use this file except in compliance with
 * the License.  You may obtain a copy of the License at
 *
 *     http://www.apache.org/licenses/LICENSE-2.0
 *
 * Unless required by applicable law or agreed to in writing, software
 * distributed under the License is distributed on an "AS IS" BASIS,
 * WITHOUT WARRANTIES OR CONDITIONS OF ANY KIND, either express or implied.
 * See the License for the specific language governing permissions and
 * limitations under the License.
 */
package org.apache.accumulo.server.util;

import java.io.FileNotFoundException;
import java.io.IOException;
import java.util.ArrayList;
import java.util.Collection;
import java.util.HashMap;
import java.util.List;
import java.util.Map;
import java.util.Map.Entry;
import java.util.Random;
import java.util.Set;
import java.util.SortedMap;
import java.util.TreeMap;

import org.apache.accumulo.core.conf.AccumuloConfiguration;
import org.apache.accumulo.core.conf.Property;
import org.apache.accumulo.core.data.Key;
import org.apache.accumulo.core.data.PartialKey;
import org.apache.accumulo.core.data.Range;
import org.apache.accumulo.core.data.Value;
import org.apache.accumulo.core.data.impl.KeyExtent;
import org.apache.accumulo.core.file.FileOperations;
import org.apache.accumulo.core.file.FileSKVIterator;
import org.apache.accumulo.core.file.FileSKVWriter;
import org.apache.accumulo.core.file.rfile.RFile;
import org.apache.accumulo.core.file.rfile.RFileOperations;
import org.apache.accumulo.core.iterators.SortedKeyValueIterator;
import org.apache.accumulo.core.iterators.system.MultiIterator;
import org.apache.accumulo.core.util.CachedConfiguration;
import org.apache.accumulo.core.util.LocalityGroupUtil;
import org.apache.accumulo.core.volume.Volume;
import org.apache.accumulo.server.fs.FileRef;
import org.apache.accumulo.server.fs.VolumeManager;
import org.apache.hadoop.conf.Configuration;
import org.apache.hadoop.fs.FileSystem;
import org.apache.hadoop.fs.Path;
import org.apache.hadoop.io.Text;
import org.apache.hadoop.io.WritableComparable;
import org.slf4j.Logger;
import org.slf4j.LoggerFactory;

public class FileUtil {

  public static class FileInfo {
    Key firstKey = new Key();
    Key lastKey = new Key();

    public FileInfo(Key firstKey, Key lastKey) {
      this.firstKey = firstKey;
      this.lastKey = lastKey;
    }

    public Text getFirstRow() {
      return firstKey.getRow();
    }

    public Text getLastRow() {
      return lastKey.getRow();
    }
  }

  private static final Logger log = LoggerFactory.getLogger(FileUtil.class);

<<<<<<< HEAD
  private static Path createTmpDir(AccumuloConfiguration acuConf, VolumeManager fs, String tabletDirectory) throws IOException {
    Path result = null;
    while (result == null) {
      result = new Path(tabletDirectory + Path.SEPARATOR + "tmp/idxReduce_" + String.format("%09d", new Random().nextInt(Integer.MAX_VALUE)));
=======
  private static Path createTmpDir(AccumuloConfiguration acuConf, VolumeManager fs)
      throws IOException {
    String accumuloDir = fs.choose(Optional.<String> absent(), ServerConstants.getBaseUris());

    Path result = null;
    while (result == null) {
      result = new Path(accumuloDir + Path.SEPARATOR + "tmp/idxReduce_"
          + String.format("%09d", new Random().nextInt(Integer.MAX_VALUE)));

>>>>>>> f4f43feb
      try {
        fs.getFileStatus(result);
        result = null;
        continue;
      } catch (FileNotFoundException fne) {
        // found an unused temp directory
      }

      fs.mkdirs(result);

      // try to reserve the tmp dir
      // In some versions of hadoop, two clients concurrently trying to create the same directory
      // might both return true
      // Creating a file is not subject to this, so create a special file to make sure we solely
      // will use this directory
      if (!fs.createNewFile(new Path(result, "__reserve")))
        result = null;
    }
    return result;
  }

  public static Collection<String> reduceFiles(AccumuloConfiguration acuConf, Configuration conf,
      VolumeManager fs, Text prevEndRow, Text endRow, Collection<String> mapFiles, int maxFiles,
      Path tmpDir, int pass) throws IOException {
    ArrayList<String> paths = new ArrayList<>(mapFiles);

    if (paths.size() <= maxFiles)
      return paths;

    String newDir = String.format("%s/pass_%04d", tmpDir, pass);

    int start = 0;

    ArrayList<String> outFiles = new ArrayList<>();

    int count = 0;

    while (start < paths.size()) {
      int end = Math.min(maxFiles + start, paths.size());
      List<String> inFiles = paths.subList(start, end);

      start = end;

      String newMapFile = String.format("%s/%04d.%s", newDir, count++, RFile.EXTENSION);

      outFiles.add(newMapFile);
      FileSystem ns = fs.getVolumeByPath(new Path(newMapFile)).getFileSystem();
      FileSKVWriter writer = new RFileOperations().newWriterBuilder()
          .forFile(newMapFile.toString(), ns, ns.getConf()).withTableConfiguration(acuConf).build();
      writer.startDefaultLocalityGroup();
      List<SortedKeyValueIterator<Key,Value>> iters = new ArrayList<>(inFiles.size());

      FileSKVIterator reader = null;
      try {
        for (String s : inFiles) {
          ns = fs.getVolumeByPath(new Path(s)).getFileSystem();
          reader = FileOperations.getInstance().newIndexReaderBuilder().forFile(s, ns, ns.getConf())
              .withTableConfiguration(acuConf).build();
          iters.add(reader);
        }

        MultiIterator mmfi = new MultiIterator(iters, true);

        while (mmfi.hasTop()) {
          Key key = mmfi.getTopKey();

          boolean gtPrevEndRow = prevEndRow == null || key.compareRow(prevEndRow) > 0;
          boolean lteEndRow = endRow == null || key.compareRow(endRow) <= 0;

          if (gtPrevEndRow && lteEndRow)
            writer.append(key, new Value(new byte[0]));

          if (!lteEndRow)
            break;

          mmfi.next();
        }
      } finally {
        try {
          if (reader != null)
            reader.close();
        } catch (IOException e) {
          log.error("{}", e.getMessage(), e);
        }

        for (SortedKeyValueIterator<Key,Value> r : iters)
          try {
            if (r != null)
              ((FileSKVIterator) r).close();
          } catch (IOException e) {
            // continue closing
            log.error("{}", e.getMessage(), e);
          }

        try {
          writer.close();
        } catch (IOException e) {
          log.error("{}", e.getMessage(), e);
          throw e;
        }
      }
    }

    return reduceFiles(acuConf, conf, fs, prevEndRow, endRow, outFiles, maxFiles, tmpDir, pass + 1);
  }

<<<<<<< HEAD
  public static SortedMap<Double,Key> findMidPoint(VolumeManager fs, String tabletDir, AccumuloConfiguration acuConf, Text prevEndRow, Text endRow,
      Collection<String> mapFiles, double minSplit) throws IOException {
    return findMidPoint(fs, tabletDir, acuConf, prevEndRow, endRow, mapFiles, minSplit, true);
  }

  public static double estimatePercentageLTE(VolumeManager fs, String tabletDir, AccumuloConfiguration acuconf, Text prevEndRow, Text endRow,
      Collection<String> mapFiles, Text splitRow) throws IOException {
=======
  public static SortedMap<Double,Key> findMidPoint(VolumeManager fs, AccumuloConfiguration acuConf,
      Text prevEndRow, Text endRow, Collection<String> mapFiles, double minSplit)
      throws IOException {
    return findMidPoint(fs, acuConf, prevEndRow, endRow, mapFiles, minSplit, true);
  }

  public static double estimatePercentageLTE(VolumeManager fs, AccumuloConfiguration acuconf,
      Text prevEndRow, Text endRow, Collection<String> mapFiles, Text splitRow) throws IOException {
>>>>>>> f4f43feb

    Configuration conf = CachedConfiguration.getInstance();

    Path tmpDir = null;

    int maxToOpen = acuconf.getCount(Property.TSERV_TABLET_SPLIT_FINDMIDPOINT_MAXOPEN);
    ArrayList<FileSKVIterator> readers = new ArrayList<>(mapFiles.size());

    try {
      if (mapFiles.size() > maxToOpen) {
        tmpDir = createTmpDir(acuconf, fs, tabletDir);

<<<<<<< HEAD
        log.debug("Too many indexes ({}) to open at once for {} {}, reducing in tmpDir = {}", mapFiles.size(), endRow, prevEndRow, tmpDir);
=======
        log.debug("Too many indexes (" + mapFiles.size() + ") to open at once for " + endRow + " "
            + prevEndRow + ", reducing in tmpDir = " + tmpDir);
>>>>>>> f4f43feb

        long t1 = System.currentTimeMillis();
        mapFiles = reduceFiles(acuconf, conf, fs, prevEndRow, endRow, mapFiles, maxToOpen, tmpDir,
            0);
        long t2 = System.currentTimeMillis();

<<<<<<< HEAD
        log.debug("Finished reducing indexes for {} {} in {}", endRow, prevEndRow, String.format("%6.2f secs", (t2 - t1) / 1000.0));
=======
        log.debug("Finished reducing indexes for " + endRow + " " + prevEndRow + " in "
            + String.format("%6.2f secs", (t2 - t1) / 1000.0));
>>>>>>> f4f43feb
      }

      if (prevEndRow == null)
        prevEndRow = new Text();

      long numKeys = 0;

      numKeys = countIndexEntries(acuconf, prevEndRow, endRow, mapFiles, true, conf, fs, readers);

      if (numKeys == 0) {
        // not enough info in the index to answer the question, so instead of going to
        // the data just punt and return .5
        return .5;
      }

<<<<<<< HEAD
      List<SortedKeyValueIterator<Key,Value>> iters = new ArrayList<>(readers);
=======
      List<SortedKeyValueIterator<Key,Value>> iters = new ArrayList<SortedKeyValueIterator<Key,Value>>(
          readers);
>>>>>>> f4f43feb
      MultiIterator mmfi = new MultiIterator(iters, true);

      // skip the prevendrow
      while (mmfi.hasTop() && mmfi.getTopKey().compareRow(prevEndRow) <= 0) {
        mmfi.next();
      }

      int numLte = 0;

      while (mmfi.hasTop() && mmfi.getTopKey().compareRow(splitRow) <= 0) {
        numLte++;
        mmfi.next();
      }

      if (numLte > numKeys) {
        // something went wrong
        throw new RuntimeException("numLte > numKeys " + numLte + " " + numKeys + " " + prevEndRow
            + " " + endRow + " " + splitRow + " " + mapFiles);
      }

      // do not want to return 0% or 100%, so add 1 and 2 below
      return (numLte + 1) / (double) (numKeys + 2);

    } finally {
      cleanupIndexOp(tmpDir, fs, readers);
    }
  }

  /**
   *
   * @param mapFiles
   *          - list MapFiles to find the mid point key
   *
   *          ISSUES : This method used the index files to find the mid point. If the map files have
   *          different index intervals this method will not return an accurate mid point. Also, it
   *          would be tricky to use this method in conjunction with an in memory map because the
   *          indexing interval is unknown.
   */
<<<<<<< HEAD
  public static SortedMap<Double,Key> findMidPoint(VolumeManager fs, String tabletDirectory, AccumuloConfiguration acuConf, Text prevEndRow, Text endRow,
      Collection<String> mapFiles, double minSplit, boolean useIndex) throws IOException {
=======
  public static SortedMap<Double,Key> findMidPoint(VolumeManager fs, AccumuloConfiguration acuConf,
      Text prevEndRow, Text endRow, Collection<String> mapFiles, double minSplit, boolean useIndex)
      throws IOException {
>>>>>>> f4f43feb
    Configuration conf = CachedConfiguration.getInstance();

    Collection<String> origMapFiles = mapFiles;

    Path tmpDir = null;

    int maxToOpen = acuConf.getCount(Property.TSERV_TABLET_SPLIT_FINDMIDPOINT_MAXOPEN);
    ArrayList<FileSKVIterator> readers = new ArrayList<>(mapFiles.size());

    try {
      if (mapFiles.size() > maxToOpen) {
        if (!useIndex)
<<<<<<< HEAD
          throw new IOException("Cannot find mid point using data files, too many " + mapFiles.size());
        tmpDir = createTmpDir(acuConf, fs, tabletDirectory);

        log.debug("Too many indexes ({}) to open at once for {} {}, reducing in tmpDir = {}", mapFiles.size(), endRow, prevEndRow, tmpDir);
=======
          throw new IOException(
              "Cannot find mid point using data files, too many " + mapFiles.size());
        tmpDir = createTmpDir(acuConf, fs);

        log.debug("Too many indexes (" + mapFiles.size() + ") to open at once for " + endRow + " "
            + prevEndRow + ", reducing in tmpDir = " + tmpDir);
>>>>>>> f4f43feb

        long t1 = System.currentTimeMillis();
        mapFiles = reduceFiles(acuConf, conf, fs, prevEndRow, endRow, mapFiles, maxToOpen, tmpDir,
            0);
        long t2 = System.currentTimeMillis();

<<<<<<< HEAD
        log.debug("Finished reducing indexes for {} {} in {}", endRow, prevEndRow, String.format("%6.2f secs", (t2 - t1) / 1000.0));
=======
        log.debug("Finished reducing indexes for " + endRow + " " + prevEndRow + " in "
            + String.format("%6.2f secs", (t2 - t1) / 1000.0));
>>>>>>> f4f43feb
      }

      if (prevEndRow == null)
        prevEndRow = new Text();

      long t1 = System.currentTimeMillis();

      long numKeys = 0;

      numKeys = countIndexEntries(acuConf, prevEndRow, endRow, mapFiles,
          tmpDir == null ? useIndex : false, conf, fs, readers);

      if (numKeys == 0) {
        if (useIndex) {
<<<<<<< HEAD
          log.warn("Failed to find mid point using indexes, falling back to data files which is slower. No entries between {} and {} for {}", prevEndRow,
              endRow, mapFiles);
=======
          log.warn(
              "Failed to find mid point using indexes, falling back to data files which is slower. No entries between "
                  + prevEndRow + " and " + endRow + " for " + mapFiles);
>>>>>>> f4f43feb
          // need to pass original map files, not possibly reduced indexes
          return findMidPoint(fs, tabletDirectory, acuConf, prevEndRow, endRow, origMapFiles, minSplit, false);
        }
        throw new IOException("Failed to find mid point, no entries between " + prevEndRow + " and "
            + endRow + " for " + mapFiles);
      }

<<<<<<< HEAD
      List<SortedKeyValueIterator<Key,Value>> iters = new ArrayList<>(readers);
=======
      List<SortedKeyValueIterator<Key,Value>> iters = new ArrayList<SortedKeyValueIterator<Key,Value>>(
          readers);
>>>>>>> f4f43feb
      MultiIterator mmfi = new MultiIterator(iters, true);

      // skip the prevendrow
      while (mmfi.hasTop() && mmfi.getTopKey().compareRow(prevEndRow) <= 0)
        mmfi.next();

      // read half of the keys in the index
      TreeMap<Double,Key> ret = new TreeMap<>();
      Key lastKey = null;
      long keysRead = 0;

      Key keyBeforeMidPoint = null;
      long keyBeforeMidPointPosition = 0;

      while (keysRead < numKeys / 2) {
        if (lastKey != null && !lastKey.equals(mmfi.getTopKey(), PartialKey.ROW)
            && (keysRead - 1) / (double) numKeys >= minSplit) {
          keyBeforeMidPoint = new Key(lastKey);
          keyBeforeMidPointPosition = keysRead - 1;
        }

        if (lastKey == null)
          lastKey = new Key();

        lastKey.set(mmfi.getTopKey());

        keysRead++;

        // consume minimum
        mmfi.next();
      }

      if (keyBeforeMidPoint != null)
        ret.put(keyBeforeMidPointPosition / (double) numKeys, keyBeforeMidPoint);

      long t2 = System.currentTimeMillis();

      log.debug(
          String.format("Found midPoint from indexes in %6.2f secs.%n", ((t2 - t1) / 1000.0)));

      ret.put(.5, mmfi.getTopKey());

      // sanity check
      for (Key key : ret.values()) {
        boolean inRange = (key.compareRow(prevEndRow) > 0
            && (endRow == null || key.compareRow(endRow) < 1));
        if (!inRange) {
          throw new IOException("Found mid point is not in range " + key + " " + prevEndRow + " "
              + endRow + " " + mapFiles);
        }
      }

      return ret;
    } finally {
      cleanupIndexOp(tmpDir, fs, readers);
    }
  }

  protected static void cleanupIndexOp(Path tmpDir, VolumeManager fs,
      ArrayList<FileSKVIterator> readers) throws IOException {
    // close all of the index sequence files
    for (FileSKVIterator r : readers) {
      try {
        if (r != null)
          r.close();
      } catch (IOException e) {
        // okay, try to close the rest anyway
        log.error("{}", e.getMessage(), e);
      }
    }

    if (tmpDir != null) {
      Volume v = fs.getVolumeByPath(tmpDir);
      if (v.getFileSystem().exists(tmpDir)) {
        fs.deleteRecursively(tmpDir);
        return;
      }

      log.error("Did not delete tmp dir because it wasn't a tmp dir {}", tmpDir);
    }
  }

  private static long countIndexEntries(AccumuloConfiguration acuConf, Text prevEndRow, Text endRow,
      Collection<String> mapFiles, boolean useIndex, Configuration conf, VolumeManager fs,
      ArrayList<FileSKVIterator> readers) throws IOException {

    long numKeys = 0;

    // count the total number of index entries
    for (String ref : mapFiles) {
      FileSKVIterator reader = null;
      Path path = new Path(ref);
      FileSystem ns = fs.getVolumeByPath(path).getFileSystem();
      try {
        if (useIndex)
          reader = FileOperations.getInstance().newIndexReaderBuilder()
              .forFile(path.toString(), ns, ns.getConf()).withTableConfiguration(acuConf).build();
        else
          reader = FileOperations.getInstance().newScanReaderBuilder()
              .forFile(path.toString(), ns, ns.getConf()).withTableConfiguration(acuConf)
              .overRange(new Range(prevEndRow, false, null, true), LocalityGroupUtil.EMPTY_CF_SET,
                  false)
              .build();

        while (reader.hasTop()) {
          Key key = reader.getTopKey();
          if (endRow != null && key.compareRow(endRow) > 0)
            break;
          else if (prevEndRow == null || key.compareRow(prevEndRow) > 0)
            numKeys++;

          reader.next();
        }
      } finally {
        try {
          if (reader != null)
            reader.close();
        } catch (IOException e) {
          log.error("{}", e.getMessage(), e);
        }
      }

      if (useIndex)
        readers.add(FileOperations.getInstance().newIndexReaderBuilder()
            .forFile(path.toString(), ns, ns.getConf()).withTableConfiguration(acuConf).build());
      else
        readers.add(FileOperations.getInstance().newScanReaderBuilder()
            .forFile(path.toString(), ns, ns.getConf()).withTableConfiguration(acuConf)
            .overRange(new Range(prevEndRow, false, null, true), LocalityGroupUtil.EMPTY_CF_SET,
                false)
            .build());

    }
    return numKeys;
  }

  public static Map<FileRef,FileInfo> tryToGetFirstAndLastRows(VolumeManager fs,
      AccumuloConfiguration acuConf, Set<FileRef> mapfiles) {

    HashMap<FileRef,FileInfo> mapFilesInfo = new HashMap<>();

    long t1 = System.currentTimeMillis();

    for (FileRef mapfile : mapfiles) {

      FileSKVIterator reader = null;
      FileSystem ns = fs.getVolumeByPath(mapfile.path()).getFileSystem();
      try {
        reader = FileOperations.getInstance().newReaderBuilder()
            .forFile(mapfile.toString(), ns, ns.getConf()).withTableConfiguration(acuConf).build();

        Key firstKey = reader.getFirstKey();
        if (firstKey != null) {
          mapFilesInfo.put(mapfile, new FileInfo(firstKey, reader.getLastKey()));
        }

      } catch (IOException ioe) {
        log.warn("Failed to read map file to determine first and last key : " + mapfile, ioe);
      } finally {
        if (reader != null) {
          try {
            reader.close();
          } catch (IOException ioe) {
            log.warn("failed to close " + mapfile, ioe);
          }
        }
      }

    }

    long t2 = System.currentTimeMillis();

    log.debug(String.format("Found first and last keys for %d map files in %6.2f secs",
        mapfiles.size(), (t2 - t1) / 1000.0));

    return mapFilesInfo;
  }

  public static WritableComparable<Key> findLastKey(VolumeManager fs, AccumuloConfiguration acuConf,
      Collection<FileRef> mapFiles) throws IOException {
    Key lastKey = null;

    for (FileRef ref : mapFiles) {
      Path path = ref.path();
      FileSystem ns = fs.getVolumeByPath(path).getFileSystem();
      FileSKVIterator reader = FileOperations.getInstance().newReaderBuilder()
          .forFile(path.toString(), ns, ns.getConf()).withTableConfiguration(acuConf)
          .seekToBeginning().build();

      try {
        if (!reader.hasTop())
          // file is empty, so there is no last key
          continue;

        Key key = reader.getLastKey();

        if (lastKey == null || key.compareTo(lastKey) > 0)
          lastKey = key;
      } finally {
        try {
          if (reader != null)
            reader.close();
        } catch (IOException e) {
          log.error("{}", e.getMessage(), e);
        }
      }
    }

    return lastKey;

  }

  private static class MLong {
    public MLong(long i) {
      l = i;
    }

    long l;
  }

  public static Map<KeyExtent,Long> estimateSizes(AccumuloConfiguration acuConf, Path mapFile,
      long fileSize, List<KeyExtent> extents, Configuration conf, VolumeManager fs)
      throws IOException {

    long totalIndexEntries = 0;
    Map<KeyExtent,MLong> counts = new TreeMap<>();
    for (KeyExtent keyExtent : extents)
      counts.put(keyExtent, new MLong(0));

    Text row = new Text();
    FileSystem ns = fs.getVolumeByPath(mapFile).getFileSystem();
    FileSKVIterator index = FileOperations.getInstance().newIndexReaderBuilder()
        .forFile(mapFile.toString(), ns, ns.getConf()).withTableConfiguration(acuConf).build();

    try {
      while (index.hasTop()) {
        Key key = index.getTopKey();
        totalIndexEntries++;
        key.getRow(row);

        for (Entry<KeyExtent,MLong> entry : counts.entrySet())
          if (entry.getKey().contains(row))
            entry.getValue().l++;

        index.next();
      }
    } finally {
      try {
        if (index != null)
          index.close();
      } catch (IOException e) {
        // continue with next file
        log.error("{}", e.getMessage(), e);
      }
    }

    Map<KeyExtent,Long> results = new TreeMap<>();
    for (KeyExtent keyExtent : extents) {
      double numEntries = counts.get(keyExtent).l;
      if (numEntries == 0)
        numEntries = 1;
      long estSize = (long) ((numEntries / totalIndexEntries) * fileSize);
      results.put(keyExtent, estSize);
    }
    return results;
  }

  public static Collection<String> toPathStrings(Collection<FileRef> refs) {
    ArrayList<String> ret = new ArrayList<>();
    for (FileRef fileRef : refs) {
      ret.add(fileRef.path().toString());
    }

    return ret;
  }

}<|MERGE_RESOLUTION|>--- conflicted
+++ resolved
@@ -78,22 +78,12 @@
 
   private static final Logger log = LoggerFactory.getLogger(FileUtil.class);
 
-<<<<<<< HEAD
-  private static Path createTmpDir(AccumuloConfiguration acuConf, VolumeManager fs, String tabletDirectory) throws IOException {
+  private static Path createTmpDir(AccumuloConfiguration acuConf, VolumeManager fs,
+      String tabletDirectory) throws IOException {
     Path result = null;
     while (result == null) {
-      result = new Path(tabletDirectory + Path.SEPARATOR + "tmp/idxReduce_" + String.format("%09d", new Random().nextInt(Integer.MAX_VALUE)));
-=======
-  private static Path createTmpDir(AccumuloConfiguration acuConf, VolumeManager fs)
-      throws IOException {
-    String accumuloDir = fs.choose(Optional.<String> absent(), ServerConstants.getBaseUris());
-
-    Path result = null;
-    while (result == null) {
-      result = new Path(accumuloDir + Path.SEPARATOR + "tmp/idxReduce_"
+      result = new Path(tabletDirectory + Path.SEPARATOR + "tmp/idxReduce_"
           + String.format("%09d", new Random().nextInt(Integer.MAX_VALUE)));
-
->>>>>>> f4f43feb
       try {
         fs.getFileStatus(result);
         result = null;
@@ -200,24 +190,15 @@
     return reduceFiles(acuConf, conf, fs, prevEndRow, endRow, outFiles, maxFiles, tmpDir, pass + 1);
   }
 
-<<<<<<< HEAD
-  public static SortedMap<Double,Key> findMidPoint(VolumeManager fs, String tabletDir, AccumuloConfiguration acuConf, Text prevEndRow, Text endRow,
-      Collection<String> mapFiles, double minSplit) throws IOException {
+  public static SortedMap<Double,Key> findMidPoint(VolumeManager fs, String tabletDir,
+      AccumuloConfiguration acuConf, Text prevEndRow, Text endRow, Collection<String> mapFiles,
+      double minSplit) throws IOException {
     return findMidPoint(fs, tabletDir, acuConf, prevEndRow, endRow, mapFiles, minSplit, true);
   }
 
-  public static double estimatePercentageLTE(VolumeManager fs, String tabletDir, AccumuloConfiguration acuconf, Text prevEndRow, Text endRow,
-      Collection<String> mapFiles, Text splitRow) throws IOException {
-=======
-  public static SortedMap<Double,Key> findMidPoint(VolumeManager fs, AccumuloConfiguration acuConf,
-      Text prevEndRow, Text endRow, Collection<String> mapFiles, double minSplit)
-      throws IOException {
-    return findMidPoint(fs, acuConf, prevEndRow, endRow, mapFiles, minSplit, true);
-  }
-
-  public static double estimatePercentageLTE(VolumeManager fs, AccumuloConfiguration acuconf,
-      Text prevEndRow, Text endRow, Collection<String> mapFiles, Text splitRow) throws IOException {
->>>>>>> f4f43feb
+  public static double estimatePercentageLTE(VolumeManager fs, String tabletDir,
+      AccumuloConfiguration acuconf, Text prevEndRow, Text endRow, Collection<String> mapFiles,
+      Text splitRow) throws IOException {
 
     Configuration conf = CachedConfiguration.getInstance();
 
@@ -230,24 +211,16 @@
       if (mapFiles.size() > maxToOpen) {
         tmpDir = createTmpDir(acuconf, fs, tabletDir);
 
-<<<<<<< HEAD
-        log.debug("Too many indexes ({}) to open at once for {} {}, reducing in tmpDir = {}", mapFiles.size(), endRow, prevEndRow, tmpDir);
-=======
-        log.debug("Too many indexes (" + mapFiles.size() + ") to open at once for " + endRow + " "
-            + prevEndRow + ", reducing in tmpDir = " + tmpDir);
->>>>>>> f4f43feb
+        log.debug("Too many indexes ({}) to open at once for {} {}, reducing in tmpDir = {}",
+            mapFiles.size(), endRow, prevEndRow, tmpDir);
 
         long t1 = System.currentTimeMillis();
         mapFiles = reduceFiles(acuconf, conf, fs, prevEndRow, endRow, mapFiles, maxToOpen, tmpDir,
             0);
         long t2 = System.currentTimeMillis();
 
-<<<<<<< HEAD
-        log.debug("Finished reducing indexes for {} {} in {}", endRow, prevEndRow, String.format("%6.2f secs", (t2 - t1) / 1000.0));
-=======
-        log.debug("Finished reducing indexes for " + endRow + " " + prevEndRow + " in "
-            + String.format("%6.2f secs", (t2 - t1) / 1000.0));
->>>>>>> f4f43feb
+        log.debug("Finished reducing indexes for {} {} in {}", endRow, prevEndRow,
+            String.format("%6.2f secs", (t2 - t1) / 1000.0));
       }
 
       if (prevEndRow == null)
@@ -263,12 +236,7 @@
         return .5;
       }
 
-<<<<<<< HEAD
       List<SortedKeyValueIterator<Key,Value>> iters = new ArrayList<>(readers);
-=======
-      List<SortedKeyValueIterator<Key,Value>> iters = new ArrayList<SortedKeyValueIterator<Key,Value>>(
-          readers);
->>>>>>> f4f43feb
       MultiIterator mmfi = new MultiIterator(iters, true);
 
       // skip the prevendrow
@@ -307,14 +275,9 @@
    *          would be tricky to use this method in conjunction with an in memory map because the
    *          indexing interval is unknown.
    */
-<<<<<<< HEAD
-  public static SortedMap<Double,Key> findMidPoint(VolumeManager fs, String tabletDirectory, AccumuloConfiguration acuConf, Text prevEndRow, Text endRow,
-      Collection<String> mapFiles, double minSplit, boolean useIndex) throws IOException {
-=======
-  public static SortedMap<Double,Key> findMidPoint(VolumeManager fs, AccumuloConfiguration acuConf,
-      Text prevEndRow, Text endRow, Collection<String> mapFiles, double minSplit, boolean useIndex)
-      throws IOException {
->>>>>>> f4f43feb
+  public static SortedMap<Double,Key> findMidPoint(VolumeManager fs, String tabletDirectory,
+      AccumuloConfiguration acuConf, Text prevEndRow, Text endRow, Collection<String> mapFiles,
+      double minSplit, boolean useIndex) throws IOException {
     Configuration conf = CachedConfiguration.getInstance();
 
     Collection<String> origMapFiles = mapFiles;
@@ -327,31 +290,20 @@
     try {
       if (mapFiles.size() > maxToOpen) {
         if (!useIndex)
-<<<<<<< HEAD
-          throw new IOException("Cannot find mid point using data files, too many " + mapFiles.size());
-        tmpDir = createTmpDir(acuConf, fs, tabletDirectory);
-
-        log.debug("Too many indexes ({}) to open at once for {} {}, reducing in tmpDir = {}", mapFiles.size(), endRow, prevEndRow, tmpDir);
-=======
           throw new IOException(
               "Cannot find mid point using data files, too many " + mapFiles.size());
-        tmpDir = createTmpDir(acuConf, fs);
-
-        log.debug("Too many indexes (" + mapFiles.size() + ") to open at once for " + endRow + " "
-            + prevEndRow + ", reducing in tmpDir = " + tmpDir);
->>>>>>> f4f43feb
+        tmpDir = createTmpDir(acuConf, fs, tabletDirectory);
+
+        log.debug("Too many indexes ({}) to open at once for {} {}, reducing in tmpDir = {}",
+            mapFiles.size(), endRow, prevEndRow, tmpDir);
 
         long t1 = System.currentTimeMillis();
         mapFiles = reduceFiles(acuConf, conf, fs, prevEndRow, endRow, mapFiles, maxToOpen, tmpDir,
             0);
         long t2 = System.currentTimeMillis();
 
-<<<<<<< HEAD
-        log.debug("Finished reducing indexes for {} {} in {}", endRow, prevEndRow, String.format("%6.2f secs", (t2 - t1) / 1000.0));
-=======
-        log.debug("Finished reducing indexes for " + endRow + " " + prevEndRow + " in "
-            + String.format("%6.2f secs", (t2 - t1) / 1000.0));
->>>>>>> f4f43feb
+        log.debug("Finished reducing indexes for {} {} in {}", endRow, prevEndRow,
+            String.format("%6.2f secs", (t2 - t1) / 1000.0));
       }
 
       if (prevEndRow == null)
@@ -366,27 +318,18 @@
 
       if (numKeys == 0) {
         if (useIndex) {
-<<<<<<< HEAD
-          log.warn("Failed to find mid point using indexes, falling back to data files which is slower. No entries between {} and {} for {}", prevEndRow,
-              endRow, mapFiles);
-=======
           log.warn(
-              "Failed to find mid point using indexes, falling back to data files which is slower. No entries between "
-                  + prevEndRow + " and " + endRow + " for " + mapFiles);
->>>>>>> f4f43feb
+              "Failed to find mid point using indexes, falling back to data files which is slower. No entries between {} and {} for {}",
+              prevEndRow, endRow, mapFiles);
           // need to pass original map files, not possibly reduced indexes
-          return findMidPoint(fs, tabletDirectory, acuConf, prevEndRow, endRow, origMapFiles, minSplit, false);
+          return findMidPoint(fs, tabletDirectory, acuConf, prevEndRow, endRow, origMapFiles,
+              minSplit, false);
         }
         throw new IOException("Failed to find mid point, no entries between " + prevEndRow + " and "
             + endRow + " for " + mapFiles);
       }
 
-<<<<<<< HEAD
       List<SortedKeyValueIterator<Key,Value>> iters = new ArrayList<>(readers);
-=======
-      List<SortedKeyValueIterator<Key,Value>> iters = new ArrayList<SortedKeyValueIterator<Key,Value>>(
-          readers);
->>>>>>> f4f43feb
       MultiIterator mmfi = new MultiIterator(iters, true);
 
       // skip the prevendrow
