/*
 * Licensed to the Apache Software Foundation (ASF) under one or more
 * contributor license agreements.  See the NOTICE file distributed with
 * this work for additional information regarding copyright ownership.
 * The ASF licenses this file to You under the Apache License, Version 2.0
 * (the "License"); you may not use this file except in compliance with
 * the License.  You may obtain a copy of the License at
 *
 *     http://www.apache.org/licenses/LICENSE-2.0
 *
 * Unless required by applicable law or agreed to in writing, software
 * distributed under the License is distributed on an "AS IS" BASIS,
 * WITHOUT WARRANTIES OR CONDITIONS OF ANY KIND, either express or implied.
 * See the License for the specific language governing permissions and
 * limitations under the License.
 */

package org.apache.accumulo.server.master.balancer;

import static com.google.common.base.Preconditions.checkArgument;
import static com.google.common.base.Preconditions.checkState;

import java.util.ArrayList;
import java.util.Collection;
import java.util.Collections;
import java.util.HashMap;
import java.util.Iterator;
import java.util.List;
import java.util.Map;
import java.util.Map.Entry;
import java.util.Objects;
import java.util.Set;
import java.util.SortedMap;
import java.util.function.Function;

import org.apache.accumulo.core.client.IsolatedScanner;
import org.apache.accumulo.core.client.RowIterator;
import org.apache.accumulo.core.client.Scanner;
import org.apache.accumulo.core.client.impl.Table;
import org.apache.accumulo.core.data.Key;
import org.apache.accumulo.core.data.Value;
import org.apache.accumulo.core.data.impl.KeyExtent;
import org.apache.accumulo.core.master.thrift.TabletServerStatus;
import org.apache.accumulo.core.metadata.MetadataTable;
import org.apache.accumulo.core.metadata.schema.MetadataSchema;
import org.apache.accumulo.core.security.Authorizations;
import org.apache.accumulo.core.util.ComparablePair;
import org.apache.accumulo.core.util.MapCounter;
import org.apache.accumulo.core.util.Pair;
import org.apache.accumulo.server.master.state.TServerInstance;
import org.apache.accumulo.server.master.state.TabletMigration;
import org.apache.commons.lang.mutable.MutableInt;

import com.google.common.collect.HashBasedTable;
import com.google.common.collect.HashMultimap;
import com.google.common.collect.Iterators;
import com.google.common.collect.Multimap;

/**
 * A balancer that evenly spreads groups of tablets across all tablet server. This balancer
 * accomplishes the following two goals :
 *
 * <ul>
 * <li>Evenly spreads each group across all tservers.
 * <li>Minimizes the total number of groups on each tserver.
 * </ul>
 *
 * <p>
 * To use this balancer you must extend it and implement {@link #getPartitioner()}. See
 * {@link RegexGroupBalancer} as an example.
 */

public abstract class GroupBalancer extends TabletBalancer {

  private final Table.ID tableId;
  private long lastRun = 0;

  /**
   * @return A function that groups tablets into named groups.
   */
  protected abstract Function<KeyExtent,String> getPartitioner();

  public GroupBalancer(Table.ID tableId) {
    this.tableId = tableId;
  }

  protected Iterable<Pair<KeyExtent,Location>> getLocationProvider() {
    return new MetadataLocationProvider();
  }

  /**
   * The amount of time to wait between balancing.
   */
  protected long getWaitTime() {
    return 60000;
  }

  /**
   * The maximum number of migrations to perform in a single pass.
   */
  protected int getMaxMigrations() {
    return 1000;
  }

  /**
   * @return Examine current tserver and migrations and return true if balancing should occur.
   */
  protected boolean shouldBalance(SortedMap<TServerInstance,TabletServerStatus> current,
      Set<KeyExtent> migrations) {

    if (current.size() < 2) {
      return false;
    }

    for (KeyExtent keyExtent : migrations) {
      if (keyExtent.getTableId().equals(tableId)) {
        return false;
      }
    }

    return true;
  }

  @Override
  public void getAssignments(SortedMap<TServerInstance,TabletServerStatus> current,
      Map<KeyExtent,TServerInstance> unassigned, Map<KeyExtent,TServerInstance> assignments) {

    if (current.size() == 0) {
      return;
    }

    Function<KeyExtent,String> partitioner = getPartitioner();

    List<ComparablePair<String,KeyExtent>> tabletsByGroup = new ArrayList<>();
    for (Entry<KeyExtent,TServerInstance> entry : unassigned.entrySet()) {
      TServerInstance last = entry.getValue();
      if (last != null) {
        // Maintain locality
        String fakeSessionID = " ";
        TServerInstance simple = new TServerInstance(last.getLocation(), fakeSessionID);
        Iterator<TServerInstance> find = current.tailMap(simple).keySet().iterator();
        if (find.hasNext()) {
          TServerInstance tserver = find.next();
          if (tserver.host().equals(last.host())) {
            assignments.put(entry.getKey(), tserver);
            continue;
          }
        }
      }

      tabletsByGroup.add(new ComparablePair<>(partitioner.apply(entry.getKey()), entry.getKey()));
    }

    Collections.sort(tabletsByGroup);

    Iterator<TServerInstance> tserverIter = Iterators.cycle(current.keySet());
    for (ComparablePair<String,KeyExtent> pair : tabletsByGroup) {
      KeyExtent ke = pair.getSecond();
      assignments.put(ke, tserverIter.next());
    }

  }

  @Override
  public long balance(SortedMap<TServerInstance,TabletServerStatus> current,
      Set<KeyExtent> migrations, List<TabletMigration> migrationsOut) {

    // The terminology extra and expected are used in this code. Expected tablets is the number of
    // tablets a tserver must have for a given group and is
    // numInGroup/numTservers. Extra tablets are any tablets more than the number expected for a
    // given group. If numInGroup % numTservers > 0, then a tserver
    // may have one extra tablet for a group.
    //
    // Assume we have 4 tservers and group A has 11 tablets.
    // * expected tablets : group A is expected to have 2 tablets on each tservers
    // * extra tablets : group A may have an additional tablet on each tserver. Group A has a total
    // of 3 extra tablets.
    //
    // This balancer also evens out the extra tablets across all groups. The terminology
    // extraExpected and extraExtra is used to describe these tablets.
    // ExtraExpected is totalExtra/numTservers. ExtraExtra is totalExtra%numTservers. Each tserver
    // should have at least expectedExtra extra tablets and at most
    // one extraExtra tablets. All extra tablets on a tserver must be from different groups.
    //
    // Assume we have 6 tservers and three groups (G1, G2, G3) with 9 tablets each. Each tserver is
    // expected to have one tablet from each group and could
    // possibly have 2 tablets from a group. Below is an illustration of an ideal balancing of extra
    // tablets. To understand the illustration, the first column
    // shows tserver T1 with 2 tablets from G1, 1 tablet from G2, and two tablets from G3. EE means
    // empty, put it there so eclipse formating would not mess up
    // table.
    //
    // T1 | T2 | T3 | T4 | T5 | T6
    // ---+----+----+----+----+-----
    // G3 | G2 | G3 | EE | EE | EE <-- extra extra tablets
    // G1 | G1 | G1 | G2 | G3 | G2 <-- extra expected tablets.
    // G1 | G1 | G1 | G1 | G1 | G1 <-- expected tablets for group 1
    // G2 | G2 | G2 | G2 | G2 | G2 <-- expected tablets for group 2
    // G3 | G3 | G3 | G3 | G3 | G3 <-- expected tablets for group 3
    //
    // Do not want to balance the extra tablets like the following. There are two problem with this.
    // First extra tablets are not evenly spread. Since there are
    // a total of 9 extra tablets, every tserver is expected to have at least one extra tablet.
    // Second tserver T1 has two extra tablet for group G1. This
    // violates the principal that a tserver can only have one extra tablet for a given group.
    //
    // T1 | T2 | T3 | T4 | T5 | T6
    // ---+----+----+----+----+-----
    // G1 | EE | EE | EE | EE | EE <--- one extra tablets from group 1
    // G3 | G3 | G3 | EE | EE | EE <--- three extra tablets from group 3
    // G2 | G2 | G2 | EE | EE | EE <--- three extra tablets from group 2
    // G1 | G1 | EE | EE | EE | EE <--- two extra tablets from group 1
    // G1 | G1 | G1 | G1 | G1 | G1 <-- expected tablets for group 1
    // G2 | G2 | G2 | G2 | G2 | G2 <-- expected tablets for group 2
    // G3 | G3 | G3 | G3 | G3 | G3 <-- expected tablets for group 3

    if (!shouldBalance(current, migrations)) {
      return 5000;
    }

    if (System.currentTimeMillis() - lastRun < getWaitTime()) {
      return 5000;
    }

    MapCounter<String> groupCounts = new MapCounter<>();
    Map<TServerInstance,TserverGroupInfo> tservers = new HashMap<>();

    for (TServerInstance tsi : current.keySet()) {
      tservers.put(tsi, new TserverGroupInfo(tsi));
    }

    Function<KeyExtent,String> partitioner = getPartitioner();

    // collect stats about current state
    for (Pair<KeyExtent,Location> entry : getLocationProvider()) {
      String group = partitioner.apply(entry.getFirst());
      Location loc = entry.getSecond();

      if (loc.equals(Location.NONE) || !tservers.containsKey(loc.getTserverInstance())) {
        return 5000;
      }

      groupCounts.increment(group, 1);
      TserverGroupInfo tgi = tservers.get(loc.getTserverInstance());
      tgi.addGroup(group);
    }

    Map<String,Integer> expectedCounts = new HashMap<>();

    int totalExtra = 0;
    for (String group : groupCounts.keySet()) {
      long groupCount = groupCounts.get(group);
      totalExtra += groupCount % current.size();
      expectedCounts.put(group, (int) (groupCount / current.size()));
    }

    // The number of extra tablets from all groups that each tserver must have.
    int expectedExtra = totalExtra / current.size();
    int maxExtraGroups = expectedExtra + 1;

    expectedCounts = Collections.unmodifiableMap(expectedCounts);
    tservers = Collections.unmodifiableMap(tservers);

    for (TserverGroupInfo tgi : tservers.values()) {
      tgi.finishedAdding(expectedCounts);
    }

    Moves moves = new Moves();

    // The order of the following steps is important, because as ordered each step should not move
    // any tablets moved by a previous step.
    balanceExpected(tservers, moves);
    if (moves.size() < getMaxMigrations()) {
      balanceExtraExpected(tservers, expectedExtra, moves);
      if (moves.size() < getMaxMigrations()) {
        boolean cont = balanceExtraMultiple(tservers, maxExtraGroups, moves);
        if (cont && moves.size() < getMaxMigrations()) {
          balanceExtraExtra(tservers, maxExtraGroups, moves);
        }
      }
    }

    populateMigrations(tservers.keySet(), migrationsOut, moves);

    lastRun = System.currentTimeMillis();

    return 5000;
  }

  public static class Location {
    public static final Location NONE = new Location();
    private final TServerInstance tserverInstance;

    public Location() {
      this(null);
    }

    public Location(TServerInstance tsi) {
      tserverInstance = tsi;
    }

    public TServerInstance getTserverInstance() {
      return tserverInstance;
    }

    @Override
    public int hashCode() {
      return Objects.hashCode(tserverInstance);
    }

    @Override
    public boolean equals(Object o) {
      if (o instanceof Location) {
        Location ol = ((Location) o);
        if (tserverInstance == ol.tserverInstance) {
          return true;
        }
        return tserverInstance.equals(ol.tserverInstance);
      }
      return false;
    }
  }

  static class TserverGroupInfo {

    private Map<String,Integer> expectedCounts;
    private final Map<String,MutableInt> initialCounts = new HashMap<>();
    private final Map<String,Integer> extraCounts = new HashMap<>();
    private final Map<String,Integer> expectedDeficits = new HashMap<>();

    private final TServerInstance tsi;
    private boolean finishedAdding = false;

    TserverGroupInfo(TServerInstance tsi) {
      this.tsi = tsi;
    }

    public void addGroup(String group) {
      checkState(!finishedAdding);

      MutableInt mi = initialCounts.get(group);
      if (mi == null) {
        mi = new MutableInt();
        initialCounts.put(group, mi);
      }

      mi.increment();
    }

    public void finishedAdding(Map<String,Integer> expectedCounts) {
      checkState(!finishedAdding);
      finishedAdding = true;
      this.expectedCounts = expectedCounts;

      for (Entry<String,Integer> entry : expectedCounts.entrySet()) {
        String group = entry.getKey();
        int expected = entry.getValue();

        MutableInt count = initialCounts.get(group);
        int num = count == null ? 0 : count.intValue();

        if (num < expected) {
          expectedDeficits.put(group, expected - num);
        } else if (num > expected) {
          extraCounts.put(group, num - expected);
        }
      }

    }

    public void moveOff(String group, int num) {
      checkArgument(num > 0);
      checkState(finishedAdding);

      Integer extraCount = extraCounts.get(group);

      checkArgument(extraCount != null && extraCount >= num, "group=%s num=%s extraCount=%s", group,
          num, extraCount);

      MutableInt initialCount = initialCounts.get(group);

      checkArgument(initialCount.intValue() >= num);

      initialCount.subtract(num);

      if (extraCount - num == 0) {
        extraCounts.remove(group);
      } else {
        extraCounts.put(group, extraCount - num);
      }
    }

    public void moveTo(String group, int num) {
      checkArgument(num > 0);
      checkArgument(expectedCounts.containsKey(group));
      checkState(finishedAdding);

      Integer deficit = expectedDeficits.get(group);
      if (deficit != null) {
        if (num >= deficit) {
          expectedDeficits.remove(group);
          num -= deficit;
        } else {
          expectedDeficits.put(group, deficit - num);
          num = 0;
        }
      }

      if (num > 0) {
        Integer extra = extraCounts.get(group);
        if (extra == null) {
          extra = 0;
        }

        extraCounts.put(group, extra + num);
      }

      // TODO could check extra constraints
    }

    public Map<String,Integer> getExpectedDeficits() {
      checkState(finishedAdding);
      return Collections.unmodifiableMap(expectedDeficits);
    }

    public Map<String,Integer> getExtras() {
      checkState(finishedAdding);
      return Collections.unmodifiableMap(extraCounts);
    }

    public TServerInstance getTserverInstance() {
      return tsi;
    }

    @Override
    public int hashCode() {
      return tsi.hashCode();
    }

    @Override
    public boolean equals(Object o) {
      if (o instanceof TserverGroupInfo) {
        TserverGroupInfo otgi = (TserverGroupInfo) o;
        return tsi.equals(otgi.tsi);
      }

      return false;
    }

    @Override
    public String toString() {
      return tsi.toString();
    }

  }

  private static class Move {
    TserverGroupInfo dest;
    int count;

    public Move(TserverGroupInfo dest, int num) {
      this.dest = dest;
      this.count = num;
    }
  }

  private static class Moves {

    private final HashBasedTable<TServerInstance,String,List<Move>> moves = HashBasedTable.create();
    private int totalMoves = 0;

    public void move(String group, int num, TserverGroupInfo src, TserverGroupInfo dest) {
      checkArgument(num > 0);
      checkArgument(!src.equals(dest));

      src.moveOff(group, num);
      dest.moveTo(group, num);

      List<Move> srcMoves = moves.get(src.getTserverInstance(), group);
      if (srcMoves == null) {
        srcMoves = new ArrayList<>();
        moves.put(src.getTserverInstance(), group, srcMoves);
      }

      srcMoves.add(new Move(dest, num));
      totalMoves += num;
    }

    public TServerInstance removeMove(TServerInstance src, String group) {
      List<Move> srcMoves = moves.get(src, group);
      if (srcMoves == null) {
        return null;
      }

      Move move = srcMoves.get(srcMoves.size() - 1);
      TServerInstance ret = move.dest.getTserverInstance();
      totalMoves--;

      move.count--;
      if (move.count == 0) {
        srcMoves.remove(srcMoves.size() - 1);
        if (srcMoves.size() == 0) {
          moves.remove(src, group);
        }
      }

      return ret;
    }

    public int size() {
      return totalMoves;
    }
  }

<<<<<<< HEAD
  private void balanceExtraExtra(Map<TServerInstance,TserverGroupInfo> tservers, int maxExtraGroups, Moves moves) {
    HashBasedTable<String,TServerInstance,TserverGroupInfo> surplusExtra = HashBasedTable.create();
=======
  private void balanceExtraExtra(Map<TServerInstance,TserverGroupInfo> tservers, int maxExtraGroups,
      Moves moves) {
    Table<String,TServerInstance,TserverGroupInfo> surplusExtra = HashBasedTable.create();
>>>>>>> f4f43feb
    for (TserverGroupInfo tgi : tservers.values()) {
      Map<String,Integer> extras = tgi.getExtras();
      if (extras.size() > maxExtraGroups) {
        for (String group : extras.keySet()) {
          surplusExtra.put(group, tgi.getTserverInstance(), tgi);
        }
      }
    }

    ArrayList<Pair<String,TServerInstance>> serversGroupsToRemove = new ArrayList<>();
    ArrayList<TServerInstance> serversToRemove = new ArrayList<>();

    for (TserverGroupInfo destTgi : tservers.values()) {
      if (surplusExtra.size() == 0) {
        break;
      }

      Map<String,Integer> extras = destTgi.getExtras();
      if (extras.size() < maxExtraGroups) {
        serversToRemove.clear();
        serversGroupsToRemove.clear();
        for (String group : surplusExtra.rowKeySet()) {
          if (!extras.containsKey(group)) {
            TserverGroupInfo srcTgi = surplusExtra.row(group).values().iterator().next();

            moves.move(group, 1, srcTgi, destTgi);

            if (srcTgi.getExtras().size() <= maxExtraGroups) {
              serversToRemove.add(srcTgi.getTserverInstance());
            } else {
              serversGroupsToRemove.add(new Pair<>(group, srcTgi.getTserverInstance()));
            }

            if (destTgi.getExtras().size() >= maxExtraGroups
                || moves.size() >= getMaxMigrations()) {
              break;
            }
          }
        }

        if (serversToRemove.size() > 0) {
          surplusExtra.columnKeySet().removeAll(serversToRemove);
        }

        for (Pair<String,TServerInstance> pair : serversGroupsToRemove) {
          surplusExtra.remove(pair.getFirst(), pair.getSecond());
        }

        if (moves.size() >= getMaxMigrations()) {
          break;
        }
      }
    }
  }

  private boolean balanceExtraMultiple(Map<TServerInstance,TserverGroupInfo> tservers,
      int maxExtraGroups, Moves moves) {
    Multimap<String,TserverGroupInfo> extraMultiple = HashMultimap.create();

    for (TserverGroupInfo tgi : tservers.values()) {
      Map<String,Integer> extras = tgi.getExtras();
      for (Entry<String,Integer> entry : extras.entrySet()) {
        if (entry.getValue() > 1) {
          extraMultiple.put(entry.getKey(), tgi);
        }
      }
    }

    balanceExtraMultiple(tservers, maxExtraGroups, moves, extraMultiple, false);
    if (moves.size() < getMaxMigrations() && extraMultiple.size() > 0) {
      // no place to move so must exceed maxExtra temporarily... subsequent balancer calls will
      // smooth things out
      balanceExtraMultiple(tservers, maxExtraGroups, moves, extraMultiple, true);
      return false;
    } else {
      return true;
    }
  }

  private void balanceExtraMultiple(Map<TServerInstance,TserverGroupInfo> tservers,
      int maxExtraGroups, Moves moves, Multimap<String,TserverGroupInfo> extraMultiple,
      boolean alwaysAdd) {

    ArrayList<Pair<String,TserverGroupInfo>> serversToRemove = new ArrayList<>();
    for (TserverGroupInfo destTgi : tservers.values()) {
      Map<String,Integer> extras = destTgi.getExtras();
      if (alwaysAdd || extras.size() < maxExtraGroups) {
        serversToRemove.clear();
        for (String group : extraMultiple.keySet()) {
          if (!extras.containsKey(group)) {
            Collection<TserverGroupInfo> sources = extraMultiple.get(group);
            Iterator<TserverGroupInfo> iter = sources.iterator();
            TserverGroupInfo srcTgi = iter.next();

            int num = srcTgi.getExtras().get(group);

            moves.move(group, 1, srcTgi, destTgi);

            if (num == 2) {
              serversToRemove.add(new Pair<>(group, srcTgi));
            }

            if (destTgi.getExtras().size() >= maxExtraGroups
                || moves.size() >= getMaxMigrations()) {
              break;
            }
          }
        }

        for (Pair<String,TserverGroupInfo> pair : serversToRemove) {
          extraMultiple.remove(pair.getFirst(), pair.getSecond());
        }

        if (extraMultiple.size() == 0 || moves.size() >= getMaxMigrations()) {
          break;
        }
      }
    }
  }

  private void balanceExtraExpected(Map<TServerInstance,TserverGroupInfo> tservers,
      int expectedExtra, Moves moves) {

    HashBasedTable<String,TServerInstance,TserverGroupInfo> extraSurplus = HashBasedTable.create();

    for (TserverGroupInfo tgi : tservers.values()) {
      Map<String,Integer> extras = tgi.getExtras();
      if (extras.size() > expectedExtra) {
        for (String group : extras.keySet()) {
          extraSurplus.put(group, tgi.getTserverInstance(), tgi);
        }
      }
    }

    ArrayList<TServerInstance> emptyServers = new ArrayList<>();
    ArrayList<Pair<String,TServerInstance>> emptyServerGroups = new ArrayList<>();
    for (TserverGroupInfo destTgi : tservers.values()) {
      if (extraSurplus.size() == 0) {
        break;
      }

      Map<String,Integer> extras = destTgi.getExtras();
      if (extras.size() < expectedExtra) {
        emptyServers.clear();
        emptyServerGroups.clear();
        nextGroup: for (String group : extraSurplus.rowKeySet()) {
          if (!extras.containsKey(group)) {
            Iterator<TserverGroupInfo> iter = extraSurplus.row(group).values().iterator();
            TserverGroupInfo srcTgi = iter.next();

            while (srcTgi.getExtras().size() <= expectedExtra) {
              if (iter.hasNext()) {
                srcTgi = iter.next();
              } else {
                continue nextGroup;
              }
            }

            moves.move(group, 1, srcTgi, destTgi);

            if (srcTgi.getExtras().size() <= expectedExtra) {
              emptyServers.add(srcTgi.getTserverInstance());
            } else if (srcTgi.getExtras().get(group) == null) {
              emptyServerGroups.add(new Pair<>(group, srcTgi.getTserverInstance()));
            }

            if (destTgi.getExtras().size() >= expectedExtra || moves.size() >= getMaxMigrations()) {
              break;
            }
          }
        }

        if (emptyServers.size() > 0) {
          extraSurplus.columnKeySet().removeAll(emptyServers);
        }

        for (Pair<String,TServerInstance> pair : emptyServerGroups) {
          extraSurplus.remove(pair.getFirst(), pair.getSecond());
        }

        if (moves.size() >= getMaxMigrations()) {
          break;
        }
      }
    }
  }

  private void balanceExpected(Map<TServerInstance,TserverGroupInfo> tservers, Moves moves) {
    Multimap<String,TserverGroupInfo> groupDefecits = HashMultimap.create();
    Multimap<String,TserverGroupInfo> groupSurplus = HashMultimap.create();

    for (TserverGroupInfo tgi : tservers.values()) {
      for (String group : tgi.getExpectedDeficits().keySet()) {
        groupDefecits.put(group, tgi);
      }

      for (String group : tgi.getExtras().keySet()) {
        groupSurplus.put(group, tgi);
      }
    }

    for (String group : groupDefecits.keySet()) {
      Collection<TserverGroupInfo> defecitServers = groupDefecits.get(group);
      for (TserverGroupInfo defecitTsi : defecitServers) {
        int numToMove = defecitTsi.getExpectedDeficits().get(group);

        Iterator<TserverGroupInfo> surplusIter = groupSurplus.get(group).iterator();
        while (numToMove > 0) {
          TserverGroupInfo surplusTsi = surplusIter.next();

          int available = surplusTsi.getExtras().get(group);

          if (numToMove >= available) {
            surplusIter.remove();
          }

          int transfer = Math.min(numToMove, available);

          numToMove -= transfer;

          moves.move(group, transfer, surplusTsi, defecitTsi);
          if (moves.size() >= getMaxMigrations()) {
            return;
          }
        }
      }
    }
  }

  private void populateMigrations(Set<TServerInstance> current, List<TabletMigration> migrationsOut,
      Moves moves) {
    if (moves.size() == 0) {
      return;
    }

    Function<KeyExtent,String> partitioner = getPartitioner();

    for (Pair<KeyExtent,Location> entry : getLocationProvider()) {
      String group = partitioner.apply(entry.getFirst());
      Location loc = entry.getSecond();

      if (loc.equals(Location.NONE) || !current.contains(loc.getTserverInstance())) {
        migrationsOut.clear();
        return;
      }

      TServerInstance dest = moves.removeMove(loc.getTserverInstance(), group);
      if (dest != null) {
        migrationsOut.add(new TabletMigration(entry.getFirst(), loc.getTserverInstance(), dest));
        if (moves.size() == 0) {
          break;
        }
      }
    }
  }

  static class LocationFunction
      implements Function<Iterator<Entry<Key,Value>>,Pair<KeyExtent,Location>> {
    @Override
    public Pair<KeyExtent,Location> apply(Iterator<Entry<Key,Value>> input) {
      Location loc = Location.NONE;
      KeyExtent extent = null;
      while (input.hasNext()) {
        Entry<Key,Value> entry = input.next();
        if (entry.getKey().getColumnFamily()
            .equals(MetadataSchema.TabletsSection.CurrentLocationColumnFamily.NAME)) {
          loc = new Location(
              new TServerInstance(entry.getValue(), entry.getKey().getColumnQualifier()));
        } else if (MetadataSchema.TabletsSection.TabletColumnFamily.PREV_ROW_COLUMN
            .hasColumns(entry.getKey())) {
          extent = new KeyExtent(entry.getKey().getRow(), entry.getValue());
        }
      }

      return new Pair<>(extent, loc);
    }

  }

  class MetadataLocationProvider implements Iterable<Pair<KeyExtent,Location>> {

    @Override
    public Iterator<Pair<KeyExtent,Location>> iterator() {
      try {
        Scanner scanner = new IsolatedScanner(
            context.getConnector().createScanner(MetadataTable.NAME, Authorizations.EMPTY));
        scanner.fetchColumnFamily(MetadataSchema.TabletsSection.CurrentLocationColumnFamily.NAME);
        MetadataSchema.TabletsSection.TabletColumnFamily.PREV_ROW_COLUMN.fetch(scanner);
        scanner.setRange(MetadataSchema.TabletsSection.getRange(tableId));

        RowIterator rowIter = new RowIterator(scanner);

        Function<Iterator<Entry<Key,Value>>,Pair<KeyExtent,Location>> f = new LocationFunction();
        return Iterators.transform(rowIter, x -> f.apply(x));
      } catch (Exception e) {
        throw new RuntimeException(e);
      }
    }
  }
}<|MERGE_RESOLUTION|>--- conflicted
+++ resolved
@@ -512,14 +512,9 @@
     }
   }
 
-<<<<<<< HEAD
-  private void balanceExtraExtra(Map<TServerInstance,TserverGroupInfo> tservers, int maxExtraGroups, Moves moves) {
-    HashBasedTable<String,TServerInstance,TserverGroupInfo> surplusExtra = HashBasedTable.create();
-=======
   private void balanceExtraExtra(Map<TServerInstance,TserverGroupInfo> tservers, int maxExtraGroups,
       Moves moves) {
-    Table<String,TServerInstance,TserverGroupInfo> surplusExtra = HashBasedTable.create();
->>>>>>> f4f43feb
+    HashBasedTable<String,TServerInstance,TserverGroupInfo> surplusExtra = HashBasedTable.create();
     for (TserverGroupInfo tgi : tservers.values()) {
       Map<String,Integer> extras = tgi.getExtras();
       if (extras.size() > maxExtraGroups) {
