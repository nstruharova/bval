--- conflicted
+++ resolved
@@ -180,13 +180,8 @@
         }
       });
     } catch (Exception e) {
-<<<<<<< HEAD
-      // ACCUMULO-3651 Changed level to error and added FATAL to message for slf4j compability
+      // ACCUMULO-3651 Changed level to error and added FATAL to message for slf4j compatibility
       log.error("FATAL Failed to transition table to state {}", newState);
-=======
-      // ACCUMULO-3651 Changed level to error and added FATAL to message for slf4j compatibility
-      log.error("FATAL Failed to transition table to state " + newState);
->>>>>>> d4722bf1
       throw new RuntimeException(e);
     }
   }
