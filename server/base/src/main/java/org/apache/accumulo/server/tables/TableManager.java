--- conflicted
+++ resolved
@@ -52,33 +52,17 @@
 import com.google.common.base.Preconditions;
 
 public class TableManager {
-<<<<<<< HEAD
 
   private static final Logger log = LoggerFactory.getLogger(TableManager.class);
   private static final Set<TableObserver> observers = Collections.synchronizedSet(new HashSet<>());
-  private static final Map<TableId,TableState> tableStateCache = Collections
-      .synchronizedMap(new HashMap<>());
+  private static final Map<TableId,TableState> tableStateCache =
+      Collections.synchronizedMap(new HashMap<>());
   private static final byte[] ZERO_BYTE = {'0'};
 
   private final ServerContext context;
   private final String zkRoot;
   private final String instanceID;
   private final ZooReaderWriter zoo;
-=======
-  private static SecurityPermission TABLE_MANAGER_PERMISSION =
-      new SecurityPermission("tableManagerPermission");
-
-  private static final Logger log = LoggerFactory.getLogger(TableManager.class);
-  private static final Set<TableObserver> observers =
-      Collections.synchronizedSet(new HashSet<TableObserver>());
-  private static final Map<String,TableState> tableStateCache =
-      Collections.synchronizedMap(new HashMap<String,TableState>());
-  private static final byte[] ZERO_BYTE = new byte[] {'0'};
-
-  private static TableManager tableManager = null;
-
-  private final Instance instance;
->>>>>>> 0a9837f3
   private ZooCache zooStateCache;
 
   public static void prepareNewNamespaceState(IZooReaderWriter zoo, String instanceId,
@@ -147,13 +131,7 @@
       if (StringUtils.isNotEmpty(message))
         this.message = message;
       else {
-<<<<<<< HEAD
         this.message = "Error transitioning from " + oldState + " state to " + newState + " state";
-=======
-        String defaultMessage =
-            "Error transitioning from " + oldState + " state to " + newState + " state";
-        this.message = defaultMessage;
->>>>>>> 0a9837f3
       }
     }
 
@@ -213,27 +191,18 @@
 
   private void updateTableStateCache() {
     synchronized (tableStateCache) {
-<<<<<<< HEAD
       for (String tableId : zooStateCache.getChildren(zkRoot + Constants.ZTABLES))
-        if (zooStateCache
-            .get(zkRoot + Constants.ZTABLES + "/" + tableId + Constants.ZTABLE_STATE) != null)
+        if (zooStateCache.get(zkRoot + Constants.ZTABLES + "/" + tableId + Constants.ZTABLE_STATE)
+            != null)
           updateTableStateCache(TableId.of(tableId));
-=======
-      for (String tableId : zooStateCache
-          .getChildren(ZooUtil.getRoot(instance) + Constants.ZTABLES))
-        if (zooStateCache.get(
-            ZooUtil.getRoot(instance) + Constants.ZTABLES + "/" + tableId + Constants.ZTABLE_STATE)
-            != null)
-          updateTableStateCache(tableId);
->>>>>>> 0a9837f3
     }
   }
 
   public TableState updateTableStateCache(TableId tableId) {
     synchronized (tableStateCache) {
       TableState tState = TableState.UNKNOWN;
-      byte[] data = zooStateCache
-          .get(zkRoot + Constants.ZTABLES + "/" + tableId + Constants.ZTABLE_STATE);
+      byte[] data =
+          zooStateCache.get(zkRoot + Constants.ZTABLES + "/" + tableId + Constants.ZTABLE_STATE);
       if (data != null) {
         String sState = new String(data, UTF_8);
         try {
