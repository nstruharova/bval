--- conflicted
+++ resolved
@@ -16,7 +16,7 @@
  */
 package org.apache.accumulo.server.replication.proto;
 
-import static org.junit.Assert.assertFalse;
+import static org.junit.Assert.assertNotEquals;
 
 import org.apache.accumulo.server.replication.proto.Replication.Status;
 import org.junit.Test;
@@ -30,11 +30,7 @@
     Status unreplicated = Status.newBuilder().setBegin(0).setEnd(0).setInfiniteEnd(true)
         .setClosed(false).build();
 
-<<<<<<< HEAD
-    Assert.assertNotEquals(replicated, unreplicated);
-=======
-    assertFalse(replicated.equals(unreplicated));
->>>>>>> 851c2d13
+    assertNotEquals(replicated, unreplicated);
   }
 
 }