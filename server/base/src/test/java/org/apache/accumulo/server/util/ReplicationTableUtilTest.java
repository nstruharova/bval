/*
 * Licensed to the Apache Software Foundation (ASF) under one or more
 * contributor license agreements.  See the NOTICE file distributed with
 * this work for additional information regarding copyright ownership.
 * The ASF licenses this file to You under the Apache License, Version 2.0
 * (the "License"); you may not use this file except in compliance with
 * the License.  You may obtain a copy of the License at
 *
 *     http://www.apache.org/licenses/LICENSE-2.0
 *
 * Unless required by applicable law or agreed to in writing, software
 * distributed under the License is distributed on an "AS IS" BASIS,
 * WITHOUT WARRANTIES OR CONDITIONS OF ANY KIND, either express or implied.
 * See the License for the specific language governing permissions and
 * limitations under the License.
 */
package org.apache.accumulo.server.util;

import static org.easymock.EasyMock.createMock;
import static org.easymock.EasyMock.expect;
import static org.easymock.EasyMock.expectLastCall;
import static org.easymock.EasyMock.replay;
import static org.easymock.EasyMock.verify;

import java.util.ArrayList;
import java.util.Collections;
import java.util.EnumSet;
import java.util.HashMap;
import java.util.List;
import java.util.Map;
import java.util.UUID;

import org.apache.accumulo.core.client.Connector;
import org.apache.accumulo.core.client.IteratorSetting;
import org.apache.accumulo.core.client.IteratorSetting.Column;
import org.apache.accumulo.core.client.admin.TableOperations;
import org.apache.accumulo.core.client.impl.ClientContext;
import org.apache.accumulo.core.client.impl.Credentials;
import org.apache.accumulo.core.client.impl.Table;
import org.apache.accumulo.core.client.impl.Writer;
import org.apache.accumulo.core.client.security.tokens.PasswordToken;
import org.apache.accumulo.core.conf.Property;
import org.apache.accumulo.core.data.ColumnUpdate;
import org.apache.accumulo.core.data.Mutation;
import org.apache.accumulo.core.data.Value;
import org.apache.accumulo.core.data.impl.KeyExtent;
import org.apache.accumulo.core.iterators.Combiner;
import org.apache.accumulo.core.iterators.IteratorUtil.IteratorScope;
import org.apache.accumulo.core.metadata.schema.MetadataSchema;
import org.apache.accumulo.core.metadata.schema.MetadataSchema.ReplicationSection;
import org.apache.accumulo.core.protobuf.ProtobufUtil;
import org.apache.accumulo.server.replication.StatusCombiner;
import org.apache.accumulo.server.replication.StatusUtil;
import org.apache.accumulo.server.replication.proto.Replication.Status;
import org.apache.hadoop.fs.Path;
import org.apache.hadoop.io.Text;
import org.easymock.EasyMock;
import org.easymock.IAnswer;
import org.junit.Assert;
import org.junit.Test;

public class ReplicationTableUtilTest {

  @Test
  public void properPathInRow() throws Exception {
    Writer writer = EasyMock.createNiceMock(Writer.class);
    writer.update(EasyMock.anyObject(Mutation.class));
    final List<Mutation> mutations = new ArrayList<>();

    // Mock a Writer to just add the mutation to a list
    EasyMock.expectLastCall().andAnswer(new IAnswer<Object>() {
      @Override
      public Object answer() {
        mutations.add(((Mutation) EasyMock.getCurrentArguments()[0]));
        return null;
      }
    });

    EasyMock.replay(writer);

    Credentials creds = new Credentials("root", new PasswordToken(""));
    ClientContext context = EasyMock.createMock(ClientContext.class);
    EasyMock.expect(context.getCredentials()).andReturn(creds).anyTimes();
    EasyMock.replay(context);

    // Magic hook to create a Writer
    ReplicationTableUtil.addWriter(creds, writer);

    // Example file seen coming out of LogEntry
    UUID uuid = UUID.randomUUID();
    String myFile = "file:////home/user/accumulo/wal/server+port/" + uuid;

    long createdTime = System.currentTimeMillis();
<<<<<<< HEAD
    ReplicationTableUtil.updateFiles(context, new KeyExtent(Table.ID.of("1"), null, null), myFile, StatusUtil.fileCreated(createdTime));
=======
    ReplicationTableUtil.updateFiles(context, new KeyExtent("1", null, null), myFile,
        StatusUtil.fileCreated(createdTime));
>>>>>>> f4f43feb

    verify(writer);

    Assert.assertEquals(1, mutations.size());
    Mutation m = mutations.get(0);

    Assert.assertEquals(MetadataSchema.ReplicationSection.getRowPrefix()
        + "file:/home/user/accumulo/wal/server+port/" + uuid, new Text(m.getRow()).toString());

    List<ColumnUpdate> updates = m.getUpdates();
    Assert.assertEquals(1, updates.size());
    ColumnUpdate update = updates.get(0);

    Assert.assertEquals(MetadataSchema.ReplicationSection.COLF, new Text(update.getColumnFamily()));
    Assert.assertEquals("1", new Text(update.getColumnQualifier()).toString());
    Assert.assertEquals(StatusUtil.fileCreatedValue(createdTime), new Value(update.getValue()));
  }

  @Test
  public void replEntryMutation() {
    // We stopped using a WAL -- we need a reference that this WAL needs to be replicated completely
    Status stat = Status.newBuilder().setBegin(0).setEnd(0).setInfiniteEnd(true)
        .setCreatedTime(System.currentTimeMillis()).build();
    String file = "file:///accumulo/wal/127.0.0.1+9997" + UUID.randomUUID();
    Path filePath = new Path(file);
    Text row = new Text(filePath.toString());
    KeyExtent extent = new KeyExtent(Table.ID.of("1"), new Text("b"), new Text("a"));

    Mutation m = ReplicationTableUtil.createUpdateMutation(filePath, ProtobufUtil.toValue(stat),
        extent);

    Assert.assertEquals(new Text(MetadataSchema.ReplicationSection.getRowPrefix() + row),
        new Text(m.getRow()));
    Assert.assertEquals(1, m.getUpdates().size());
    ColumnUpdate col = m.getUpdates().get(0);

    Assert.assertEquals(MetadataSchema.ReplicationSection.COLF, new Text(col.getColumnFamily()));
    Assert.assertEquals(extent.getTableId().canonicalID(), new Text(col.getColumnQualifier()).toString());
    Assert.assertEquals(0, col.getColumnVisibility().length);
    Assert.assertArrayEquals(stat.toByteArray(), col.getValue());
  }

  @Test
  public void setsCombinerOnMetadataCorrectly() throws Exception {
    Connector conn = createMock(Connector.class);
    TableOperations tops = createMock(TableOperations.class);

    String myMetadataTable = "mymetadata";
    Map<String,EnumSet<IteratorScope>> iterators = new HashMap<>();
    iterators.put("vers", EnumSet.of(IteratorScope.majc, IteratorScope.minc, IteratorScope.scan));
    IteratorSetting combiner = new IteratorSetting(9, "replcombiner", StatusCombiner.class);
    Combiner.setColumns(combiner, Collections.singletonList(new Column(ReplicationSection.COLF)));

    expect(conn.tableOperations()).andReturn(tops);
    expect(tops.listIterators(myMetadataTable)).andReturn(iterators);
    tops.attachIterator(myMetadataTable, combiner);
    expectLastCall().once();

<<<<<<< HEAD
    expect(tops.getProperties(myMetadataTable)).andReturn(Collections.emptyList());
    tops.setProperty(myMetadataTable, Property.TABLE_FORMATTER_CLASS.getKey(), ReplicationTableUtil.STATUS_FORMATTER_CLASS_NAME);
=======
    expect(tops.getProperties(myMetadataTable))
        .andReturn(Collections.<Entry<String,String>> emptyList());
    tops.setProperty(myMetadataTable, Property.TABLE_FORMATTER_CLASS.getKey(),
        ReplicationTableUtil.STATUS_FORMATTER_CLASS_NAME);
>>>>>>> f4f43feb
    expectLastCall().once();

    replay(conn, tops);

    ReplicationTableUtil.configureMetadataTable(conn, myMetadataTable);

    verify(conn, tops);
  }
}<|MERGE_RESOLUTION|>--- conflicted
+++ resolved
@@ -91,12 +91,8 @@
     String myFile = "file:////home/user/accumulo/wal/server+port/" + uuid;
 
     long createdTime = System.currentTimeMillis();
-<<<<<<< HEAD
-    ReplicationTableUtil.updateFiles(context, new KeyExtent(Table.ID.of("1"), null, null), myFile, StatusUtil.fileCreated(createdTime));
-=======
-    ReplicationTableUtil.updateFiles(context, new KeyExtent("1", null, null), myFile,
+    ReplicationTableUtil.updateFiles(context, new KeyExtent(Table.ID.of("1"), null, null), myFile,
         StatusUtil.fileCreated(createdTime));
->>>>>>> f4f43feb
 
     verify(writer);
 
@@ -134,7 +130,8 @@
     ColumnUpdate col = m.getUpdates().get(0);
 
     Assert.assertEquals(MetadataSchema.ReplicationSection.COLF, new Text(col.getColumnFamily()));
-    Assert.assertEquals(extent.getTableId().canonicalID(), new Text(col.getColumnQualifier()).toString());
+    Assert.assertEquals(extent.getTableId().canonicalID(),
+        new Text(col.getColumnQualifier()).toString());
     Assert.assertEquals(0, col.getColumnVisibility().length);
     Assert.assertArrayEquals(stat.toByteArray(), col.getValue());
   }
@@ -155,15 +152,9 @@
     tops.attachIterator(myMetadataTable, combiner);
     expectLastCall().once();
 
-<<<<<<< HEAD
     expect(tops.getProperties(myMetadataTable)).andReturn(Collections.emptyList());
-    tops.setProperty(myMetadataTable, Property.TABLE_FORMATTER_CLASS.getKey(), ReplicationTableUtil.STATUS_FORMATTER_CLASS_NAME);
-=======
-    expect(tops.getProperties(myMetadataTable))
-        .andReturn(Collections.<Entry<String,String>> emptyList());
     tops.setProperty(myMetadataTable, Property.TABLE_FORMATTER_CLASS.getKey(),
         ReplicationTableUtil.STATUS_FORMATTER_CLASS_NAME);
->>>>>>> f4f43feb
     expectLastCall().once();
 
     replay(conn, tops);
