--- conflicted
+++ resolved
@@ -659,11 +659,7 @@
     key.event = COMPACTION_FINISH;
     key.seq = seq;
     key.tid = tid;
-<<<<<<< HEAD
-    return logFileData(Collections.singletonList(new Pair<LogFileKey,LogFileValue>(key, EMPTY)), Durability.LOG);
-=======
     return logFileData(Collections.singletonList(new Pair<LogFileKey,LogFileValue>(key, EMPTY)), durability);
->>>>>>> 37857c53
   }
 
   public LoggerOperation minorCompactionStarted(int seq, int tid, String fqfn, Durability durability) throws IOException {
@@ -672,11 +668,7 @@
     key.seq = seq;
     key.tid = tid;
     key.filename = fqfn;
-<<<<<<< HEAD
-    return logFileData(Collections.singletonList(new Pair<LogFileKey,LogFileValue>(key, EMPTY)), Durability.LOG);
-=======
     return logFileData(Collections.singletonList(new Pair<LogFileKey,LogFileValue>(key, EMPTY)), durability);
->>>>>>> 37857c53
   }
 
   public String getLogger() {
