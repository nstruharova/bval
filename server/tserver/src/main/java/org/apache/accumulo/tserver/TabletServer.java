/*
 * Licensed to the Apache Software Foundation (ASF) under one or more
 * contributor license agreements.  See the NOTICE file distributed with
 * this work for additional information regarding copyright ownership.
 * The ASF licenses this file to You under the Apache License, Version 2.0
 * (the "License"); you may not use this file except in compliance with
 * the License.  You may obtain a copy of the License at
 *
 *     http://www.apache.org/licenses/LICENSE-2.0
 *
 * Unless required by applicable law or agreed to in writing, software
 * distributed under the License is distributed on an "AS IS" BASIS,
 * WITHOUT WARRANTIES OR CONDITIONS OF ANY KIND, either express or implied.
 * See the License for the specific language governing permissions and
 * limitations under the License.
 */
package org.apache.accumulo.tserver;

import static java.nio.charset.StandardCharsets.UTF_8;
import static java.util.concurrent.TimeUnit.MILLISECONDS;
import static java.util.concurrent.TimeUnit.NANOSECONDS;
import static org.apache.accumulo.fate.util.UtilWaitThread.sleepUninterruptibly;
import static org.apache.accumulo.server.problems.ProblemType.TABLET_LOAD;

import java.io.IOException;
import java.lang.management.ManagementFactory;
import java.net.UnknownHostException;
import java.nio.ByteBuffer;
import java.security.SecureRandom;
import java.util.ArrayList;
import java.util.Arrays;
import java.util.Collections;
import java.util.EnumSet;
import java.util.HashMap;
import java.util.HashSet;
import java.util.Iterator;
import java.util.LinkedHashSet;
import java.util.List;
import java.util.Map;
import java.util.Map.Entry;
import java.util.Objects;
import java.util.Random;
import java.util.Set;
import java.util.SortedMap;
import java.util.SortedSet;
import java.util.TimerTask;
import java.util.TreeMap;
import java.util.TreeSet;
import java.util.concurrent.BlockingDeque;
import java.util.concurrent.CancellationException;
import java.util.concurrent.ConcurrentHashMap;
import java.util.concurrent.ExecutionException;
import java.util.concurrent.ExecutorService;
import java.util.concurrent.Future;
import java.util.concurrent.LinkedBlockingDeque;
import java.util.concurrent.ThreadPoolExecutor;
import java.util.concurrent.TimeUnit;
import java.util.concurrent.TimeoutException;
import java.util.concurrent.atomic.AtomicInteger;
import java.util.concurrent.atomic.AtomicLong;
import java.util.concurrent.locks.ReentrantLock;

import org.apache.accumulo.core.Constants;
import org.apache.accumulo.core.client.AccumuloException;
import org.apache.accumulo.core.client.AccumuloSecurityException;
import org.apache.accumulo.core.client.Durability;
import org.apache.accumulo.core.client.SampleNotPresentException;
import org.apache.accumulo.core.client.TableNotFoundException;
import org.apache.accumulo.core.clientImpl.CompressedIterators;
import org.apache.accumulo.core.clientImpl.DurabilityImpl;
import org.apache.accumulo.core.clientImpl.ScannerImpl;
import org.apache.accumulo.core.clientImpl.Tables;
import org.apache.accumulo.core.clientImpl.TabletLocator;
import org.apache.accumulo.core.clientImpl.TabletType;
import org.apache.accumulo.core.clientImpl.Translator;
import org.apache.accumulo.core.clientImpl.Translator.TKeyExtentTranslator;
import org.apache.accumulo.core.clientImpl.Translator.TRangeTranslator;
import org.apache.accumulo.core.clientImpl.Translators;
import org.apache.accumulo.core.clientImpl.thrift.SecurityErrorCode;
import org.apache.accumulo.core.clientImpl.thrift.TableOperationExceptionType;
import org.apache.accumulo.core.clientImpl.thrift.ThriftSecurityException;
import org.apache.accumulo.core.clientImpl.thrift.ThriftTableOperationException;
import org.apache.accumulo.core.conf.AccumuloConfiguration;
import org.apache.accumulo.core.conf.Property;
import org.apache.accumulo.core.data.Column;
import org.apache.accumulo.core.data.ConstraintViolationSummary;
import org.apache.accumulo.core.data.Key;
import org.apache.accumulo.core.data.Mutation;
import org.apache.accumulo.core.data.NamespaceId;
import org.apache.accumulo.core.data.Range;
import org.apache.accumulo.core.data.TableId;
import org.apache.accumulo.core.data.Value;
import org.apache.accumulo.core.dataImpl.KeyExtent;
import org.apache.accumulo.core.dataImpl.thrift.InitialMultiScan;
import org.apache.accumulo.core.dataImpl.thrift.InitialScan;
import org.apache.accumulo.core.dataImpl.thrift.IterInfo;
import org.apache.accumulo.core.dataImpl.thrift.MapFileInfo;
import org.apache.accumulo.core.dataImpl.thrift.MultiScanResult;
import org.apache.accumulo.core.dataImpl.thrift.ScanResult;
import org.apache.accumulo.core.dataImpl.thrift.TCMResult;
import org.apache.accumulo.core.dataImpl.thrift.TCMStatus;
import org.apache.accumulo.core.dataImpl.thrift.TColumn;
import org.apache.accumulo.core.dataImpl.thrift.TConditionalMutation;
import org.apache.accumulo.core.dataImpl.thrift.TConditionalSession;
import org.apache.accumulo.core.dataImpl.thrift.TKeyExtent;
import org.apache.accumulo.core.dataImpl.thrift.TKeyValue;
import org.apache.accumulo.core.dataImpl.thrift.TMutation;
import org.apache.accumulo.core.dataImpl.thrift.TRange;
import org.apache.accumulo.core.dataImpl.thrift.TRowRange;
import org.apache.accumulo.core.dataImpl.thrift.TSummaries;
import org.apache.accumulo.core.dataImpl.thrift.TSummaryRequest;
import org.apache.accumulo.core.dataImpl.thrift.UpdateErrors;
import org.apache.accumulo.core.iterators.IterationInterruptedException;
import org.apache.accumulo.core.master.thrift.BulkImportState;
import org.apache.accumulo.core.master.thrift.Compacting;
import org.apache.accumulo.core.master.thrift.MasterClientService;
import org.apache.accumulo.core.master.thrift.TableInfo;
import org.apache.accumulo.core.master.thrift.TabletLoadState;
import org.apache.accumulo.core.master.thrift.TabletServerStatus;
import org.apache.accumulo.core.metadata.MetadataTable;
import org.apache.accumulo.core.metadata.RootTable;
import org.apache.accumulo.core.metadata.schema.MetadataSchema.TabletsSection;
import org.apache.accumulo.core.replication.ReplicationConstants;
import org.apache.accumulo.core.replication.thrift.ReplicationServicer;
import org.apache.accumulo.core.rpc.ThriftUtil;
import org.apache.accumulo.core.sample.impl.SamplerConfigurationImpl;
import org.apache.accumulo.core.security.Authorizations;
import org.apache.accumulo.core.securityImpl.thrift.TCredentials;
import org.apache.accumulo.core.spi.cache.BlockCache;
import org.apache.accumulo.core.spi.scan.ScanDispatcher;
import org.apache.accumulo.core.summary.Gatherer;
import org.apache.accumulo.core.summary.Gatherer.FileSystemResolver;
import org.apache.accumulo.core.summary.SummaryCollection;
import org.apache.accumulo.core.tabletserver.log.LogEntry;
import org.apache.accumulo.core.tabletserver.thrift.ActiveCompaction;
import org.apache.accumulo.core.tabletserver.thrift.ActiveScan;
import org.apache.accumulo.core.tabletserver.thrift.ConstraintViolationException;
import org.apache.accumulo.core.tabletserver.thrift.NoSuchScanIDException;
import org.apache.accumulo.core.tabletserver.thrift.NotServingTabletException;
import org.apache.accumulo.core.tabletserver.thrift.TDurability;
import org.apache.accumulo.core.tabletserver.thrift.TSampleNotPresentException;
import org.apache.accumulo.core.tabletserver.thrift.TSamplerConfiguration;
import org.apache.accumulo.core.tabletserver.thrift.TUnloadTabletGoal;
import org.apache.accumulo.core.tabletserver.thrift.TabletClientService;
import org.apache.accumulo.core.tabletserver.thrift.TabletClientService.Iface;
import org.apache.accumulo.core.tabletserver.thrift.TabletClientService.Processor;
import org.apache.accumulo.core.tabletserver.thrift.TabletStats;
import org.apache.accumulo.core.trace.TraceUtil;
import org.apache.accumulo.core.trace.thrift.TInfo;
import org.apache.accumulo.core.util.ByteBufferUtil;
import org.apache.accumulo.core.util.ColumnFQ;
import org.apache.accumulo.core.util.ComparablePair;
import org.apache.accumulo.core.util.Daemon;
import org.apache.accumulo.core.util.HostAndPort;
import org.apache.accumulo.core.util.MapCounter;
import org.apache.accumulo.core.util.Pair;
import org.apache.accumulo.core.util.ServerServices;
import org.apache.accumulo.core.util.ServerServices.Service;
import org.apache.accumulo.core.util.SimpleThreadPool;
import org.apache.accumulo.core.util.ratelimit.RateLimiter;
import org.apache.accumulo.core.util.ratelimit.SharedRateLimiterFactory;
import org.apache.accumulo.core.util.ratelimit.SharedRateLimiterFactory.RateProvider;
import org.apache.accumulo.fate.util.LoggingRunnable;
import org.apache.accumulo.fate.util.Retry;
import org.apache.accumulo.fate.util.Retry.RetryFactory;
import org.apache.accumulo.fate.zookeeper.ZooCache;
import org.apache.accumulo.fate.zookeeper.ZooLock;
import org.apache.accumulo.fate.zookeeper.ZooLock.LockLossReason;
import org.apache.accumulo.fate.zookeeper.ZooLock.LockWatcher;
import org.apache.accumulo.fate.zookeeper.ZooReaderWriter;
import org.apache.accumulo.fate.zookeeper.ZooUtil;
import org.apache.accumulo.fate.zookeeper.ZooUtil.NodeExistsPolicy;
import org.apache.accumulo.server.AbstractServer;
import org.apache.accumulo.server.GarbageCollectionLogger;
import org.apache.accumulo.server.ServerContext;
import org.apache.accumulo.server.ServerOpts;
import org.apache.accumulo.server.TabletLevel;
import org.apache.accumulo.server.client.ClientServiceHandler;
import org.apache.accumulo.server.conf.ServerConfigurationFactory;
import org.apache.accumulo.server.conf.TableConfiguration;
import org.apache.accumulo.server.data.ServerMutation;
import org.apache.accumulo.server.fs.FileRef;
import org.apache.accumulo.server.fs.VolumeManager;
import org.apache.accumulo.server.fs.VolumeManager.FileType;
import org.apache.accumulo.server.log.SortedLogState;
import org.apache.accumulo.server.log.WalStateManager;
import org.apache.accumulo.server.log.WalStateManager.WalMarkerException;
import org.apache.accumulo.server.master.recovery.RecoveryPath;
import org.apache.accumulo.server.master.state.Assignment;
import org.apache.accumulo.server.master.state.DistributedStoreException;
import org.apache.accumulo.server.master.state.TServerInstance;
import org.apache.accumulo.server.master.state.TabletLocationState;
import org.apache.accumulo.server.master.state.TabletLocationState.BadLocationStateException;
import org.apache.accumulo.server.master.state.TabletStateStore;
import org.apache.accumulo.server.master.state.ZooTabletStateStore;
import org.apache.accumulo.server.master.tableOps.UserCompactionConfig;
import org.apache.accumulo.server.problems.ProblemReport;
import org.apache.accumulo.server.problems.ProblemReports;
import org.apache.accumulo.server.replication.ZooKeeperInitialization;
import org.apache.accumulo.server.rpc.ServerAddress;
import org.apache.accumulo.server.rpc.TCredentialsUpdatingWrapper;
import org.apache.accumulo.server.rpc.TServerUtils;
import org.apache.accumulo.server.rpc.ThriftServerType;
import org.apache.accumulo.server.security.AuditedSecurityOperation;
import org.apache.accumulo.server.security.SecurityOperation;
import org.apache.accumulo.server.security.SecurityUtil;
import org.apache.accumulo.server.security.delegation.AuthenticationTokenSecretManager;
import org.apache.accumulo.server.security.delegation.ZooAuthenticationKeyWatcher;
import org.apache.accumulo.server.util.FileSystemMonitor;
import org.apache.accumulo.server.util.Halt;
import org.apache.accumulo.server.util.MasterMetadataUtil;
import org.apache.accumulo.server.util.MetadataTableUtil;
import org.apache.accumulo.server.util.ServerBulkImportStatus;
import org.apache.accumulo.server.util.time.RelativeTime;
import org.apache.accumulo.server.util.time.SimpleTimer;
import org.apache.accumulo.server.zookeeper.DistributedWorkQueue;
import org.apache.accumulo.server.zookeeper.TransactionWatcher;
import org.apache.accumulo.start.classloader.vfs.AccumuloVFSClassLoader;
import org.apache.accumulo.start.classloader.vfs.ContextManager;
import org.apache.accumulo.tserver.ConditionCheckerContext.ConditionChecker;
import org.apache.accumulo.tserver.RowLocks.RowLock;
import org.apache.accumulo.tserver.TabletServerResourceManager.TabletResourceManager;
import org.apache.accumulo.tserver.TabletStatsKeeper.Operation;
import org.apache.accumulo.tserver.compaction.MajorCompactionReason;
import org.apache.accumulo.tserver.data.ServerConditionalMutation;
import org.apache.accumulo.tserver.log.DfsLogger;
import org.apache.accumulo.tserver.log.LogSorter;
import org.apache.accumulo.tserver.log.MutationReceiver;
import org.apache.accumulo.tserver.log.TabletServerLogger;
import org.apache.accumulo.tserver.mastermessage.MasterMessage;
import org.apache.accumulo.tserver.mastermessage.SplitReportMessage;
import org.apache.accumulo.tserver.mastermessage.TabletStatusMessage;
import org.apache.accumulo.tserver.metrics.TabletServerMetrics;
import org.apache.accumulo.tserver.metrics.TabletServerMinCMetrics;
import org.apache.accumulo.tserver.metrics.TabletServerScanMetrics;
import org.apache.accumulo.tserver.metrics.TabletServerUpdateMetrics;
import org.apache.accumulo.tserver.replication.ReplicationServicerHandler;
import org.apache.accumulo.tserver.replication.ReplicationWorker;
import org.apache.accumulo.tserver.scan.LookupTask;
import org.apache.accumulo.tserver.scan.NextBatchTask;
import org.apache.accumulo.tserver.scan.ScanRunState;
import org.apache.accumulo.tserver.session.ConditionalSession;
import org.apache.accumulo.tserver.session.MultiScanSession;
import org.apache.accumulo.tserver.session.Session;
import org.apache.accumulo.tserver.session.SessionManager;
import org.apache.accumulo.tserver.session.SingleScanSession;
import org.apache.accumulo.tserver.session.SummarySession;
import org.apache.accumulo.tserver.session.UpdateSession;
import org.apache.accumulo.tserver.tablet.BulkImportCacheCleaner;
import org.apache.accumulo.tserver.tablet.CommitSession;
import org.apache.accumulo.tserver.tablet.CompactionInfo;
import org.apache.accumulo.tserver.tablet.CompactionWatcher;
import org.apache.accumulo.tserver.tablet.Compactor;
import org.apache.accumulo.tserver.tablet.KVEntry;
import org.apache.accumulo.tserver.tablet.ScanBatch;
import org.apache.accumulo.tserver.tablet.Tablet;
import org.apache.accumulo.tserver.tablet.TabletClosedException;
import org.apache.accumulo.tserver.tablet.TabletData;
import org.apache.commons.collections4.map.LRUMap;
import org.apache.hadoop.fs.FSError;
import org.apache.hadoop.fs.FileSystem;
import org.apache.hadoop.fs.Path;
import org.apache.hadoop.io.Text;
import org.apache.hadoop.metrics2.MetricsSystem;
import org.apache.htrace.Trace;
import org.apache.htrace.TraceScope;
import org.apache.thrift.TException;
import org.apache.thrift.TProcessor;
import org.apache.thrift.TServiceClient;
import org.apache.thrift.server.TServer;
import org.apache.zookeeper.KeeperException;
import org.apache.zookeeper.KeeperException.NoNodeException;
import org.slf4j.Logger;
import org.slf4j.LoggerFactory;

import com.google.common.annotations.VisibleForTesting;
import com.google.common.cache.Cache;

public class TabletServer extends AbstractServer {

  private static final Logger log = LoggerFactory.getLogger(TabletServer.class);
  private static final long MAX_TIME_TO_WAIT_FOR_SCAN_RESULT_MILLIS = 1000;
  private static final long RECENTLY_SPLIT_MILLIES = 60 * 1000;
  private static final long TIME_BETWEEN_GC_CHECKS = 5000;
  private static final long TIME_BETWEEN_LOCATOR_CACHE_CLEARS = 60 * 60 * 1000;

  private final GarbageCollectionLogger gcLogger = new GarbageCollectionLogger();
  private final TransactionWatcher watcher;
  private ZooCache masterLockCache;

  private final TabletServerLogger logger;

  private final TabletServerUpdateMetrics updateMetrics;
  private final TabletServerScanMetrics scanMetrics;
  private final TabletServerMinCMetrics mincMetrics;

  public TabletServerScanMetrics getScanMetrics() {
    return scanMetrics;
  }

  public TabletServerMinCMetrics getMinCMetrics() {
    return mincMetrics;
  }

  private final LogSorter logSorter;
  private ReplicationWorker replWorker = null;
  private final TabletStatsKeeper statsKeeper;
  private final AtomicInteger logIdGenerator = new AtomicInteger();

  private final AtomicLong flushCounter = new AtomicLong(0);
  private final AtomicLong syncCounter = new AtomicLong(0);

  private final VolumeManager fs;

  private final OnlineTablets onlineTablets = new OnlineTablets();
  private final SortedSet<KeyExtent> unopenedTablets =
      Collections.synchronizedSortedSet(new TreeSet<KeyExtent>());
  private final SortedSet<KeyExtent> openingTablets =
      Collections.synchronizedSortedSet(new TreeSet<KeyExtent>());
  private final Map<KeyExtent,Long> recentlyUnloadedCache =
      Collections.synchronizedMap(new LRUMap<>(1000));

  private final TabletServerResourceManager resourceManager;
  private final SecurityOperation security;

  private final BlockingDeque<MasterMessage> masterMessages = new LinkedBlockingDeque<>();

  private Thread majorCompactorThread;

  private HostAndPort clientAddress;

  private volatile boolean serverStopRequested = false;
  private volatile boolean shutdownComplete = false;

  private ZooLock tabletServerLock;

  private TServer server;
  private volatile TServer replServer;

  private DistributedWorkQueue bulkFailedCopyQ;

  private String lockID;

  public static final AtomicLong seekCount = new AtomicLong(0);

  private final AtomicLong totalMinorCompactions = new AtomicLong(0);
  private final ServerConfigurationFactory confFactory;

  private final ZooAuthenticationKeyWatcher authKeyWatcher;
  private final WalStateManager walMarker;

  public static void main(String[] args) throws Exception {
    try (TabletServer tserver = new TabletServer(new ServerOpts(), args)) {
      tserver.runServer();
    }
  }

  TabletServer(ServerOpts opts, String[] args) {
    super("tserver", opts, args);
    ServerContext context = super.getContext();
    context.setupCrypto();
    this.masterLockCache = new ZooCache(context.getZooReaderWriter(), null);
    this.watcher = new TransactionWatcher(context);
    this.confFactory = context.getServerConfFactory();
    this.fs = context.getVolumeManager();
    final AccumuloConfiguration aconf = getConfiguration();
    log.info("Version " + Constants.VERSION);
    log.info("Instance " + getInstanceID());
    this.sessionManager = new SessionManager(aconf);
    this.logSorter = new LogSorter(context, fs, aconf);
    this.replWorker = new ReplicationWorker(context, fs);
    this.statsKeeper = new TabletStatsKeeper();
<<<<<<< HEAD
    SimpleTimer.getInstance(aconf).schedule(() -> {
      long now = System.currentTimeMillis();
      for (Tablet tablet : getOnlineTablets().values()) {
        try {
          tablet.updateRates(now);
        } catch (Exception ex) {
          log.error("Error updating rates for {}", tablet.getExtent(), ex);
=======
    final int numBusyTabletsToLog = aconf.getCount(Property.TSERV_LOG_BUSY_TABLETS_COUNT);
    final long logBusyTabletsDelay =
        aconf.getTimeInMillis(Property.TSERV_LOG_BUSY_TABLETS_INTERVAL);

    // This thread will calculate and log out the busiest tablets based on ingest count and
    // query count every #{logBusiestTabletsDelay}
    if (numBusyTabletsToLog > 0) {
      SimpleTimer.getInstance(aconf).schedule(new Runnable() {
        private BusiestTracker ingestTracker =
            BusiestTracker.newBusiestIngestTracker(numBusyTabletsToLog);
        private BusiestTracker queryTracker =
            BusiestTracker.newBusiestQueryTracker(numBusyTabletsToLog);

        @Override
        public void run() {

          List<Tablet> tablets;
          synchronized (onlineTablets) {
            tablets = new ArrayList<>(onlineTablets.values());
          }

          logBusyTablets(ingestTracker.computeBusiest(tablets), "ingest count");
          logBusyTablets(queryTracker.computeBusiest(tablets), "query count");
        }

        private void logBusyTablets(List<ComparablePair<Long,KeyExtent>> busyTablets,
            String label) {

          int i = 1;
          for (Pair<Long,KeyExtent> pair : busyTablets) {
            log.debug("{} busiest tablet by {}: {} -- extent: {} ", i, label.toLowerCase(),
                pair.getFirst(), pair.getSecond());
            i++;
          }
        }
      }, logBusyTabletsDelay, logBusyTabletsDelay);
    }

    SimpleTimer.getInstance(aconf).schedule(new Runnable() {
      @Override
      public void run() {
        synchronized (onlineTablets) {
          long now = System.currentTimeMillis();
          for (Tablet tablet : onlineTablets.values())
            try {
              tablet.updateRates(now);
            } catch (Exception ex) {
              log.error("Error updating rates for {}", tablet.getExtent(), ex);
            }
>>>>>>> 83429b63
        }
      }
    }, 5000, 5000);

    final long walogMaxSize = aconf.getAsBytes(Property.TSERV_WALOG_MAX_SIZE);
    final long walogMaxAge = aconf.getTimeInMillis(Property.TSERV_WALOG_MAX_AGE);
    final long minBlockSize =
        context.getHadoopConf().getLong("dfs.namenode.fs-limits.min-block-size", 0);
    if (minBlockSize != 0 && minBlockSize > walogMaxSize) {
      throw new RuntimeException("Unable to start TabletServer. Logger is set to use blocksize "
          + walogMaxSize + " but hdfs minimum block size is " + minBlockSize
          + ". Either increase the " + Property.TSERV_WALOG_MAX_SIZE
          + " or decrease dfs.namenode.fs-limits.min-block-size in hdfs-site.xml.");
    }

    final long toleratedWalCreationFailures =
        aconf.getCount(Property.TSERV_WALOG_TOLERATED_CREATION_FAILURES);
    final long walFailureRetryIncrement =
        aconf.getTimeInMillis(Property.TSERV_WALOG_TOLERATED_WAIT_INCREMENT);
    final long walFailureRetryMax =
        aconf.getTimeInMillis(Property.TSERV_WALOG_TOLERATED_MAXIMUM_WAIT_DURATION);
    final RetryFactory walCreationRetryFactory =
        Retry.builder().maxRetries(toleratedWalCreationFailures)
            .retryAfter(walFailureRetryIncrement, TimeUnit.MILLISECONDS)
            .incrementBy(walFailureRetryIncrement, TimeUnit.MILLISECONDS)
            .maxWait(walFailureRetryMax, TimeUnit.MILLISECONDS).backOffFactor(1.5)
            .logInterval(3, TimeUnit.MINUTES).createFactory();
    // Tolerate infinite failures for the write, however backing off the same as for creation
    // failures.
    final RetryFactory walWritingRetryFactory = Retry.builder().infiniteRetries()
        .retryAfter(walFailureRetryIncrement, TimeUnit.MILLISECONDS)
        .incrementBy(walFailureRetryIncrement, TimeUnit.MILLISECONDS)
        .maxWait(walFailureRetryMax, TimeUnit.MILLISECONDS).backOffFactor(1.5)
        .logInterval(3, TimeUnit.MINUTES).createFactory();

    logger = new TabletServerLogger(this, walogMaxSize, syncCounter, flushCounter,
        walCreationRetryFactory, walWritingRetryFactory, walogMaxAge);
    this.resourceManager = new TabletServerResourceManager(context);
    this.security = AuditedSecurityOperation.getInstance(context);

    updateMetrics = new TabletServerUpdateMetrics();
    scanMetrics = new TabletServerScanMetrics();
    mincMetrics = new TabletServerMinCMetrics();
    SimpleTimer.getInstance(aconf).schedule(() -> TabletLocator.clearLocators(),
        jitter(TIME_BETWEEN_LOCATOR_CACHE_CLEARS), jitter(TIME_BETWEEN_LOCATOR_CACHE_CLEARS));
    walMarker = new WalStateManager(context);

    // Create the secret manager
    context.setSecretManager(new AuthenticationTokenSecretManager(context.getInstanceID(),
        aconf.getTimeInMillis(Property.GENERAL_DELEGATION_TOKEN_LIFETIME)));
    if (aconf.getBoolean(Property.INSTANCE_RPC_SASL_ENABLED)) {
      log.info("SASL is enabled, creating ZooKeeper watcher for AuthenticationKeys");
      // Watcher to notice new AuthenticationKeys which enable delegation tokens
      authKeyWatcher =
          new ZooAuthenticationKeyWatcher(context.getSecretManager(), context.getZooReaderWriter(),
              context.getZooKeeperRoot() + Constants.ZDELEGATION_TOKEN_KEYS);
    } else {
      authKeyWatcher = null;
    }
    config();
  }

  public String getInstanceID() {
    return getContext().getInstanceID();
  }

  public String getVersion() {
    return Constants.VERSION;
  }

  private static long jitter(long ms) {
    Random r = new SecureRandom();
    // add a random 10% wait
    return (long) ((1. + (r.nextDouble() / 10)) * ms);
  }

  private final SessionManager sessionManager;

  private final WriteTracker writeTracker = new WriteTracker();

  private final RowLocks rowLocks = new RowLocks();

  private final AtomicLong totalQueuedMutationSize = new AtomicLong(0);
  private final ReentrantLock recoveryLock = new ReentrantLock(true);
  private ThriftClientHandler clientHandler;
  private final ServerBulkImportStatus bulkImportStatus = new ServerBulkImportStatus();

  private class ThriftClientHandler extends ClientServiceHandler
      implements TabletClientService.Iface {

    ThriftClientHandler() {
      super(getContext(), watcher, fs);
      log.debug("{} created", ThriftClientHandler.class.getName());
    }

    @Override
    public List<TKeyExtent> bulkImport(TInfo tinfo, TCredentials credentials, final long tid,
        final Map<TKeyExtent,Map<String,MapFileInfo>> files, final boolean setTime)
        throws ThriftSecurityException {

      if (!security.canPerformSystemActions(credentials)) {
        throw new ThriftSecurityException(credentials.getPrincipal(),
            SecurityErrorCode.PERMISSION_DENIED);
      }

      try {
        return watcher.run(Constants.BULK_ARBITRATOR_TYPE, tid, () -> {
          List<TKeyExtent> failures = new ArrayList<>();

          for (Entry<TKeyExtent,Map<String,MapFileInfo>> entry : files.entrySet()) {
            TKeyExtent tke = entry.getKey();
            Map<String,MapFileInfo> fileMap = entry.getValue();
            Map<FileRef,MapFileInfo> fileRefMap = new HashMap<>();
            for (Entry<String,MapFileInfo> mapping : fileMap.entrySet()) {
              Path path = new Path(mapping.getKey());
              FileSystem ns = fs.getVolumeByPath(path).getFileSystem();
              path = ns.makeQualified(path);
              fileRefMap.put(new FileRef(path.toString(), path), mapping.getValue());
            }

            Tablet importTablet = getOnlineTablet(new KeyExtent(tke));

            if (importTablet == null) {
              failures.add(tke);
            } else {
              try {
                importTablet.importMapFiles(tid, fileRefMap, setTime);
              } catch (IOException ioe) {
                log.info("files {} not imported to {}: {}", fileMap.keySet(), new KeyExtent(tke),
                    ioe.getMessage());
                failures.add(tke);
              }
            }
          }
          return failures;
        });
      } catch (RuntimeException e) {
        throw e;
      } catch (Exception e) {
        throw new RuntimeException(e);
      }
    }

    @Override
    public void loadFiles(TInfo tinfo, TCredentials credentials, long tid, String dir,
        Map<TKeyExtent,Map<String,MapFileInfo>> tabletImports, boolean setTime)
        throws ThriftSecurityException {
      if (!security.canPerformSystemActions(credentials)) {
        throw new ThriftSecurityException(credentials.getPrincipal(),
            SecurityErrorCode.PERMISSION_DENIED);
      }

      watcher.runQuietly(Constants.BULK_ARBITRATOR_TYPE, tid, () -> {
        tabletImports.forEach((tke, fileMap) -> {
          Map<FileRef,MapFileInfo> fileRefMap = new HashMap<>();
          for (Entry<String,MapFileInfo> mapping : fileMap.entrySet()) {
            Path path = new Path(dir, mapping.getKey());
            FileSystem ns = fs.getVolumeByPath(path).getFileSystem();
            path = ns.makeQualified(path);
            fileRefMap.put(new FileRef(path.toString(), path), mapping.getValue());
          }

          Tablet importTablet = getOnlineTablet(new KeyExtent(tke));

          if (importTablet != null) {
            try {
              importTablet.importMapFiles(tid, fileRefMap, setTime);
            } catch (IOException ioe) {
              log.debug("files {} not imported to {}: {}", fileMap.keySet(), new KeyExtent(tke),
                  ioe.getMessage());
            }
          }
        });
      });

    }

    private ScanDispatcher getScanDispatcher(KeyExtent extent) {
      if (extent.isRootTablet() || extent.isMeta()) {
        // dispatcher is only for user tables
        return null;
      }

      return getContext().getServerConfFactory().getTableConfiguration(extent.getTableId())
          .getScanDispatcher();
    }

    @Override
    public InitialScan startScan(TInfo tinfo, TCredentials credentials, TKeyExtent textent,
        TRange range, List<TColumn> columns, int batchSize, List<IterInfo> ssiList,
        Map<String,Map<String,String>> ssio, List<ByteBuffer> authorizations, boolean waitForWrites,
        boolean isolated, long readaheadThreshold, TSamplerConfiguration tSamplerConfig,
        long batchTimeOut, String contextArg, Map<String,String> executionHints)
        throws NotServingTabletException, ThriftSecurityException,
        org.apache.accumulo.core.tabletserver.thrift.TooManyFilesException,
        TSampleNotPresentException {

      TableId tableId = TableId.of(new String(textent.getTable(), UTF_8));
      NamespaceId namespaceId;
      try {
        namespaceId = Tables.getNamespaceId(getContext(), tableId);
      } catch (TableNotFoundException e1) {
        throw new NotServingTabletException(textent);
      }
      if (!security.canScan(credentials, tableId, namespaceId, range, columns, ssiList, ssio,
          authorizations)) {
        throw new ThriftSecurityException(credentials.getPrincipal(),
            SecurityErrorCode.PERMISSION_DENIED);
      }

      if (!security.authenticatedUserHasAuthorizations(credentials, authorizations)) {
        throw new ThriftSecurityException(credentials.getPrincipal(),
            SecurityErrorCode.BAD_AUTHORIZATIONS);
      }

      final KeyExtent extent = new KeyExtent(textent);

      // wait for any writes that are in flight.. this done to ensure
      // consistency across client restarts... assume a client writes
      // to accumulo and dies while waiting for a confirmation from
      // accumulo... the client process restarts and tries to read
      // data from accumulo making the assumption that it will get
      // any writes previously made... however if the server side thread
      // processing the write from the dead client is still in progress,
      // the restarted client may not see the write unless we wait here.
      // this behavior is very important when the client is reading the
      // metadata
      if (waitForWrites) {
        writeTracker.waitForWrites(TabletType.type(extent));
      }

      Tablet tablet = getOnlineTablet(extent);
      if (tablet == null) {
        throw new NotServingTabletException(textent);
      }

      HashSet<Column> columnSet = new HashSet<>();
      for (TColumn tcolumn : columns) {
        columnSet.add(new Column(tcolumn));
      }

      final SingleScanSession scanSession = new SingleScanSession(credentials, extent, columnSet,
          ssiList, ssio, new Authorizations(authorizations), readaheadThreshold, batchTimeOut,
          contextArg, executionHints);
      scanSession.scanner = tablet.createScanner(new Range(range), batchSize, scanSession.columnSet,
          scanSession.auths, ssiList, ssio, isolated, scanSession.interruptFlag,
          SamplerConfigurationImpl.fromThrift(tSamplerConfig), scanSession.batchTimeOut,
          scanSession.context);

      long sid = sessionManager.createSession(scanSession, true);

      ScanResult scanResult;
      try {
        scanResult = continueScan(tinfo, sid, scanSession);
      } catch (NoSuchScanIDException e) {
        log.error("The impossible happened", e);
        throw new RuntimeException();
      } finally {
        sessionManager.unreserveSession(sid);
      }

      return new InitialScan(sid, scanResult);
    }

    @Override
    public ScanResult continueScan(TInfo tinfo, long scanID)
        throws NoSuchScanIDException, NotServingTabletException,
        org.apache.accumulo.core.tabletserver.thrift.TooManyFilesException,
        TSampleNotPresentException {
      SingleScanSession scanSession = (SingleScanSession) sessionManager.reserveSession(scanID);
      if (scanSession == null) {
        throw new NoSuchScanIDException();
      }

      try {
        return continueScan(tinfo, scanID, scanSession);
      } finally {
        sessionManager.unreserveSession(scanSession);
      }
    }

    private ScanResult continueScan(TInfo tinfo, long scanID, SingleScanSession scanSession)
        throws NoSuchScanIDException, NotServingTabletException,
        org.apache.accumulo.core.tabletserver.thrift.TooManyFilesException,
        TSampleNotPresentException {

      if (scanSession.nextBatchTask == null) {
        scanSession.nextBatchTask =
            new NextBatchTask(TabletServer.this, scanID, scanSession.interruptFlag);
        resourceManager.executeReadAhead(scanSession.extent, getScanDispatcher(scanSession.extent),
            scanSession, scanSession.nextBatchTask);
      }

      ScanBatch bresult;
      try {
        bresult = scanSession.nextBatchTask.get(MAX_TIME_TO_WAIT_FOR_SCAN_RESULT_MILLIS,
            TimeUnit.MILLISECONDS);
        scanSession.nextBatchTask = null;
      } catch (ExecutionException e) {
        sessionManager.removeSession(scanID);
        if (e.getCause() instanceof NotServingTabletException) {
          throw (NotServingTabletException) e.getCause();
        } else if (e.getCause() instanceof TooManyFilesException) {
          throw new org.apache.accumulo.core.tabletserver.thrift.TooManyFilesException(
              scanSession.extent.toThrift());
        } else if (e.getCause() instanceof SampleNotPresentException) {
          throw new TSampleNotPresentException(scanSession.extent.toThrift());
        } else if (e.getCause() instanceof IOException) {
          sleepUninterruptibly(MAX_TIME_TO_WAIT_FOR_SCAN_RESULT_MILLIS, TimeUnit.MILLISECONDS);
          List<KVEntry> empty = Collections.emptyList();
          bresult = new ScanBatch(empty, true);
          scanSession.nextBatchTask = null;
        } else {
          throw new RuntimeException(e);
        }
      } catch (CancellationException ce) {
        sessionManager.removeSession(scanID);
        Tablet tablet = getOnlineTablet(scanSession.extent);
        if (tablet == null || tablet.isClosed()) {
          throw new NotServingTabletException(scanSession.extent.toThrift());
        } else {
          throw new NoSuchScanIDException();
        }
      } catch (TimeoutException e) {
        List<TKeyValue> param = Collections.emptyList();
        long timeout =
            TabletServer.this.getConfiguration().getTimeInMillis(Property.TSERV_CLIENT_TIMEOUT);
        sessionManager.removeIfNotAccessed(scanID, timeout);
        return new ScanResult(param, true);
      } catch (Throwable t) {
        sessionManager.removeSession(scanID);
        log.warn("Failed to get next batch", t);
        throw new RuntimeException(t);
      }

      ScanResult scanResult = new ScanResult(Key.compress(bresult.getResults()), bresult.isMore());

      scanSession.entriesReturned += scanResult.results.size();

      scanSession.batchCount++;

      if (scanResult.more && scanSession.batchCount > scanSession.readaheadThreshold) {
        // start reading next batch while current batch is transmitted
        // to client
        scanSession.nextBatchTask =
            new NextBatchTask(TabletServer.this, scanID, scanSession.interruptFlag);
        resourceManager.executeReadAhead(scanSession.extent, getScanDispatcher(scanSession.extent),
            scanSession, scanSession.nextBatchTask);
      }

      if (!scanResult.more) {
        closeScan(tinfo, scanID);
      }

      return scanResult;
    }

    @Override
    public void closeScan(TInfo tinfo, long scanID) {
      final SingleScanSession ss = (SingleScanSession) sessionManager.removeSession(scanID);
      if (ss != null) {
        long t2 = System.currentTimeMillis();

        if (log.isTraceEnabled()) {
          log.trace(String.format("ScanSess tid %s %s %,d entries in %.2f secs, nbTimes = [%s] ",
              TServerUtils.clientAddress.get(), ss.extent.getTableId(), ss.entriesReturned,
              (t2 - ss.startTime) / 1000.0, ss.runStats.toString()));
        }

        scanMetrics.addScan(t2 - ss.startTime);
        scanMetrics.addResult(ss.entriesReturned);
      }
    }

    @Override
    public InitialMultiScan startMultiScan(TInfo tinfo, TCredentials credentials,
        Map<TKeyExtent,List<TRange>> tbatch, List<TColumn> tcolumns, List<IterInfo> ssiList,
        Map<String,Map<String,String>> ssio, List<ByteBuffer> authorizations, boolean waitForWrites,
        TSamplerConfiguration tSamplerConfig, long batchTimeOut, String contextArg,
        Map<String,String> executionHints)
        throws ThriftSecurityException, TSampleNotPresentException {
      // find all of the tables that need to be scanned
      final HashSet<TableId> tables = new HashSet<>();
      for (TKeyExtent keyExtent : tbatch.keySet()) {
        tables.add(TableId.of(new String(keyExtent.getTable(), UTF_8)));
      }

      if (tables.size() != 1) {
        throw new IllegalArgumentException("Cannot batch scan over multiple tables");
      }

      // check if user has permission to the tables
      for (TableId tableId : tables) {
        NamespaceId namespaceId = getNamespaceId(credentials, tableId);
        if (!security.canScan(credentials, tableId, namespaceId, tbatch, tcolumns, ssiList, ssio,
            authorizations)) {
          throw new ThriftSecurityException(credentials.getPrincipal(),
              SecurityErrorCode.PERMISSION_DENIED);
        }
      }

      try {
        if (!security.authenticatedUserHasAuthorizations(credentials, authorizations)) {
          throw new ThriftSecurityException(credentials.getPrincipal(),
              SecurityErrorCode.BAD_AUTHORIZATIONS);
        }
      } catch (ThriftSecurityException tse) {
        log.error("{} is not authorized", credentials.getPrincipal(), tse);
        throw tse;
      }
      Map<KeyExtent,List<Range>> batch = Translator.translate(tbatch, new TKeyExtentTranslator(),
          new Translator.ListTranslator<>(new TRangeTranslator()));

      // This is used to determine which thread pool to use
      KeyExtent threadPoolExtent = batch.keySet().iterator().next();

      if (waitForWrites) {
        writeTracker.waitForWrites(TabletType.type(batch.keySet()));
      }

      final MultiScanSession mss = new MultiScanSession(credentials, threadPoolExtent, batch,
          ssiList, ssio, new Authorizations(authorizations),
          SamplerConfigurationImpl.fromThrift(tSamplerConfig), batchTimeOut, contextArg,
          executionHints);

      mss.numTablets = batch.size();
      for (List<Range> ranges : batch.values()) {
        mss.numRanges += ranges.size();
      }

      for (TColumn tcolumn : tcolumns) {
        mss.columnSet.add(new Column(tcolumn));
      }

      long sid = sessionManager.createSession(mss, true);

      MultiScanResult result;
      try {
        result = continueMultiScan(sid, mss);
      } finally {
        sessionManager.unreserveSession(sid);
      }

      return new InitialMultiScan(sid, result);
    }

    @Override
    public MultiScanResult continueMultiScan(TInfo tinfo, long scanID)
        throws NoSuchScanIDException, TSampleNotPresentException {

      MultiScanSession session = (MultiScanSession) sessionManager.reserveSession(scanID);

      if (session == null) {
        throw new NoSuchScanIDException();
      }

      try {
        return continueMultiScan(scanID, session);
      } finally {
        sessionManager.unreserveSession(session);
      }
    }

    private MultiScanResult continueMultiScan(long scanID, MultiScanSession session)
        throws TSampleNotPresentException {

      if (session.lookupTask == null) {
        session.lookupTask = new LookupTask(TabletServer.this, scanID);
        resourceManager.executeReadAhead(session.threadPoolExtent,
            getScanDispatcher(session.threadPoolExtent), session, session.lookupTask);
      }

      try {
        MultiScanResult scanResult =
            session.lookupTask.get(MAX_TIME_TO_WAIT_FOR_SCAN_RESULT_MILLIS, TimeUnit.MILLISECONDS);
        session.lookupTask = null;
        return scanResult;
      } catch (ExecutionException e) {
        sessionManager.removeSession(scanID);
        if (e.getCause() instanceof SampleNotPresentException) {
          throw new TSampleNotPresentException();
        } else {
          log.warn("Failed to get multiscan result", e);
          throw new RuntimeException(e);
        }
      } catch (TimeoutException e1) {
        long timeout =
            TabletServer.this.getConfiguration().getTimeInMillis(Property.TSERV_CLIENT_TIMEOUT);
        sessionManager.removeIfNotAccessed(scanID, timeout);
        List<TKeyValue> results = Collections.emptyList();
        Map<TKeyExtent,List<TRange>> failures = Collections.emptyMap();
        List<TKeyExtent> fullScans = Collections.emptyList();
        return new MultiScanResult(results, failures, fullScans, null, null, false, true);
      } catch (Throwable t) {
        sessionManager.removeSession(scanID);
        log.warn("Failed to get multiscan result", t);
        throw new RuntimeException(t);
      }
    }

    @Override
    public void closeMultiScan(TInfo tinfo, long scanID) throws NoSuchScanIDException {
      MultiScanSession session = (MultiScanSession) sessionManager.removeSession(scanID);
      if (session == null) {
        throw new NoSuchScanIDException();
      }

      long t2 = System.currentTimeMillis();

      if (log.isTraceEnabled()) {
        log.trace(String.format(
            "MultiScanSess %s %,d entries in %.2f secs"
                + " (lookup_time:%.2f secs tablets:%,d ranges:%,d) ",
            TServerUtils.clientAddress.get(), session.numEntries, (t2 - session.startTime) / 1000.0,
            session.totalLookupTime / 1000.0, session.numTablets, session.numRanges));
      }
    }

    @Override
    public long startUpdate(TInfo tinfo, TCredentials credentials, TDurability tdurabilty)
        throws ThriftSecurityException {
      // Make sure user is real
      Durability durability = DurabilityImpl.fromThrift(tdurabilty);
      security.authenticateUser(credentials, credentials);
      updateMetrics.addPermissionErrors(0);

      UpdateSession us = new UpdateSession(
          new TservConstraintEnv(getContext(), security, credentials), credentials, durability);
      return sessionManager.createSession(us, false);
    }

    private void setUpdateTablet(UpdateSession us, KeyExtent keyExtent) {
      long t1 = System.currentTimeMillis();
      if (us.currentTablet != null && us.currentTablet.getExtent().equals(keyExtent)) {
        return;
      }
      if (us.currentTablet == null
          && (us.failures.containsKey(keyExtent) || us.authFailures.containsKey(keyExtent))) {
        // if there were previous failures, then do not accept additional writes
        return;
      }

      TableId tableId = null;
      try {
        // if user has no permission to write to this table, add it to
        // the failures list
        boolean sameTable = us.currentTablet != null
            && (us.currentTablet.getExtent().getTableId().equals(keyExtent.getTableId()));
        tableId = keyExtent.getTableId();
        if (sameTable || security.canWrite(us.getCredentials(), tableId,
            Tables.getNamespaceId(getContext(), tableId))) {
          long t2 = System.currentTimeMillis();
          us.authTimes.addStat(t2 - t1);
          us.currentTablet = getOnlineTablet(keyExtent);
          if (us.currentTablet != null) {
            us.queuedMutations.put(us.currentTablet, new ArrayList<>());
          } else {
            // not serving tablet, so report all mutations as
            // failures
            us.failures.put(keyExtent, 0L);
            updateMetrics.addUnknownTabletErrors(0);
          }
        } else {
          log.warn("Denying access to table {} for user {}", keyExtent.getTableId(), us.getUser());
          long t2 = System.currentTimeMillis();
          us.authTimes.addStat(t2 - t1);
          us.currentTablet = null;
          us.authFailures.put(keyExtent, SecurityErrorCode.PERMISSION_DENIED);
          updateMetrics.addPermissionErrors(0);
          return;
        }
      } catch (TableNotFoundException tnfe) {
        log.error("Table " + tableId + " not found ", tnfe);
        long t2 = System.currentTimeMillis();
        us.authTimes.addStat(t2 - t1);
        us.currentTablet = null;
        us.authFailures.put(keyExtent, SecurityErrorCode.TABLE_DOESNT_EXIST);
        updateMetrics.addUnknownTabletErrors(0);
        return;
      } catch (ThriftSecurityException e) {
        log.error("Denying permission to check user " + us.getUser() + " with user " + e.getUser(),
            e);
        long t2 = System.currentTimeMillis();
        us.authTimes.addStat(t2 - t1);
        us.currentTablet = null;
        us.authFailures.put(keyExtent, e.getCode());
        updateMetrics.addPermissionErrors(0);
        return;
      }
    }

    @Override
    public void applyUpdates(TInfo tinfo, long updateID, TKeyExtent tkeyExtent,
        List<TMutation> tmutations) {
      UpdateSession us = (UpdateSession) sessionManager.reserveSession(updateID);
      if (us == null) {
        return;
      }

      boolean reserved = true;
      try {
        KeyExtent keyExtent = new KeyExtent(tkeyExtent);
        setUpdateTablet(us, keyExtent);

        if (us.currentTablet != null) {
          long additionalMutationSize = 0;
          List<Mutation> mutations = us.queuedMutations.get(us.currentTablet);
          for (TMutation tmutation : tmutations) {
            Mutation mutation = new ServerMutation(tmutation);
            mutations.add(mutation);
            additionalMutationSize += mutation.numBytes();
          }
          us.queuedMutationSize += additionalMutationSize;
          long totalQueued = updateTotalQueuedMutationSize(additionalMutationSize);
          long total = TabletServer.this.getConfiguration()
              .getAsBytes(Property.TSERV_TOTAL_MUTATION_QUEUE_MAX);
          if (totalQueued > total) {
            try {
              flush(us);
            } catch (HoldTimeoutException hte) {
              // Assumption is that the client has timed out and is gone. If that's not the case,
              // then removing the session should cause the client to fail
              // in such a way that it retries.
              log.debug("HoldTimeoutException during applyUpdates, removing session");
              sessionManager.removeSession(updateID, true);
              reserved = false;
            }
          }
        }
      } finally {
        if (reserved) {
          sessionManager.unreserveSession(us);
        }
      }
    }

    private void flush(UpdateSession us) {

      int mutationCount = 0;
      Map<CommitSession,List<Mutation>> sendables = new HashMap<>();
      Map<CommitSession,TabletMutations> loggables = new HashMap<>();
      Throwable error = null;

      long pt1 = System.currentTimeMillis();

      boolean containsMetadataTablet = false;
      for (Tablet tablet : us.queuedMutations.keySet()) {
        if (tablet.getExtent().isMeta()) {
          containsMetadataTablet = true;
        }
      }

      if (!containsMetadataTablet && us.queuedMutations.size() > 0) {
        TabletServer.this.resourceManager.waitUntilCommitsAreEnabled();
      }

      try (TraceScope prep = Trace.startSpan("prep")) {
        for (Entry<Tablet,? extends List<Mutation>> entry : us.queuedMutations.entrySet()) {

          Tablet tablet = entry.getKey();
          Durability durability =
              DurabilityImpl.resolveDurabilty(us.durability, tablet.getDurability());
          List<Mutation> mutations = entry.getValue();
          if (mutations.size() > 0) {
            try {
              updateMetrics.addMutationArraySize(mutations.size());

              CommitSession commitSession = tablet.prepareMutationsForCommit(us.cenv, mutations);
              if (commitSession == null) {
                if (us.currentTablet == tablet) {
                  us.currentTablet = null;
                }
                us.failures.put(tablet.getExtent(), us.successfulCommits.get(tablet));
              } else {
                if (durability != Durability.NONE) {
                  loggables.put(commitSession,
                      new TabletMutations(commitSession, mutations, durability));
                }
                sendables.put(commitSession, mutations);
                mutationCount += mutations.size();
              }

            } catch (TConstraintViolationException e) {
              us.violations.add(e.getViolations());
              updateMetrics.addConstraintViolations(0);

              if (e.getNonViolators().size() > 0) {
                // only log and commit mutations if there were some
                // that did not violate constraints... this is what
                // prepareMutationsForCommit() expects
                CommitSession cs = e.getCommitSession();
                if (durability != Durability.NONE) {
                  loggables.put(cs, new TabletMutations(cs, e.getNonViolators(), durability));
                }
                sendables.put(cs, e.getNonViolators());
              }

              mutationCount += mutations.size();

            } catch (Throwable t) {
              error = t;
              log.error("Unexpected error preparing for commit", error);
              break;
            }
          }
        }
      }

      long pt2 = System.currentTimeMillis();
      us.prepareTimes.addStat(pt2 - pt1);
      updateAvgPrepTime(pt2 - pt1, us.queuedMutations.size());

      if (error != null) {
        sendables.forEach((commitSession, value) -> commitSession.abortCommit());
        throw new RuntimeException(error);
      }
      try {
        try (TraceScope wal = Trace.startSpan("wal")) {
          while (true) {
            try {
              long t1 = System.currentTimeMillis();

              logger.logManyTablets(loggables);

              long t2 = System.currentTimeMillis();
              us.walogTimes.addStat(t2 - t1);
              updateWalogWriteTime((t2 - t1));
              break;
            } catch (IOException | FSError ex) {
              log.warn("logging mutations failed, retrying");
            } catch (Throwable t) {
              log.error("Unknown exception logging mutations, counts"
                  + " for mutations in flight not decremented!", t);
              throw new RuntimeException(t);
            }
          }
        }

        try (TraceScope commit = Trace.startSpan("commit")) {
          long t1 = System.currentTimeMillis();
          sendables.forEach((commitSession, mutations) -> {
            commitSession.commit(mutations);
            KeyExtent extent = commitSession.getExtent();

            if (us.currentTablet != null && extent == us.currentTablet.getExtent()) {
              // because constraint violations may filter out some
              // mutations, for proper accounting with the client code,
              // need to increment the count based on the original
              // number of mutations from the client NOT the filtered number
              us.successfulCommits.increment(us.currentTablet,
                  us.queuedMutations.get(us.currentTablet).size());
            }
          });
          long t2 = System.currentTimeMillis();

          us.flushTime += (t2 - pt1);
          us.commitTimes.addStat(t2 - t1);

          updateAvgCommitTime(t2 - t1, sendables.size());
        }
      } finally {
        us.queuedMutations.clear();
        if (us.currentTablet != null) {
          us.queuedMutations.put(us.currentTablet, new ArrayList<>());
        }
        updateTotalQueuedMutationSize(-us.queuedMutationSize);
        us.queuedMutationSize = 0;
      }
      us.totalUpdates += mutationCount;
    }

    private void updateWalogWriteTime(long time) {
      updateMetrics.addWalogWriteTime(time);
    }

    private void updateAvgCommitTime(long time, int size) {
      if (size > 0)
        updateMetrics.addCommitTime((long) (time / (double) size));
    }

    private void updateAvgPrepTime(long time, int size) {
      if (size > 0)
        updateMetrics.addCommitPrep((long) (time / (double) size));
    }

    @Override
    public UpdateErrors closeUpdate(TInfo tinfo, long updateID) throws NoSuchScanIDException {
      final UpdateSession us = (UpdateSession) sessionManager.removeSession(updateID);
      if (us == null) {
        throw new NoSuchScanIDException();
      }

      // clients may or may not see data from an update session while
      // it is in progress, however when the update session is closed
      // want to ensure that reads wait for the write to finish
      long opid = writeTracker.startWrite(us.queuedMutations.keySet());

      try {
        flush(us);
      } catch (HoldTimeoutException e) {
        // Assumption is that the client has timed out and is gone. If that's not the case throw an
        // exception that will cause it to retry.
        log.debug("HoldTimeoutException during closeUpdate, reporting no such session");
        throw new NoSuchScanIDException();
      } finally {
        writeTracker.finishWrite(opid);
      }

      if (log.isTraceEnabled()) {
        log.trace(
            String.format("UpSess %s %,d in %.3fs, at=[%s] ft=%.3fs(pt=%.3fs lt=%.3fs ct=%.3fs)",
                TServerUtils.clientAddress.get(), us.totalUpdates,
                (System.currentTimeMillis() - us.startTime) / 1000.0, us.authTimes.toString(),
                us.flushTime / 1000.0, us.prepareTimes.sum() / 1000.0, us.walogTimes.sum() / 1000.0,
                us.commitTimes.sum() / 1000.0));
      }
      if (us.failures.size() > 0) {
        Entry<KeyExtent,Long> first = us.failures.entrySet().iterator().next();
        log.debug(String.format("Failures: %d, first extent %s successful commits: %d",
            us.failures.size(), first.getKey().toString(), first.getValue()));
      }
      List<ConstraintViolationSummary> violations = us.violations.asList();
      if (violations.size() > 0) {
        ConstraintViolationSummary first = us.violations.asList().iterator().next();
        log.debug(String.format("Violations: %d, first %s occurs %d", violations.size(),
            first.violationDescription, first.numberOfViolatingMutations));
      }
      if (us.authFailures.size() > 0) {
        KeyExtent first = us.authFailures.keySet().iterator().next();
        log.debug(String.format("Authentication Failures: %d, first %s", us.authFailures.size(),
            first.toString()));
      }

      return new UpdateErrors(Translator.translate(us.failures, Translators.KET),
          Translator.translate(violations, Translators.CVST),
          Translator.translate(us.authFailures, Translators.KET));
    }

    @Override
    public void update(TInfo tinfo, TCredentials credentials, TKeyExtent tkeyExtent,
        TMutation tmutation, TDurability tdurability)
        throws NotServingTabletException, ConstraintViolationException, ThriftSecurityException {

      final TableId tableId = TableId.of(new String(tkeyExtent.getTable(), UTF_8));
      NamespaceId namespaceId = getNamespaceId(credentials, tableId);
      if (!security.canWrite(credentials, tableId, namespaceId)) {
        throw new ThriftSecurityException(credentials.getPrincipal(),
            SecurityErrorCode.PERMISSION_DENIED);
      }
      final KeyExtent keyExtent = new KeyExtent(tkeyExtent);
      final Tablet tablet = getOnlineTablet(new KeyExtent(keyExtent));
      if (tablet == null) {
        throw new NotServingTabletException(tkeyExtent);
      }
      Durability tabletDurability = tablet.getDurability();

      if (!keyExtent.isMeta()) {
        try {
          TabletServer.this.resourceManager.waitUntilCommitsAreEnabled();
        } catch (HoldTimeoutException hte) {
          // Major hack. Assumption is that the client has timed out and is gone. If that's not the
          // case, then throwing the following will let client know there
          // was a failure and it should retry.
          throw new NotServingTabletException(tkeyExtent);
        }
      }

      final long opid = writeTracker.startWrite(TabletType.type(keyExtent));

      try {
        final Mutation mutation = new ServerMutation(tmutation);
        final List<Mutation> mutations = Collections.singletonList(mutation);

        CommitSession cs;
        try (TraceScope prep = Trace.startSpan("prep")) {
          cs = tablet.prepareMutationsForCommit(
              new TservConstraintEnv(getContext(), security, credentials), mutations);
        }
        if (cs == null) {
          throw new NotServingTabletException(tkeyExtent);
        }

        Durability durability = DurabilityImpl
            .resolveDurabilty(DurabilityImpl.fromThrift(tdurability), tabletDurability);
        // instead of always looping on true, skip completely when durability is NONE
        while (durability != Durability.NONE) {
          try {
            try (TraceScope wal = Trace.startSpan("wal")) {
              logger.log(cs, mutation, durability);
            }
            break;
          } catch (IOException ex) {
            log.warn("Error writing mutations to log", ex);
          }
        }

        try (TraceScope commit = Trace.startSpan("commit")) {
          cs.commit(mutations);
        }
      } catch (TConstraintViolationException e) {
        throw new ConstraintViolationException(
            Translator.translate(e.getViolations().asList(), Translators.CVST));
      } finally {
        writeTracker.finishWrite(opid);
      }
    }

    private NamespaceId getNamespaceId(TCredentials credentials, TableId tableId)
        throws ThriftSecurityException {
      try {
        return Tables.getNamespaceId(getContext(), tableId);
      } catch (TableNotFoundException e1) {
        throw new ThriftSecurityException(credentials.getPrincipal(),
            SecurityErrorCode.TABLE_DOESNT_EXIST);
      }
    }

    private void checkConditions(Map<KeyExtent,List<ServerConditionalMutation>> updates,
        ArrayList<TCMResult> results, ConditionalSession cs, List<String> symbols)
        throws IOException {
      Iterator<Entry<KeyExtent,List<ServerConditionalMutation>>> iter =
          updates.entrySet().iterator();

      final CompressedIterators compressedIters = new CompressedIterators(symbols);
      ConditionCheckerContext checkerContext = new ConditionCheckerContext(getContext(),
          compressedIters, confFactory.getTableConfiguration(cs.tableId));

      while (iter.hasNext()) {
        final Entry<KeyExtent,List<ServerConditionalMutation>> entry = iter.next();
        final Tablet tablet = getOnlineTablet(entry.getKey());

        if (tablet == null || tablet.isClosed()) {
          for (ServerConditionalMutation scm : entry.getValue()) {
            results.add(new TCMResult(scm.getID(), TCMStatus.IGNORED));
          }
          iter.remove();
        } else {
          final List<ServerConditionalMutation> okMutations =
              new ArrayList<>(entry.getValue().size());
          final List<TCMResult> resultsSubList = results.subList(results.size(), results.size());

          ConditionChecker checker =
              checkerContext.newChecker(entry.getValue(), okMutations, resultsSubList);
          try {
            tablet.checkConditions(checker, cs.auths, cs.interruptFlag);

            if (okMutations.size() > 0) {
              entry.setValue(okMutations);
            } else {
              iter.remove();
            }
          } catch (TabletClosedException | IterationInterruptedException
              | TooManyFilesException e) {
            // clear anything added while checking conditions.
            resultsSubList.clear();

            for (ServerConditionalMutation scm : entry.getValue()) {
              results.add(new TCMResult(scm.getID(), TCMStatus.IGNORED));
            }
            iter.remove();
          }
        }
      }
    }

    private void writeConditionalMutations(Map<KeyExtent,List<ServerConditionalMutation>> updates,
        ArrayList<TCMResult> results, ConditionalSession sess) {
      Set<Entry<KeyExtent,List<ServerConditionalMutation>>> es = updates.entrySet();

      Map<CommitSession,List<Mutation>> sendables = new HashMap<>();
      Map<CommitSession,TabletMutations> loggables = new HashMap<>();

      boolean sessionCanceled = sess.interruptFlag.get();

      try (TraceScope prepSpan = Trace.startSpan("prep")) {
        long t1 = System.currentTimeMillis();
        for (Entry<KeyExtent,List<ServerConditionalMutation>> entry : es) {
          final Tablet tablet = getOnlineTablet(entry.getKey());
          if (tablet == null || tablet.isClosed() || sessionCanceled) {
            for (ServerConditionalMutation scm : entry.getValue()) {
              results.add(new TCMResult(scm.getID(), TCMStatus.IGNORED));
            }
          } else {
            final Durability durability =
                DurabilityImpl.resolveDurabilty(sess.durability, tablet.getDurability());
            try {

              @SuppressWarnings("unchecked")
              List<Mutation> mutations =
                  (List<Mutation>) (List<? extends Mutation>) entry.getValue();
              if (mutations.size() > 0) {

                CommitSession cs = tablet.prepareMutationsForCommit(
                    new TservConstraintEnv(getContext(), security, sess.credentials), mutations);

                if (cs == null) {
                  for (ServerConditionalMutation scm : entry.getValue()) {
                    results.add(new TCMResult(scm.getID(), TCMStatus.IGNORED));
                  }
                } else {
                  for (ServerConditionalMutation scm : entry.getValue()) {
                    results.add(new TCMResult(scm.getID(), TCMStatus.ACCEPTED));
                  }
                  if (durability != Durability.NONE) {
                    loggables.put(cs, new TabletMutations(cs, mutations, durability));
                  }
                  sendables.put(cs, mutations);
                }
              }
            } catch (TConstraintViolationException e) {
              CommitSession cs = e.getCommitSession();
              if (e.getNonViolators().size() > 0) {
                if (durability != Durability.NONE) {
                  loggables.put(cs, new TabletMutations(cs, e.getNonViolators(), durability));
                }
                sendables.put(cs, e.getNonViolators());
                for (Mutation m : e.getNonViolators()) {
                  results.add(
                      new TCMResult(((ServerConditionalMutation) m).getID(), TCMStatus.ACCEPTED));
                }
              }

              for (Mutation m : e.getViolators()) {
                results.add(
                    new TCMResult(((ServerConditionalMutation) m).getID(), TCMStatus.VIOLATED));
              }
            }
          }
        }

        long t2 = System.currentTimeMillis();
        updateAvgPrepTime(t2 - t1, es.size());
      }

      try (TraceScope walSpan = Trace.startSpan("wal")) {
        while (loggables.size() > 0) {
          try {
            long t1 = System.currentTimeMillis();
            logger.logManyTablets(loggables);
            long t2 = System.currentTimeMillis();
            updateWalogWriteTime(t2 - t1);
            break;
          } catch (IOException | FSError ex) {
            log.warn("logging mutations failed, retrying");
          } catch (Throwable t) {
            log.error("Unknown exception logging mutations, counts for"
                + " mutations in flight not decremented!", t);
            throw new RuntimeException(t);
          }
        }
      }

      try (TraceScope commitSpan = Trace.startSpan("commit")) {
        long t1 = System.currentTimeMillis();
        sendables.forEach(CommitSession::commit);
        long t2 = System.currentTimeMillis();
        updateAvgCommitTime(t2 - t1, sendables.size());
      }

    }

    private Map<KeyExtent,List<ServerConditionalMutation>> conditionalUpdate(ConditionalSession cs,
        Map<KeyExtent,List<ServerConditionalMutation>> updates, ArrayList<TCMResult> results,
        List<String> symbols) throws IOException {
      // sort each list of mutations, this is done to avoid deadlock and doing seeks in order is
      // more efficient and detect duplicate rows.
      ConditionalMutationSet.sortConditionalMutations(updates);

      Map<KeyExtent,List<ServerConditionalMutation>> deferred = new HashMap<>();

      // can not process two mutations for the same row, because one will not see what the other
      // writes
      ConditionalMutationSet.deferDuplicatesRows(updates, deferred);

      // get as many locks as possible w/o blocking... defer any rows that are locked
      List<RowLock> locks = rowLocks.acquireRowlocks(updates, deferred);
      try {
        try (TraceScope checkSpan = Trace.startSpan("Check conditions")) {
          checkConditions(updates, results, cs, symbols);
        }

        try (TraceScope updateSpan = Trace.startSpan("apply conditional mutations")) {
          writeConditionalMutations(updates, results, cs);
        }
      } finally {
        rowLocks.releaseRowLocks(locks);
      }
      return deferred;
    }

    @Override
    public TConditionalSession startConditionalUpdate(TInfo tinfo, TCredentials credentials,
        List<ByteBuffer> authorizations, String tableIdStr, TDurability tdurabilty,
        String classLoaderContext) throws ThriftSecurityException, TException {

      TableId tableId = TableId.of(tableIdStr);
      Authorizations userauths = null;
      NamespaceId namespaceId = getNamespaceId(credentials, tableId);
      if (!security.canConditionallyUpdate(credentials, tableId, namespaceId)) {
        throw new ThriftSecurityException(credentials.getPrincipal(),
            SecurityErrorCode.PERMISSION_DENIED);
      }

      userauths = security.getUserAuthorizations(credentials);
      for (ByteBuffer auth : authorizations) {
        if (!userauths.contains(ByteBufferUtil.toBytes(auth))) {
          throw new ThriftSecurityException(credentials.getPrincipal(),
              SecurityErrorCode.BAD_AUTHORIZATIONS);
        }
      }

      ConditionalSession cs = new ConditionalSession(credentials,
          new Authorizations(authorizations), tableId, DurabilityImpl.fromThrift(tdurabilty));

      long sid = sessionManager.createSession(cs, false);
      return new TConditionalSession(sid, lockID, sessionManager.getMaxIdleTime());
    }

    @Override
    public List<TCMResult> conditionalUpdate(TInfo tinfo, long sessID,
        Map<TKeyExtent,List<TConditionalMutation>> mutations, List<String> symbols)
        throws NoSuchScanIDException, TException {

      ConditionalSession cs = (ConditionalSession) sessionManager.reserveSession(sessID);

      if (cs == null || cs.interruptFlag.get()) {
        throw new NoSuchScanIDException();
      }

      if (!cs.tableId.equals(MetadataTable.ID) && !cs.tableId.equals(RootTable.ID)) {
        try {
          TabletServer.this.resourceManager.waitUntilCommitsAreEnabled();
        } catch (HoldTimeoutException hte) {
          // Assumption is that the client has timed out and is gone. If that's not the case throw
          // an exception that will cause it to retry.
          log.debug("HoldTimeoutException during conditionalUpdate, reporting no such session");
          throw new NoSuchScanIDException();
        }
      }

      TableId tid = cs.tableId;
      long opid = writeTracker.startWrite(TabletType.type(new KeyExtent(tid, null, null)));

      try {
        Map<KeyExtent,List<ServerConditionalMutation>> updates = Translator.translate(mutations,
            Translators.TKET, new Translator.ListTranslator<>(ServerConditionalMutation.TCMT));

        for (KeyExtent ke : updates.keySet()) {
          if (!ke.getTableId().equals(tid)) {
            throw new IllegalArgumentException(
                "Unexpected table id " + tid + " != " + ke.getTableId());
          }
        }

        ArrayList<TCMResult> results = new ArrayList<>();

        Map<KeyExtent,List<ServerConditionalMutation>> deferred =
            conditionalUpdate(cs, updates, results, symbols);

        while (deferred.size() > 0) {
          deferred = conditionalUpdate(cs, deferred, results, symbols);
        }

        return results;
      } catch (IOException ioe) {
        throw new TException(ioe);
      } finally {
        writeTracker.finishWrite(opid);
        sessionManager.unreserveSession(sessID);
      }
    }

    @Override
    public void invalidateConditionalUpdate(TInfo tinfo, long sessID) {
      // this method should wait for any running conditional update to complete
      // after this method returns a conditional update should not be able to start

      ConditionalSession cs = (ConditionalSession) sessionManager.getSession(sessID);
      if (cs != null) {
        cs.interruptFlag.set(true);
      }

      cs = (ConditionalSession) sessionManager.reserveSession(sessID, true);
      if (cs != null) {
        sessionManager.removeSession(sessID, true);
      }
    }

    @Override
    public void closeConditionalUpdate(TInfo tinfo, long sessID) {
      sessionManager.removeSession(sessID, false);
    }

    @Override
    public void splitTablet(TInfo tinfo, TCredentials credentials, TKeyExtent tkeyExtent,
        ByteBuffer splitPoint) throws NotServingTabletException, ThriftSecurityException {

      TableId tableId = TableId.of(new String(ByteBufferUtil.toBytes(tkeyExtent.table)));
      NamespaceId namespaceId = getNamespaceId(credentials, tableId);

      if (!security.canSplitTablet(credentials, tableId, namespaceId)) {
        throw new ThriftSecurityException(credentials.getPrincipal(),
            SecurityErrorCode.PERMISSION_DENIED);
      }

      KeyExtent keyExtent = new KeyExtent(tkeyExtent);

      Tablet tablet = getOnlineTablet(keyExtent);
      if (tablet == null) {
        throw new NotServingTabletException(tkeyExtent);
      }

      if (keyExtent.getEndRow() == null
          || !keyExtent.getEndRow().equals(ByteBufferUtil.toText(splitPoint))) {
        try {
          if (TabletServer.this.splitTablet(tablet, ByteBufferUtil.toBytes(splitPoint)) == null) {
            throw new NotServingTabletException(tkeyExtent);
          }
        } catch (IOException e) {
          log.warn("Failed to split " + keyExtent, e);
          throw new RuntimeException(e);
        }
      }
    }

    @Override
    public TabletServerStatus getTabletServerStatus(TInfo tinfo, TCredentials credentials) {
      return getStats(sessionManager.getActiveScansPerTable());
    }

    @Override
    public List<TabletStats> getTabletStats(TInfo tinfo, TCredentials credentials, String tableId) {
      List<TabletStats> result = new ArrayList<>();
      TableId text = TableId.of(tableId);
      KeyExtent start = new KeyExtent(text, new Text(), null);
      for (Entry<KeyExtent,Tablet> entry : getOnlineTablets().tailMap(start).entrySet()) {
        KeyExtent ke = entry.getKey();
        if (ke.getTableId().compareTo(text) == 0) {
          Tablet tablet = entry.getValue();
          TabletStats stats = tablet.getTabletStats();
          stats.extent = ke.toThrift();
          stats.ingestRate = tablet.ingestRate();
          stats.queryRate = tablet.queryRate();
          stats.splitCreationTime = tablet.getSplitCreationTime();
          stats.numEntries = tablet.getNumEntries();
          result.add(stats);
        }
      }
      return result;
    }

    private void checkPermission(TCredentials credentials, String lock, final String request)
        throws ThriftSecurityException {
      try {
        log.trace("Got {} message from user: {}", request, credentials.getPrincipal());
        if (!security.canPerformSystemActions(credentials)) {
          log.warn("Got {} message from user: {}", request, credentials.getPrincipal());
          throw new ThriftSecurityException(credentials.getPrincipal(),
              SecurityErrorCode.PERMISSION_DENIED);
        }
      } catch (ThriftSecurityException e) {
        log.warn("Got {} message from unauthenticatable user: {}", request, e.getUser());
        if (getContext().getCredentials().getToken().getClass().getName()
            .equals(credentials.getTokenClassName())) {
          log.error("Got message from a service with a mismatched configuration."
              + " Please ensure a compatible configuration.", e);
        }
        throw e;
      }

      if (tabletServerLock == null || !tabletServerLock.wasLockAcquired()) {
        log.debug("Got {} message before my lock was acquired, ignoring...", request);
        throw new RuntimeException("Lock not acquired");
      }

      if (tabletServerLock != null && tabletServerLock.wasLockAcquired()
          && !tabletServerLock.isLocked()) {
        Halt.halt(1, () -> {
          log.info("Tablet server no longer holds lock during checkPermission() : {}, exiting",
              request);
          gcLogger.logGCInfo(TabletServer.this.getConfiguration());
        });
      }

      if (lock != null) {
        ZooUtil.LockID lid =
            new ZooUtil.LockID(getContext().getZooKeeperRoot() + Constants.ZMASTER_LOCK, lock);

        try {
          if (!ZooLock.isLockHeld(masterLockCache, lid)) {
            // maybe the cache is out of date and a new master holds the
            // lock?
            masterLockCache.clear();
            if (!ZooLock.isLockHeld(masterLockCache, lid)) {
              log.warn("Got {} message from a master that does not hold the current lock {}",
                  request, lock);
              throw new RuntimeException("bad master lock");
            }
          }
        } catch (Exception e) {
          throw new RuntimeException("bad master lock", e);
        }
      }
    }

    @Override
    public void loadTablet(TInfo tinfo, TCredentials credentials, String lock,
        final TKeyExtent textent) {

      try {
        checkPermission(credentials, lock, "loadTablet");
      } catch (ThriftSecurityException e) {
        log.error("Caller doesn't have permission to load a tablet", e);
        throw new RuntimeException(e);
      }

      final KeyExtent extent = new KeyExtent(textent);

      synchronized (unopenedTablets) {
        synchronized (openingTablets) {
          synchronized (onlineTablets) {

            // checking if this exact tablet is in any of the sets
            // below is not a strong enough check
            // when splits and fix splits occurring

            Set<KeyExtent> unopenedOverlapping = KeyExtent.findOverlapping(extent, unopenedTablets);
            Set<KeyExtent> openingOverlapping = KeyExtent.findOverlapping(extent, openingTablets);
            Set<KeyExtent> onlineOverlapping =
                KeyExtent.findOverlapping(extent, onlineTablets.snapshot());

            Set<KeyExtent> all = new HashSet<>();
            all.addAll(unopenedOverlapping);
            all.addAll(openingOverlapping);
            all.addAll(onlineOverlapping);

            if (!all.isEmpty()) {

              // ignore any tablets that have recently split, for error logging
              for (KeyExtent e2 : onlineOverlapping) {
                Tablet tablet = getOnlineTablet(e2);
                if (System.currentTimeMillis() - tablet.getSplitCreationTime()
                    < RECENTLY_SPLIT_MILLIES) {
                  all.remove(e2);
                }
              }

              // ignore self, for error logging
              all.remove(extent);

              if (all.size() > 0) {
                log.error("Tablet {} overlaps previously assigned {} {} {}", extent,
                    unopenedOverlapping, openingOverlapping, onlineOverlapping + " " + all);
              }
              return;
            }

            unopenedTablets.add(extent);
          }
        }
      }

      // add the assignment job to the appropriate queue
      log.info("Loading tablet {}", extent);

      final AssignmentHandler ah = new AssignmentHandler(extent);
      // final Runnable ah = new LoggingRunnable(log, );
      // Root tablet assignment must take place immediately

      if (extent.isRootTablet()) {
        new Daemon("Root Tablet Assignment") {
          @Override
          public void run() {
            ah.run();
            if (onlineTablets.snapshot().containsKey(extent)) {
              log.info("Root tablet loaded: {}", extent);
            } else {
              log.info("Root tablet failed to load");
            }

          }
        }.start();
      } else {
        if (extent.isMeta()) {
          resourceManager.addMetaDataAssignment(extent, log, ah);
        } else {
          resourceManager.addAssignment(extent, log, ah);
        }
      }
    }

    @Override
    public void unloadTablet(TInfo tinfo, TCredentials credentials, String lock, TKeyExtent textent,
        TUnloadTabletGoal goal, long requestTime) {
      try {
        checkPermission(credentials, lock, "unloadTablet");
      } catch (ThriftSecurityException e) {
        log.error("Caller doesn't have permission to unload a tablet", e);
        throw new RuntimeException(e);
      }

      KeyExtent extent = new KeyExtent(textent);

      resourceManager.addMigration(extent,
          new LoggingRunnable(log, new UnloadTabletHandler(extent, goal, requestTime)));
    }

    @Override
    public void flush(TInfo tinfo, TCredentials credentials, String lock, String tableId,
        ByteBuffer startRow, ByteBuffer endRow) {
      try {
        checkPermission(credentials, lock, "flush");
      } catch (ThriftSecurityException e) {
        log.error("Caller doesn't have permission to flush a table", e);
        throw new RuntimeException(e);
      }

      ArrayList<Tablet> tabletsToFlush = new ArrayList<>();

      KeyExtent ke = new KeyExtent(TableId.of(tableId), ByteBufferUtil.toText(endRow),
          ByteBufferUtil.toText(startRow));

      for (Tablet tablet : getOnlineTablets().values()) {
        if (ke.overlaps(tablet.getExtent())) {
          tabletsToFlush.add(tablet);
        }
      }

      Long flushID = null;

      for (Tablet tablet : tabletsToFlush) {
        if (flushID == null) {
          // read the flush id once from zookeeper instead of reading
          // it for each tablet
          try {
            flushID = tablet.getFlushID();
          } catch (NoNodeException e) {
            // table was probably deleted
            log.info("Asked to flush table that has no flush id {} {}", ke, e.getMessage());
            return;
          }
        }
        tablet.flush(flushID);
      }
    }

    @Override
    public void flushTablet(TInfo tinfo, TCredentials credentials, String lock,
        TKeyExtent textent) {
      try {
        checkPermission(credentials, lock, "flushTablet");
      } catch (ThriftSecurityException e) {
        log.error("Caller doesn't have permission to flush a tablet", e);
        throw new RuntimeException(e);
      }

      Tablet tablet = getOnlineTablet(new KeyExtent(textent));
      if (tablet != null) {
        log.info("Flushing {}", tablet.getExtent());
        try {
          tablet.flush(tablet.getFlushID());
        } catch (NoNodeException nne) {
          log.info("Asked to flush tablet that has no flush id {} {}", new KeyExtent(textent),
              nne.getMessage());
        }
      }
    }

    @Override
    public void halt(TInfo tinfo, TCredentials credentials, String lock)
        throws ThriftSecurityException {

      checkPermission(credentials, lock, "halt");

      Halt.halt(0, () -> {
        log.info("Master requested tablet server halt");
        gcLogger.logGCInfo(TabletServer.this.getConfiguration());
        serverStopRequested = true;
        try {
          tabletServerLock.unlock();
        } catch (Exception e) {
          log.error("Caught exception unlocking TabletServer lock", e);
        }
      });
    }

    @Override
    public void fastHalt(TInfo info, TCredentials credentials, String lock) {
      try {
        halt(info, credentials, lock);
      } catch (Exception e) {
        log.warn("Error halting", e);
      }
    }

    @Override
    public TabletStats getHistoricalStats(TInfo tinfo, TCredentials credentials) {
      return statsKeeper.getTabletStats();
    }

    @Override
    public List<ActiveScan> getActiveScans(TInfo tinfo, TCredentials credentials)
        throws ThriftSecurityException, TException {
      try {
        checkPermission(credentials, null, "getScans");
      } catch (ThriftSecurityException e) {
        log.error("Caller doesn't have permission to get active scans", e);
        throw e;
      }

      return sessionManager.getActiveScans();
    }

    @Override
    public void chop(TInfo tinfo, TCredentials credentials, String lock, TKeyExtent textent) {
      try {
        checkPermission(credentials, lock, "chop");
      } catch (ThriftSecurityException e) {
        log.error("Caller doesn't have permission to chop extent", e);
        throw new RuntimeException(e);
      }

      KeyExtent ke = new KeyExtent(textent);

      Tablet tablet = getOnlineTablet(ke);
      if (tablet != null) {
        tablet.chopFiles();
      }
    }

    @Override
    public void compact(TInfo tinfo, TCredentials credentials, String lock, String tableId,
        ByteBuffer startRow, ByteBuffer endRow) {
      try {
        checkPermission(credentials, lock, "compact");
      } catch (ThriftSecurityException e) {
        log.error("Caller doesn't have permission to compact a table", e);
        throw new RuntimeException(e);
      }

      KeyExtent ke = new KeyExtent(TableId.of(tableId), ByteBufferUtil.toText(endRow),
          ByteBufferUtil.toText(startRow));

      ArrayList<Tablet> tabletsToCompact = new ArrayList<>();

      for (Tablet tablet : getOnlineTablets().values()) {
        if (ke.overlaps(tablet.getExtent())) {
          tabletsToCompact.add(tablet);
        }
      }

      Pair<Long,UserCompactionConfig> compactionInfo = null;

      for (Tablet tablet : tabletsToCompact) {
        // all for the same table id, so only need to read
        // compaction id once
        if (compactionInfo == null) {
          try {
            compactionInfo = tablet.getCompactionID();
          } catch (NoNodeException e) {
            log.info("Asked to compact table with no compaction id {} {}", ke, e.getMessage());
            return;
          }
        }
        tablet.compactAll(compactionInfo.getFirst(), compactionInfo.getSecond());
      }

    }

    @Override
    public List<ActiveCompaction> getActiveCompactions(TInfo tinfo, TCredentials credentials)
        throws ThriftSecurityException, TException {
      try {
        checkPermission(credentials, null, "getActiveCompactions");
      } catch (ThriftSecurityException e) {
        log.error("Caller doesn't have permission to get active compactions", e);
        throw e;
      }

      List<CompactionInfo> compactions = Compactor.getRunningCompactions();
      List<ActiveCompaction> ret = new ArrayList<>(compactions.size());

      for (CompactionInfo compactionInfo : compactions) {
        ret.add(compactionInfo.toThrift());
      }

      return ret;
    }

    @Override
    public List<String> getActiveLogs(TInfo tinfo, TCredentials credentials) {
      String log = logger.getLogFile();
      // Might be null if there no active logger
      if (log == null) {
        return Collections.emptyList();
      }
      return Collections.singletonList(log);
    }

    @Override
    public void removeLogs(TInfo tinfo, TCredentials credentials, List<String> filenames) {
      log.warn("Garbage collector is attempting to remove logs through the tablet server");
      log.warn("This is probably because your file"
          + " Garbage Collector is an older version than your tablet servers.\n"
          + "Restart your file Garbage Collector.");
    }

    private TSummaries getSummaries(Future<SummaryCollection> future) throws TimeoutException {
      try {
        SummaryCollection sc =
            future.get(MAX_TIME_TO_WAIT_FOR_SCAN_RESULT_MILLIS, TimeUnit.MILLISECONDS);
        return sc.toThrift();
      } catch (InterruptedException e) {
        Thread.currentThread().interrupt();
        throw new RuntimeException(e);
      } catch (ExecutionException e) {
        throw new RuntimeException(e);
      }
    }

    private TSummaries handleTimeout(long sessionId) {
      long timeout =
          TabletServer.this.getConfiguration().getTimeInMillis(Property.TSERV_CLIENT_TIMEOUT);
      sessionManager.removeIfNotAccessed(sessionId, timeout);
      return new TSummaries(false, sessionId, -1, -1, null);
    }

    private TSummaries startSummaryOperation(TCredentials credentials,
        Future<SummaryCollection> future) {
      try {
        return getSummaries(future);
      } catch (TimeoutException e) {
        long sid = sessionManager.createSession(new SummarySession(credentials, future), false);
        while (sid == 0) {
          sessionManager.removeSession(sid);
          sid = sessionManager.createSession(new SummarySession(credentials, future), false);
        }
        return handleTimeout(sid);
      }
    }

    @Override
    public TSummaries startGetSummaries(TInfo tinfo, TCredentials credentials,
        TSummaryRequest request)
        throws ThriftSecurityException, ThriftTableOperationException, TException {
      NamespaceId namespaceId;
      TableId tableId = TableId.of(request.getTableId());
      try {
        namespaceId = Tables.getNamespaceId(getContext(), tableId);
      } catch (TableNotFoundException e1) {
        throw new ThriftTableOperationException(tableId.canonical(), null, null,
            TableOperationExceptionType.NOTFOUND, null);
      }

      if (!security.canGetSummaries(credentials, tableId, namespaceId)) {
        throw new AccumuloSecurityException(credentials.getPrincipal(),
            SecurityErrorCode.PERMISSION_DENIED).asThriftException();
      }

      ServerConfigurationFactory factory = getContext().getServerConfFactory();
      ExecutorService es = resourceManager.getSummaryPartitionExecutor();
      Future<SummaryCollection> future = new Gatherer(getContext(), request,
          factory.getTableConfiguration(tableId), getContext().getCryptoService()).gather(es);

      return startSummaryOperation(credentials, future);
    }

    @Override
    public TSummaries startGetSummariesForPartition(TInfo tinfo, TCredentials credentials,
        TSummaryRequest request, int modulus, int remainder)
        throws ThriftSecurityException, TException {
      // do not expect users to call this directly, expect other tservers to call this method
      if (!security.canPerformSystemActions(credentials)) {
        throw new AccumuloSecurityException(credentials.getPrincipal(),
            SecurityErrorCode.PERMISSION_DENIED).asThriftException();
      }

      ServerConfigurationFactory factory = getContext().getServerConfFactory();
      ExecutorService spe = resourceManager.getSummaryRemoteExecutor();
      Future<SummaryCollection> future = new Gatherer(getContext(), request,
          factory.getTableConfiguration(TableId.of(request.getTableId())),
          getContext().getCryptoService()).processPartition(spe, modulus, remainder);

      return startSummaryOperation(credentials, future);
    }

    @Override
    public TSummaries startGetSummariesFromFiles(TInfo tinfo, TCredentials credentials,
        TSummaryRequest request, Map<String,List<TRowRange>> files)
        throws ThriftSecurityException, TException {
      // do not expect users to call this directly, expect other tservers to call this method
      if (!security.canPerformSystemActions(credentials)) {
        throw new AccumuloSecurityException(credentials.getPrincipal(),
            SecurityErrorCode.PERMISSION_DENIED).asThriftException();
      }

      ExecutorService srp = resourceManager.getSummaryRetrievalExecutor();
      TableConfiguration tableCfg =
          confFactory.getTableConfiguration(TableId.of(request.getTableId()));
      BlockCache summaryCache = resourceManager.getSummaryCache();
      BlockCache indexCache = resourceManager.getIndexCache();
      Cache<String,Long> fileLenCache = resourceManager.getFileLenCache();
      FileSystemResolver volMgr = p -> fs.getVolumeByPath(p).getFileSystem();
      Future<SummaryCollection> future =
          new Gatherer(getContext(), request, tableCfg, getContext().getCryptoService())
              .processFiles(volMgr, files, summaryCache, indexCache, fileLenCache, srp);

      return startSummaryOperation(credentials, future);
    }

    @Override
    public TSummaries contiuneGetSummaries(TInfo tinfo, long sessionId)
        throws NoSuchScanIDException, TException {
      SummarySession session = (SummarySession) sessionManager.getSession(sessionId);
      if (session == null) {
        throw new NoSuchScanIDException();
      }

      Future<SummaryCollection> future = session.getFuture();
      try {
        TSummaries tsums = getSummaries(future);
        sessionManager.removeSession(sessionId);
        return tsums;
      } catch (TimeoutException e) {
        return handleTimeout(sessionId);
      }
    }
  }

  private class SplitRunner implements Runnable {
    private final Tablet tablet;

    public SplitRunner(Tablet tablet) {
      this.tablet = tablet;
    }

    @Override
    public void run() {
      splitTablet(tablet);
    }
  }

  public long updateTotalQueuedMutationSize(long additionalMutationSize) {
    return totalQueuedMutationSize.addAndGet(additionalMutationSize);
  }

  public Session getSession(long sessionId) {
    return sessionManager.getSession(sessionId);
  }

  public void executeSplit(Tablet tablet) {
    resourceManager.executeSplit(tablet.getExtent(),
        new LoggingRunnable(log, new SplitRunner(tablet)));
  }

  private class MajorCompactor implements Runnable {

    public MajorCompactor(AccumuloConfiguration config) {
      CompactionWatcher.startWatching(config);
    }

    @Override
    public void run() {
      while (true) {
        try {
          sleepUninterruptibly(getConfiguration().getTimeInMillis(Property.TSERV_MAJC_DELAY),
              TimeUnit.MILLISECONDS);

          List<DfsLogger> closedCopy;

          synchronized (closedLogs) {
            closedCopy = copyClosedLogs(closedLogs);
          }

          Iterator<Entry<KeyExtent,Tablet>> iter = getOnlineTablets().entrySet().iterator();

          // bail early now if we're shutting down
          while (iter.hasNext()) {

            Entry<KeyExtent,Tablet> entry = iter.next();

            Tablet tablet = entry.getValue();

            // if we need to split AND compact, we need a good way
            // to decide what to do
            if (tablet.needsSplit()) {
              executeSplit(tablet);
              continue;
            }

            tablet.checkIfMinorCompactionNeededForLogs(closedCopy);

            synchronized (tablet) {
              tablet.initiateMajorCompaction(MajorCompactionReason.NORMAL);
            }
          }
        } catch (Throwable t) {
          log.error("Unexpected exception in {}", Thread.currentThread().getName(), t);
          sleepUninterruptibly(1, TimeUnit.SECONDS);
        }
      }
    }
  }

  private void splitTablet(Tablet tablet) {
    try {

      TreeMap<KeyExtent,TabletData> tabletInfo = splitTablet(tablet, null);
      if (tabletInfo == null) {
        // either split or compact not both
        // were not able to split... so see if a major compaction is
        // needed
        tablet.initiateMajorCompaction(MajorCompactionReason.NORMAL);
      }
    } catch (IOException e) {
      statsKeeper.updateTime(Operation.SPLIT, 0, true);
      log.error("split failed: {} for tablet {}", e.getMessage(), tablet.getExtent(), e);
    } catch (Exception e) {
      statsKeeper.updateTime(Operation.SPLIT, 0, true);
      log.error("Unknown error on split:", e);
    }
  }

  private TreeMap<KeyExtent,TabletData> splitTablet(Tablet tablet, byte[] splitPoint)
      throws IOException {
    long t1 = System.currentTimeMillis();

    TreeMap<KeyExtent,TabletData> tabletInfo = tablet.split(splitPoint);
    if (tabletInfo == null) {
      return null;
    }

    log.info("Starting split: {}", tablet.getExtent());
    statsKeeper.incrementStatusSplit();
    long start = System.currentTimeMillis();

    Tablet[] newTablets = new Tablet[2];

    Entry<KeyExtent,TabletData> first = tabletInfo.firstEntry();
    TabletResourceManager newTrm0 = resourceManager.createTabletResourceManager(first.getKey(),
        getTableConfiguration(first.getKey()));
    newTablets[0] = new Tablet(TabletServer.this, first.getKey(), newTrm0, first.getValue());

    Entry<KeyExtent,TabletData> last = tabletInfo.lastEntry();
    TabletResourceManager newTrm1 = resourceManager.createTabletResourceManager(last.getKey(),
        getTableConfiguration(last.getKey()));
    newTablets[1] = new Tablet(TabletServer.this, last.getKey(), newTrm1, last.getValue());

    // roll tablet stats over into tablet server's statsKeeper object as
    // historical data
    statsKeeper.saveMajorMinorTimes(tablet.getTabletStats());

    // lose the reference to the old tablet and open two new ones
    onlineTablets.split(tablet.getExtent(), newTablets[0], newTablets[1]);

    // tell the master
    enqueueMasterMessage(new SplitReportMessage(tablet.getExtent(), newTablets[0].getExtent(),
        new Text("/" + newTablets[0].getLocation().getName()), newTablets[1].getExtent(),
        new Text("/" + newTablets[1].getLocation().getName())));

    statsKeeper.updateTime(Operation.SPLIT, start, false);
    long t2 = System.currentTimeMillis();
    log.info("Tablet split: {} size0 {} size1 {} time {}ms", tablet.getExtent(),
        newTablets[0].estimateTabletSize(), newTablets[1].estimateTabletSize(), (t2 - t1));

    return tabletInfo;
  }

  // add a message for the main thread to send back to the master
  public void enqueueMasterMessage(MasterMessage m) {
    masterMessages.addLast(m);
  }

  private class UnloadTabletHandler implements Runnable {
    private final KeyExtent extent;
    private final TUnloadTabletGoal goalState;
    private final long requestTimeSkew;

    public UnloadTabletHandler(KeyExtent extent, TUnloadTabletGoal goalState, long requestTime) {
      this.extent = extent;
      this.goalState = goalState;
      this.requestTimeSkew = requestTime - MILLISECONDS.convert(System.nanoTime(), NANOSECONDS);
    }

    @Override
    public void run() {

      Tablet t = null;

      synchronized (unopenedTablets) {
        if (unopenedTablets.contains(extent)) {
          unopenedTablets.remove(extent);
          // enqueueMasterMessage(new TabletUnloadedMessage(extent));
          return;
        }
      }
      synchronized (openingTablets) {
        while (openingTablets.contains(extent)) {
          try {
            openingTablets.wait();
          } catch (InterruptedException e) {}
        }
      }
      synchronized (onlineTablets) {
        if (onlineTablets.snapshot().containsKey(extent)) {
          t = onlineTablets.snapshot().get(extent);
        }
      }

      if (t == null) {
        // Tablet has probably been recently unloaded: repeated master
        // unload request is crossing the successful unloaded message
        if (!recentlyUnloadedCache.containsKey(extent)) {
          log.info("told to unload tablet that was not being served {}", extent);
          enqueueMasterMessage(
              new TabletStatusMessage(TabletLoadState.UNLOAD_FAILURE_NOT_SERVING, extent));
        }
        return;
      }

      try {
        t.close(!goalState.equals(TUnloadTabletGoal.DELETED));
      } catch (Throwable e) {

        if ((t.isClosing() || t.isClosed()) && e instanceof IllegalStateException) {
          log.debug("Failed to unload tablet {}... it was already closing or closed : {}", extent,
              e.getMessage());
        } else {
          log.error("Failed to close tablet {}... Aborting migration", extent, e);
          enqueueMasterMessage(new TabletStatusMessage(TabletLoadState.UNLOAD_ERROR, extent));
        }
        return;
      }

      // stop serving tablet - client will get not serving tablet
      // exceptions
      recentlyUnloadedCache.put(extent, System.currentTimeMillis());
      onlineTablets.remove(extent);

      try {
        TServerInstance instance = new TServerInstance(clientAddress, getLock().getSessionId());
        TabletLocationState tls = null;
        try {
          tls = new TabletLocationState(extent, null, instance, null, null, null, false);
        } catch (BadLocationStateException e) {
          log.error("Unexpected error", e);
        }
        if (!goalState.equals(TUnloadTabletGoal.SUSPENDED) || extent.isRootTablet()
            || (extent.isMeta()
                && !getConfiguration().getBoolean(Property.MASTER_METADATA_SUSPENDABLE))) {
          log.debug("Unassigning {}", tls);
          TabletStateStore.unassign(getContext(), tls, null);
        } else {
          log.debug("Suspending " + tls);
          TabletStateStore.suspend(getContext(), tls, null,
              requestTimeSkew + MILLISECONDS.convert(System.nanoTime(), NANOSECONDS));
        }
      } catch (DistributedStoreException ex) {
        log.warn("Unable to update storage", ex);
      } catch (KeeperException e) {
        log.warn("Unable determine our zookeeper session information", e);
      } catch (InterruptedException e) {
        log.warn("Interrupted while getting our zookeeper session information", e);
      }

      // tell the master how it went
      enqueueMasterMessage(new TabletStatusMessage(TabletLoadState.UNLOADED, extent));

      // roll tablet stats over into tablet server's statsKeeper object as
      // historical data
      statsKeeper.saveMajorMinorTimes(t.getTabletStats());
      log.info("unloaded {}", extent);

    }
  }

  protected class AssignmentHandler implements Runnable {
    private final KeyExtent extent;
    private final int retryAttempt;

    public AssignmentHandler(KeyExtent extent) {
      this(extent, 0);
    }

    public AssignmentHandler(KeyExtent extent, int retryAttempt) {
      this.extent = extent;
      this.retryAttempt = retryAttempt;
    }

    @Override
    public void run() {
      log.info("{}: got assignment from master: {}", clientAddress, extent);

      synchronized (unopenedTablets) {
        synchronized (openingTablets) {
          synchronized (onlineTablets) {
            // nothing should be moving between sets, do a sanity
            // check
            Set<KeyExtent> unopenedOverlapping = KeyExtent.findOverlapping(extent, unopenedTablets);
            Set<KeyExtent> openingOverlapping = KeyExtent.findOverlapping(extent, openingTablets);
            Set<KeyExtent> onlineOverlapping =
                KeyExtent.findOverlapping(extent, onlineTablets.snapshot());

            if (openingOverlapping.contains(extent) || onlineOverlapping.contains(extent)) {
              return;
            }

            if (!unopenedOverlapping.contains(extent)) {
              log.info("assignment {} no longer in the unopened set", extent);
              return;
            }

            if (unopenedOverlapping.size() != 1 || openingOverlapping.size() > 0
                || onlineOverlapping.size() > 0) {
              throw new IllegalStateException(
                  "overlaps assigned " + extent + " " + !unopenedTablets.contains(extent) + " "
                      + unopenedOverlapping + " " + openingOverlapping + " " + onlineOverlapping);
            }
          }

          unopenedTablets.remove(extent);
          openingTablets.add(extent);
        }
      }

      log.debug("Loading extent: {}", extent);

      // check Metadata table before accepting assignment
      Text locationToOpen = null;
      SortedMap<Key,Value> tabletsKeyValues = new TreeMap<>();
      try {
        Pair<Text,KeyExtent> pair =
            verifyTabletInformation(getContext(), extent, TabletServer.this.getTabletSession(),
                tabletsKeyValues, getClientAddressString(), getLock());
        if (pair != null) {
          locationToOpen = pair.getFirst();
          if (pair.getSecond() != null) {
            synchronized (openingTablets) {
              openingTablets.remove(extent);
              openingTablets.notifyAll();
              // it expected that the new extent will overlap the old one... if it does not, it
              // should not be added to unopenedTablets
              if (!KeyExtent.findOverlapping(extent, new TreeSet<>(Arrays.asList(pair.getSecond())))
                  .contains(pair.getSecond())) {
                throw new IllegalStateException(
                    "Fixed split does not overlap " + extent + " " + pair.getSecond());
              }
              unopenedTablets.add(pair.getSecond());
            }
            // split was rolled back... try again
            new AssignmentHandler(pair.getSecond()).run();
            return;
          }
        }
      } catch (Exception e) {
        synchronized (openingTablets) {
          openingTablets.remove(extent);
          openingTablets.notifyAll();
        }
        log.warn("Failed to verify tablet " + extent, e);
        enqueueMasterMessage(new TabletStatusMessage(TabletLoadState.LOAD_FAILURE, extent));
        throw new RuntimeException(e);
      }

      if (locationToOpen == null) {
        log.debug("Reporting tablet {} assignment failure: unable to verify Tablet Information",
            extent);
        synchronized (openingTablets) {
          openingTablets.remove(extent);
          openingTablets.notifyAll();
        }
        enqueueMasterMessage(new TabletStatusMessage(TabletLoadState.LOAD_FAILURE, extent));
        return;
      }

      Tablet tablet = null;
      boolean successful = false;

      try {
        acquireRecoveryMemory(extent);

        TabletResourceManager trm =
            resourceManager.createTabletResourceManager(extent, getTableConfiguration(extent));
        TabletData data;
        if (extent.isRootTablet()) {
          data = new TabletData(getContext(), fs, getTableConfiguration(extent));
        } else {
          data = new TabletData(extent, fs, tabletsKeyValues.entrySet().iterator());
        }

        tablet = new Tablet(TabletServer.this, extent, trm, data);
        // If a minor compaction starts after a tablet opens, this indicates a log recovery
        // occurred. This recovered data must be minor compacted.
        // There are three reasons to wait for this minor compaction to finish before placing the
        // tablet in online tablets.
        //
        // 1) The log recovery code does not handle data written to the tablet on multiple tablet
        // servers.
        // 2) The log recovery code does not block if memory is full. Therefore recovering lots of
        // tablets that use a lot of memory could run out of memory.
        // 3) The minor compaction finish event did not make it to the logs (the file will be in
        // metadata, preventing replay of compacted data)... but do not
        // want a majc to wipe the file out from metadata and then have another process failure...
        // this could cause duplicate data to replay.
        if (tablet.getNumEntriesInMemory() > 0
            && !tablet.minorCompactNow(MinorCompactionReason.RECOVERY)) {
          throw new RuntimeException("Minor compaction after recovery fails for " + extent);
        }
        Assignment assignment = new Assignment(extent, getTabletSession());
        TabletStateStore.setLocation(getContext(), assignment);

        synchronized (openingTablets) {
          synchronized (onlineTablets) {
            openingTablets.remove(extent);
            onlineTablets.put(extent, tablet);
            openingTablets.notifyAll();
            recentlyUnloadedCache.remove(tablet.getExtent());
          }
        }
        tablet = null; // release this reference
        successful = true;
      } catch (Throwable e) {
        log.warn("exception trying to assign tablet {} {}", extent, locationToOpen, e);

        if (e.getMessage() != null) {
          log.warn("{}", e.getMessage());
        }

        TableId tableId = extent.getTableId();
        ProblemReports.getInstance(getContext()).report(new ProblemReport(tableId, TABLET_LOAD,
            extent.getUUID().toString(), getClientAddressString(), e));
      } finally {
        releaseRecoveryMemory(extent);
      }

      if (!successful) {
        synchronized (unopenedTablets) {
          synchronized (openingTablets) {
            openingTablets.remove(extent);
            unopenedTablets.add(extent);
            openingTablets.notifyAll();
          }
        }
        log.warn("failed to open tablet {} reporting failure to master", extent);
        enqueueMasterMessage(new TabletStatusMessage(TabletLoadState.LOAD_FAILURE, extent));
        long reschedule = Math.min((1L << Math.min(32, retryAttempt)) * 1000, 10 * 60 * 1000L);
        log.warn(String.format("rescheduling tablet load in %.2f seconds", reschedule / 1000.));
        SimpleTimer.getInstance(getConfiguration()).schedule(new TimerTask() {
          @Override
          public void run() {
            log.info("adding tablet {} back to the assignment pool (retry {})", extent,
                retryAttempt);
            AssignmentHandler handler = new AssignmentHandler(extent, retryAttempt + 1);
            if (extent.isMeta()) {
              if (extent.isRootTablet()) {
                new Daemon(new LoggingRunnable(log, handler), "Root tablet assignment retry")
                    .start();
              } else {
                resourceManager.addMetaDataAssignment(extent, log, handler);
              }
            } else {
              resourceManager.addAssignment(extent, log, handler);
            }
          }
        }, reschedule);
      } else {
        enqueueMasterMessage(new TabletStatusMessage(TabletLoadState.LOADED, extent));
      }
    }
  }

  private void acquireRecoveryMemory(KeyExtent extent) {
    if (!extent.isMeta()) {
      recoveryLock.lock();
    }
  }

  private void releaseRecoveryMemory(KeyExtent extent) {
    if (!extent.isMeta()) {
      recoveryLock.unlock();
    }
  }

  private HostAndPort startServer(AccumuloConfiguration conf, String address, Property portHint,
      TProcessor processor, String threadName) throws UnknownHostException {
    Property maxMessageSizeProperty = (conf.get(Property.TSERV_MAX_MESSAGE_SIZE) != null
        ? Property.TSERV_MAX_MESSAGE_SIZE : Property.GENERAL_MAX_MESSAGE_SIZE);
    ServerAddress sp = TServerUtils.startServer(getMetricsSystem(), getContext(), address, portHint,
        processor, this.getClass().getSimpleName(), threadName, Property.TSERV_PORTSEARCH,
        Property.TSERV_MINTHREADS, Property.TSERV_THREADCHECK, maxMessageSizeProperty);
    this.server = sp.server;
    return sp.address;
  }

  private HostAndPort getMasterAddress() {
    try {
      List<String> locations = getContext().getMasterLocations();
      if (locations.size() == 0) {
        return null;
      }
      return HostAndPort.fromString(locations.get(0));
    } catch (Exception e) {
      log.warn("Failed to obtain master host " + e);
    }

    return null;
  }

  // Connect to the master for posting asynchronous results
  private MasterClientService.Client masterConnection(HostAndPort address) {
    try {
      if (address == null) {
        return null;
      }
      // log.info("Listener API to master has been opened");
      return ThriftUtil.getClient(new MasterClientService.Client.Factory(), address, getContext());
    } catch (Exception e) {
      log.warn("Issue with masterConnection (" + address + ") " + e, e);
    }
    return null;
  }

  private void returnMasterConnection(MasterClientService.Client client) {
    ThriftUtil.returnClient(client);
  }

  private HostAndPort startTabletClientService() throws UnknownHostException {
    // start listening for client connection last
    clientHandler = new ThriftClientHandler();
    Iface rpcProxy = TraceUtil.wrapService(clientHandler);
    final Processor<Iface> processor;
    if (getContext().getThriftServerType() == ThriftServerType.SASL) {
      Iface tcredProxy = TCredentialsUpdatingWrapper.service(rpcProxy, ThriftClientHandler.class,
          getConfiguration());
      processor = new Processor<>(tcredProxy);
    } else {
      processor = new Processor<>(rpcProxy);
    }
    HostAndPort address = startServer(getConfiguration(), clientAddress.getHost(),
        Property.TSERV_CLIENTPORT, processor, "Thrift Client Server");
    log.info("address = {}", address);
    return address;
  }

  private void startReplicationService() throws UnknownHostException {
    final ReplicationServicerHandler handler = new ReplicationServicerHandler(this);
    ReplicationServicer.Iface rpcProxy = TraceUtil.wrapService(handler);
    ReplicationServicer.Iface repl =
        TCredentialsUpdatingWrapper.service(rpcProxy, handler.getClass(), getConfiguration());
    ReplicationServicer.Processor<ReplicationServicer.Iface> processor =
        new ReplicationServicer.Processor<>(repl);
    Property maxMessageSizeProperty =
        getConfiguration().get(Property.TSERV_MAX_MESSAGE_SIZE) != null
            ? Property.TSERV_MAX_MESSAGE_SIZE : Property.GENERAL_MAX_MESSAGE_SIZE;
    ServerAddress sp = TServerUtils.startServer(getMetricsSystem(), getContext(),
        clientAddress.getHost(), Property.REPLICATION_RECEIPT_SERVICE_PORT, processor,
        "ReplicationServicerHandler", "Replication Servicer", Property.TSERV_PORTSEARCH,
        Property.REPLICATION_MIN_THREADS, Property.REPLICATION_THREADCHECK, maxMessageSizeProperty);
    this.replServer = sp.server;
    log.info("Started replication service on {}", sp.address);

    try {
      // The replication service is unique to the thrift service for a tserver, not just a host.
      // Advertise the host and port for replication service given the host and port for the
      // tserver.
      getContext().getZooReaderWriter().putPersistentData(
          getContext().getZooKeeperRoot() + ReplicationConstants.ZOO_TSERVERS + "/" + clientAddress,
          sp.address.toString().getBytes(UTF_8), NodeExistsPolicy.OVERWRITE);
    } catch (Exception e) {
      log.error("Could not advertise replication service port", e);
      throw new RuntimeException(e);
    }
  }

  public ZooLock getLock() {
    return tabletServerLock;
  }

  private void announceExistence() {
    ZooReaderWriter zoo = getContext().getZooReaderWriter();
    try {
      String zPath =
          getContext().getZooKeeperRoot() + Constants.ZTSERVERS + "/" + getClientAddressString();

      try {
        zoo.putPersistentData(zPath, new byte[] {}, NodeExistsPolicy.SKIP);
      } catch (KeeperException e) {
        if (e.code() == KeeperException.Code.NOAUTH) {
          log.error("Failed to write to ZooKeeper. Ensure that"
              + " accumulo.properties, specifically instance.secret, is consistent.");
        }
        throw e;
      }

      tabletServerLock = new ZooLock(zoo, zPath);

      LockWatcher lw = new LockWatcher() {

        @Override
        public void lostLock(final LockLossReason reason) {
          Halt.halt(serverStopRequested ? 0 : 1, () -> {
            if (!serverStopRequested) {
              log.error("Lost tablet server lock (reason = {}), exiting.", reason);
            }
            gcLogger.logGCInfo(getConfiguration());
          });
        }

        @Override
        public void unableToMonitorLockNode(final Throwable e) {
          Halt.halt(1, () -> log.error("Lost ability to monitor tablet server lock, exiting.", e));

        }
      };

      byte[] lockContent = new ServerServices(getClientAddressString(), Service.TSERV_CLIENT)
          .toString().getBytes(UTF_8);
      for (int i = 0; i < 120 / 5; i++) {
        zoo.putPersistentData(zPath, new byte[0], NodeExistsPolicy.SKIP);

        if (tabletServerLock.tryLock(lw, lockContent)) {
          log.debug("Obtained tablet server lock {}", tabletServerLock.getLockPath());
          lockID = tabletServerLock.getLockID()
              .serialize(getContext().getZooKeeperRoot() + Constants.ZTSERVERS + "/");
          return;
        }
        log.info("Waiting for tablet server lock");
        sleepUninterruptibly(5, TimeUnit.SECONDS);
      }
      String msg = "Too many retries, exiting.";
      log.info(msg);
      throw new RuntimeException(msg);
    } catch (Exception e) {
      log.info("Could not obtain tablet server lock, exiting.", e);
      throw new RuntimeException(e);
    }
  }

  // main loop listens for client requests
  @Override
  public void run() {
    SecurityUtil.serverLogin(getConfiguration());

    // To make things easier on users/devs, and to avoid creating an upgrade path to 1.7
    // We can just make the zookeeper paths before we try to use.
    try {
      ZooKeeperInitialization.ensureZooKeeperInitialized(getContext().getZooReaderWriter(),
          getContext().getZooKeeperRoot());
    } catch (KeeperException | InterruptedException e) {
      log.error("Could not ensure that ZooKeeper is properly initialized", e);
      throw new RuntimeException(e);
    }

    try {
      MetricsSystem metricsSystem = getMetricsSystem();
      new TabletServerMetrics(this).register(metricsSystem);
      mincMetrics.register(metricsSystem);
      scanMetrics.register(metricsSystem);
      updateMetrics.register(metricsSystem);
    } catch (Exception e) {
      log.error("Error registering metrics", e);
    }

    if (authKeyWatcher != null) {
      log.info("Seeding ZooKeeper watcher for authentication keys");
      try {
        authKeyWatcher.updateAuthKeys();
      } catch (KeeperException | InterruptedException e) {
        // TODO Does there need to be a better check? What are the error conditions that we'd fall
        // out here? AUTH_FAILURE?
        // If we get the error, do we just put it on a timer and retry the exists(String, Watcher)
        // call?
        log.error("Failed to perform initial check for authentication tokens in"
            + " ZooKeeper. Delegation token authentication will be unavailable.", e);
      }
    }

    try {
      clientAddress = startTabletClientService();
    } catch (UnknownHostException e1) {
      throw new RuntimeException("Failed to start the tablet client service", e1);
    }
    announceExistence();
    try {
      walMarker.initWalMarker(getTabletSession());
    } catch (Exception e) {
      log.error("Unable to create WAL marker node in zookeeper", e);
      throw new RuntimeException(e);
    }

    ThreadPoolExecutor distWorkQThreadPool = new SimpleThreadPool(
        getConfiguration().getCount(Property.TSERV_WORKQ_THREADS), "distributed work queue");

    bulkFailedCopyQ = new DistributedWorkQueue(
        getContext().getZooKeeperRoot() + Constants.ZBULK_FAILED_COPYQ, getConfiguration());
    try {
      bulkFailedCopyQ.startProcessing(new BulkFailedCopyProcessor(getContext()),
          distWorkQThreadPool);
    } catch (Exception e1) {
      throw new RuntimeException("Failed to start distributed work queue for copying ", e1);
    }

    try {
      logSorter.startWatchingForRecoveryLogs(distWorkQThreadPool);
    } catch (Exception ex) {
      log.error("Error setting watches for recoveries");
      throw new RuntimeException(ex);
    }
    final AccumuloConfiguration aconf = getConfiguration();
    // if the replication name is ever set, then start replication services
    SimpleTimer.getInstance(aconf).schedule(() -> {
      if (this.replServer == null) {
        if (!getConfiguration().get(Property.REPLICATION_NAME).isEmpty()) {
          log.info(Property.REPLICATION_NAME.getKey() + " was set, starting repl services.");
          setupReplication(aconf);
        }
      }
    }, 0, 5000);

    final long CLEANUP_BULK_LOADED_CACHE_MILLIS = 15 * 60 * 1000;
    SimpleTimer.getInstance(aconf).schedule(new BulkImportCacheCleaner(this),
        CLEANUP_BULK_LOADED_CACHE_MILLIS, CLEANUP_BULK_LOADED_CACHE_MILLIS);

    HostAndPort masterHost;
    while (!serverStopRequested) {
      // send all of the pending messages
      try {
        MasterMessage mm = null;
        MasterClientService.Client iface = null;

        try {
          // wait until a message is ready to send, or a sever stop
          // was requested
          while (mm == null && !serverStopRequested) {
            mm = masterMessages.poll(1000, TimeUnit.MILLISECONDS);
          }

          // have a message to send to the master, so grab a
          // connection
          masterHost = getMasterAddress();
          iface = masterConnection(masterHost);
          TServiceClient client = iface;

          // if while loop does not execute at all and mm != null,
          // then finally block should place mm back on queue
          while (!serverStopRequested && mm != null && client != null
              && client.getOutputProtocol() != null
              && client.getOutputProtocol().getTransport() != null
              && client.getOutputProtocol().getTransport().isOpen()) {
            try {
              mm.send(getContext().rpcCreds(), getClientAddressString(), iface);
              mm = null;
            } catch (TException ex) {
              log.warn("Error sending message: queuing message again");
              masterMessages.putFirst(mm);
              mm = null;
              throw ex;
            }

            // if any messages are immediately available grab em and
            // send them
            mm = masterMessages.poll();
          }

        } finally {

          if (mm != null) {
            masterMessages.putFirst(mm);
          }
          returnMasterConnection(iface);

          sleepUninterruptibly(1, TimeUnit.SECONDS);
        }
      } catch (InterruptedException e) {
        log.info("Interrupt Exception received, shutting down");
        serverStopRequested = true;

      } catch (Exception e) {
        // may have lost connection with master
        // loop back to the beginning and wait for a new one
        // this way we survive master failures
        log.error(getClientAddressString() + ": TServerInfo: Exception. Master down?", e);
      }
    }

    // wait for shutdown
    // if the main thread exits oldServer the master listener, the JVM will
    // kill the other threads and finalize objects. We want the shutdown that is
    // running in the master listener thread to complete oldServer this happens.
    // consider making other threads daemon threads so that objects don't
    // get prematurely finalized
    synchronized (this) {
      while (!shutdownComplete) {
        try {
          this.wait(1000);
        } catch (InterruptedException e) {
          log.error(e.toString());
        }
      }
    }
    log.debug("Stopping Replication Server");
    TServerUtils.stopTServer(this.replServer);

    log.debug("Stopping Thrift Servers");
    TServerUtils.stopTServer(server);

    try {
      log.debug("Closing filesystem");
      fs.close();
    } catch (IOException e) {
      log.warn("Failed to close filesystem : {}", e.getMessage(), e);
    }

    gcLogger.logGCInfo(getConfiguration());

    log.info("TServerInfo: stop requested. exiting ... ");

    try {
      tabletServerLock.unlock();
    } catch (Exception e) {
      log.warn("Failed to release tablet server lock", e);
    }
  }

  private void setupReplication(AccumuloConfiguration aconf) {
    // Start the thrift service listening for incoming replication requests
    try {
      startReplicationService();
    } catch (UnknownHostException e) {
      throw new RuntimeException("Failed to start replication service", e);
    }

    // Start the pool to handle outgoing replications
    final ThreadPoolExecutor replicationThreadPool = new SimpleThreadPool(
        getConfiguration().getCount(Property.REPLICATION_WORKER_THREADS), "replication task");
    replWorker.setExecutor(replicationThreadPool);
    replWorker.run();

    // Check the configuration value for the size of the pool and, if changed, resize the pool
    Runnable replicationWorkThreadPoolResizer = () -> {
      int maxPoolSize = aconf.getCount(Property.REPLICATION_WORKER_THREADS);
      if (replicationThreadPool.getMaximumPoolSize() != maxPoolSize) {
        log.info("Resizing thread pool for sending replication work from {} to {}",
            replicationThreadPool.getMaximumPoolSize(), maxPoolSize);
        replicationThreadPool.setMaximumPoolSize(maxPoolSize);
      }
    };
    SimpleTimer.getInstance(aconf).schedule(replicationWorkThreadPoolResizer, 10000, 30000);
  }

  private static Pair<Text,KeyExtent> verifyRootTablet(ServerContext context,
      TServerInstance instance) throws AccumuloException {
    ZooTabletStateStore store = new ZooTabletStateStore(context);
    if (!store.iterator().hasNext()) {
      throw new AccumuloException("Illegal state: location is not set in zookeeper");
    }
    TabletLocationState next = store.iterator().next();
    if (!instance.equals(next.future)) {
      throw new AccumuloException("Future location is not to this server for the root tablet");
    }

    if (next.current != null) {
      throw new AccumuloException("Root tablet already has a location set");
    }

    try {
      return new Pair<>(new Text(MetadataTableUtil.getRootTabletDir(context)), null);
    } catch (IOException e) {
      throw new AccumuloException(e);
    }
  }

  public static Pair<Text,KeyExtent> verifyTabletInformation(ServerContext context,
      KeyExtent extent, TServerInstance instance, final SortedMap<Key,Value> tabletsKeyValues,
      String clientAddress, ZooLock lock) throws DistributedStoreException, AccumuloException {
    Objects.requireNonNull(tabletsKeyValues);

    log.debug("verifying extent {}", extent);
    if (extent.isRootTablet()) {
      return verifyRootTablet(context, instance);
    }
    TableId tableToVerify = MetadataTable.ID;
    if (extent.isMeta()) {
      tableToVerify = RootTable.ID;
    }

    List<ColumnFQ> columnsToFetch =
        Arrays.asList(TabletsSection.ServerColumnFamily.DIRECTORY_COLUMN,
            TabletsSection.TabletColumnFamily.PREV_ROW_COLUMN,
            TabletsSection.TabletColumnFamily.SPLIT_RATIO_COLUMN,
            TabletsSection.TabletColumnFamily.OLD_PREV_ROW_COLUMN,
            TabletsSection.ServerColumnFamily.TIME_COLUMN);

    TreeMap<Key,Value> tkv = new TreeMap<>();
    try (ScannerImpl scanner = new ScannerImpl(context, tableToVerify, Authorizations.EMPTY)) {
      scanner.setRange(extent.toMetadataRange());
      for (Entry<Key,Value> entry : scanner) {
        tkv.put(entry.getKey(), entry.getValue());
      }
    }

    // only populate map after success
    tabletsKeyValues.clear();
    tabletsKeyValues.putAll(tkv);

    Text metadataEntry = extent.getMetadataEntry();

    Value dir = checkTabletMetadata(extent, instance, tabletsKeyValues, metadataEntry);
    if (dir == null) {
      return null;
    }

    Value oldPrevEndRow = null;
    for (Entry<Key,Value> entry : tabletsKeyValues.entrySet()) {
      if (TabletsSection.TabletColumnFamily.OLD_PREV_ROW_COLUMN.hasColumns(entry.getKey())) {
        oldPrevEndRow = entry.getValue();
      }
    }

    if (oldPrevEndRow != null) {
      SortedMap<Text,SortedMap<ColumnFQ,Value>> tabletEntries;
      tabletEntries = MetadataTableUtil.getTabletEntries(tabletsKeyValues, columnsToFetch);

      KeyExtent fke = MasterMetadataUtil.fixSplit(context, metadataEntry,
          tabletEntries.get(metadataEntry), lock);

      if (!fke.equals(extent)) {
        return new Pair<>(null, fke);
      }

      // reread and reverify metadata entries now that metadata entries were fixed
      tabletsKeyValues.clear();
      return verifyTabletInformation(context, fke, instance, tabletsKeyValues, clientAddress, lock);
    }

    return new Pair<>(new Text(dir.get()), null);
  }

  static Value checkTabletMetadata(KeyExtent extent, TServerInstance instance,
      SortedMap<Key,Value> tabletsKeyValues, Text metadataEntry) throws AccumuloException {

    TServerInstance future = null;
    Value prevEndRow = null;
    Value dir = null;
    Value time = null;
    for (Entry<Key,Value> entry : tabletsKeyValues.entrySet()) {
      Key key = entry.getKey();
      if (!metadataEntry.equals(key.getRow())) {
        log.info("Unexpected row in tablet metadata {} {}", metadataEntry, key.getRow());
        return null;
      }
      Text cf = key.getColumnFamily();
      if (cf.equals(TabletsSection.FutureLocationColumnFamily.NAME)) {
        if (future != null) {
          throw new AccumuloException("Tablet has multiple future locations " + extent);
        }
        future = new TServerInstance(entry.getValue(), key.getColumnQualifier());
      } else if (cf.equals(TabletsSection.CurrentLocationColumnFamily.NAME)) {
        log.info("Tablet seems to be already assigned to {}",
            new TServerInstance(entry.getValue(), key.getColumnQualifier()));
        return null;
      } else if (TabletsSection.TabletColumnFamily.PREV_ROW_COLUMN.hasColumns(key)) {
        prevEndRow = entry.getValue();
      } else if (TabletsSection.ServerColumnFamily.DIRECTORY_COLUMN.hasColumns(key)) {
        dir = entry.getValue();
      } else if (TabletsSection.ServerColumnFamily.TIME_COLUMN.hasColumns(key)) {
        time = entry.getValue();
      }
    }

    if (prevEndRow == null) {
      throw new AccumuloException("Metadata entry does not have prev row (" + metadataEntry + ")");
    } else {
      KeyExtent ke2 = new KeyExtent(metadataEntry, prevEndRow);
      if (!extent.equals(ke2)) {
        log.info("Tablet prev end row mismatch {} {}", extent, ke2.getPrevEndRow());
        return null;
      }
    }

    if (dir == null) {
      throw new AccumuloException("Metadata entry does not have directory (" + metadataEntry + ")");
    }

    if (time == null && !extent.equals(RootTable.OLD_EXTENT)) {
      throw new AccumuloException("Metadata entry does not have time (" + metadataEntry + ")");
    }

    if (future == null) {
      log.info("The master has not assigned {} to {}", extent, instance);
      return null;
    }

    if (!instance.equals(future)) {
      log.info("Table {} has been assigned to {} which is not {}", extent, future, instance);
      return null;
    }

    return dir;
  }

  public String getClientAddressString() {
    if (clientAddress == null) {
      return null;
    }
    return clientAddress.getHost() + ":" + clientAddress.getPort();
  }

  public TServerInstance getTabletSession() {
    String address = getClientAddressString();
    if (address == null) {
      return null;
    }

    try {
      return new TServerInstance(address, tabletServerLock.getSessionId());
    } catch (Exception ex) {
      log.warn("Unable to read session from tablet server lock" + ex);
      return null;
    }
  }

  private void config() {
    log.info("Tablet server starting on {}", getHostname());
    majorCompactorThread =
        new Daemon(new LoggingRunnable(log, new MajorCompactor(getConfiguration())));
    majorCompactorThread.setName("Split/MajC initiator");
    majorCompactorThread.start();

    clientAddress = HostAndPort.fromParts(getHostname(), 0);
    try {
      AccumuloVFSClassLoader.getContextManager()
          .setContextConfig(new ContextManager.DefaultContextsConfig() {
            @Override
            public Map<String,String> getVfsContextClasspathProperties() {
              return getConfiguration()
                  .getAllPropertiesWithPrefix(Property.VFS_CONTEXT_CLASSPATH_PROPERTY);
            }
          });
    } catch (IOException e) {
      throw new RuntimeException(e);
    }

    // A task that cleans up unused classloader contexts
    Runnable contextCleaner = () -> {
      Set<String> contextProperties = getConfiguration()
          .getAllPropertiesWithPrefix(Property.VFS_CONTEXT_CLASSPATH_PROPERTY).keySet();
      Set<String> configuredContexts = new HashSet<>();
      for (String prop : contextProperties) {
        configuredContexts
            .add(prop.substring(Property.VFS_CONTEXT_CLASSPATH_PROPERTY.name().length()));
      }

      try {
        AccumuloVFSClassLoader.getContextManager().removeUnusedContexts(configuredContexts);
      } catch (IOException e) {
        log.warn("{}", e.getMessage(), e);
      }
    };

    AccumuloConfiguration aconf = getConfiguration();
    SimpleTimer.getInstance(aconf).schedule(contextCleaner, 60000, 60000);

    FileSystemMonitor.start(aconf, Property.TSERV_MONITOR_FS);

    Runnable gcDebugTask = () -> gcLogger.logGCInfo(getConfiguration());

    SimpleTimer.getInstance(aconf).schedule(gcDebugTask, 0, TIME_BETWEEN_GC_CHECKS);

    Runnable constraintTask = () -> {
      for (Tablet tablet : getOnlineTablets().values()) {
        tablet.checkConstraints();
      }
    };

    SimpleTimer.getInstance(aconf).schedule(constraintTask, 0, 1000);
  }

  public TabletServerStatus getStats(Map<TableId,MapCounter<ScanRunState>> scanCounts) {
    long start = System.currentTimeMillis();
    TabletServerStatus result = new TabletServerStatus();

    final Map<String,TableInfo> tables = new HashMap<>();

    getOnlineTablets().forEach((ke, tablet) -> {
      String tableId = ke.getTableId().canonical();
      TableInfo table = tables.get(tableId);
      if (table == null) {
        table = new TableInfo();
        table.minors = new Compacting();
        table.majors = new Compacting();
        tables.put(tableId, table);
      }
      long recs = tablet.getNumEntries();
      table.tablets++;
      table.onlineTablets++;
      table.recs += recs;
      table.queryRate += tablet.queryRate();
      table.queryByteRate += tablet.queryByteRate();
      table.ingestRate += tablet.ingestRate();
      table.ingestByteRate += tablet.ingestByteRate();
      table.scanRate += tablet.scanRate();
      long recsInMemory = tablet.getNumEntriesInMemory();
      table.recsInMemory += recsInMemory;
      if (tablet.isMinorCompactionRunning()) {
        table.minors.running++;
      }
      if (tablet.isMinorCompactionQueued()) {
        table.minors.queued++;
      }
      if (tablet.isMajorCompactionRunning()) {
        table.majors.running++;
      }
      if (tablet.isMajorCompactionQueued()) {
        table.majors.queued++;
      }
    });

    scanCounts.forEach((tableId, mapCounter) -> {
      TableInfo table = tables.get(tableId.canonical());
      if (table == null) {
        table = new TableInfo();
        tables.put(tableId.canonical(), table);
      }

      if (table.scans == null) {
        table.scans = new Compacting();
      }

      table.scans.queued += mapCounter.getInt(ScanRunState.QUEUED);
      table.scans.running += mapCounter.getInt(ScanRunState.RUNNING);
    });

    ArrayList<KeyExtent> offlineTabletsCopy = new ArrayList<>();
    synchronized (this.unopenedTablets) {
      synchronized (this.openingTablets) {
        offlineTabletsCopy.addAll(this.unopenedTablets);
        offlineTabletsCopy.addAll(this.openingTablets);
      }
    }

    for (KeyExtent extent : offlineTabletsCopy) {
      String tableId = extent.getTableId().canonical();
      TableInfo table = tables.get(tableId);
      if (table == null) {
        table = new TableInfo();
        tables.put(tableId, table);
      }
      table.tablets++;
    }

    result.lastContact = RelativeTime.currentTimeMillis();
    result.tableMap = tables;
    result.osLoad = ManagementFactory.getOperatingSystemMXBean().getSystemLoadAverage();
    result.name = getClientAddressString();
    result.holdTime = resourceManager.holdTime();
    result.lookups = seekCount.get();
    result.indexCacheHits = resourceManager.getIndexCache().getStats().hitCount();
    result.indexCacheRequest = resourceManager.getIndexCache().getStats().requestCount();
    result.dataCacheHits = resourceManager.getDataCache().getStats().hitCount();
    result.dataCacheRequest = resourceManager.getDataCache().getStats().requestCount();
    result.logSorts = logSorter.getLogSorts();
    result.flushs = flushCounter.get();
    result.syncs = syncCounter.get();
    result.bulkImports = new ArrayList<>();
    result.bulkImports.addAll(clientHandler.getBulkLoadStatus());
    result.bulkImports.addAll(bulkImportStatus.getBulkLoadStatus());
    result.version = getVersion();
    result.responseTime = System.currentTimeMillis() - start;
    return result;
  }

  private Durability getMincEventDurability(KeyExtent extent) {
    TableConfiguration conf;
    if (extent.isMeta()) {
      conf = confFactory.getTableConfiguration(RootTable.ID);
    } else {
      conf = confFactory.getTableConfiguration(MetadataTable.ID);
    }
    return DurabilityImpl.fromString(conf.get(Property.TABLE_DURABILITY));
  }

  public void minorCompactionFinished(CommitSession tablet, long walogSeq) throws IOException {
    Durability durability = getMincEventDurability(tablet.getExtent());
    totalMinorCompactions.incrementAndGet();
    logger.minorCompactionFinished(tablet, walogSeq, durability);
    markUnusedWALs();
  }

  public void minorCompactionStarted(CommitSession tablet, long lastUpdateSequence,
      String newMapfileLocation) throws IOException {
    Durability durability = getMincEventDurability(tablet.getExtent());
    logger.minorCompactionStarted(tablet, lastUpdateSequence, newMapfileLocation, durability);
  }

  public void recover(VolumeManager fs, KeyExtent extent, List<LogEntry> logEntries,
      Set<String> tabletFiles, MutationReceiver mutationReceiver) throws IOException {
    List<Path> recoveryLogs = new ArrayList<>();
    List<LogEntry> sorted = new ArrayList<>(logEntries);
    Collections.sort(sorted, (e1, e2) -> (int) (e1.timestamp - e2.timestamp));
    for (LogEntry entry : sorted) {
      Path recovery = null;
      Path finished = RecoveryPath.getRecoveryPath(fs.getFullPath(FileType.WAL, entry.filename));
      finished = SortedLogState.getFinishedMarkerPath(finished);
      TabletServer.log.debug("Looking for " + finished);
      if (fs.exists(finished)) {
        recovery = finished.getParent();
      }
      if (recovery == null) {
        throw new IOException(
            "Unable to find recovery files for extent " + extent + " logEntry: " + entry);
      }
      recoveryLogs.add(recovery);
    }
    logger.recover(fs, extent, recoveryLogs, tabletFiles, mutationReceiver);
  }

  public int createLogId() {
    int logId = logIdGenerator.incrementAndGet();
    if (logId < 0) {
      throw new IllegalStateException("Log Id rolled");
    }
    return logId;
  }

  public TableConfiguration getTableConfiguration(KeyExtent extent) {
    return confFactory.getTableConfiguration(extent.getTableId());
  }

  public DfsLogger.ServerResources getServerConfig() {
    return new DfsLogger.ServerResources() {

      @Override
      public VolumeManager getFileSystem() {
        return fs;
      }

      @Override
      public AccumuloConfiguration getConfiguration() {
        return TabletServer.this.getConfiguration();
      }
    };
  }

  public SortedMap<KeyExtent,Tablet> getOnlineTablets() {
    return onlineTablets.snapshot();
  }

  public Tablet getOnlineTablet(KeyExtent extent) {
    return onlineTablets.snapshot().get(extent);
  }

  public VolumeManager getFileSystem() {
    return fs;
  }

  public int getOpeningCount() {
    return openingTablets.size();
  }

  public int getUnopenedCount() {
    return unopenedTablets.size();
  }

  public long getTotalMinorCompactions() {
    return totalMinorCompactions.get();
  }

  public double getHoldTimeMillis() {
    return resourceManager.holdTime();
  }

  public SecurityOperation getSecurityOperation() {
    return security;
  }

  // avoid unnecessary redundant markings to meta
  final ConcurrentHashMap<DfsLogger,EnumSet<TabletLevel>> metadataTableLogs =
      new ConcurrentHashMap<>();

  // This is a set of WALs that are closed but may still be referenced by tablets. A LinkedHashSet
  // is used because its very import to know the order in which WALs were closed when deciding if a
  // WAL is eligible for removal. Maintaining the order that logs were used in is currently a simple
  // task because there is only one active log at a time.
  LinkedHashSet<DfsLogger> closedLogs = new LinkedHashSet<>();

  @VisibleForTesting
  interface ReferencedRemover {
    void removeInUse(Set<DfsLogger> candidates);
  }

  /**
   * For a closed WAL to be eligible for removal it must be unreferenced AND all closed WALs older
   * than it must be unreferenced. This method finds WALs that meet those conditions. See Github
   * issue #537.
   */
  @VisibleForTesting
  static Set<DfsLogger> findOldestUnreferencedWals(List<DfsLogger> closedLogs,
      ReferencedRemover referencedRemover) {
    LinkedHashSet<DfsLogger> unreferenced = new LinkedHashSet<>(closedLogs);

    referencedRemover.removeInUse(unreferenced);

    Iterator<DfsLogger> closedIter = closedLogs.iterator();
    Iterator<DfsLogger> unrefIter = unreferenced.iterator();

    Set<DfsLogger> eligible = new HashSet<>();

    while (closedIter.hasNext() && unrefIter.hasNext()) {
      DfsLogger closed = closedIter.next();
      DfsLogger unref = unrefIter.next();

      if (closed.equals(unref)) {
        eligible.add(unref);
      } else {
        break;
      }
    }

    return eligible;
  }

  @VisibleForTesting
  static List<DfsLogger> copyClosedLogs(LinkedHashSet<DfsLogger> closedLogs) {
    List<DfsLogger> closedCopy = new ArrayList<>(closedLogs.size());
    for (DfsLogger dfsLogger : closedLogs) {
      // very important this copy maintains same order ..
      closedCopy.add(dfsLogger);
    }
    return Collections.unmodifiableList(closedCopy);
  }

  private void markUnusedWALs() {

    List<DfsLogger> closedCopy;

    synchronized (closedLogs) {
      closedCopy = copyClosedLogs(closedLogs);
    }

    ReferencedRemover refRemover = candidates -> {
      for (Tablet tablet : getOnlineTablets().values()) {
        tablet.removeInUseLogs(candidates);
        if (candidates.isEmpty()) {
          break;
        }
      }
    };

    Set<DfsLogger> eligible = findOldestUnreferencedWals(closedCopy, refRemover);

    try {
      TServerInstance session = this.getTabletSession();
      for (DfsLogger candidate : eligible) {
        log.info("Marking " + candidate.getPath() + " as unreferenced");
        walMarker.walUnreferenced(session, candidate.getPath());
      }
      synchronized (closedLogs) {
        closedLogs.removeAll(eligible);
      }
    } catch (WalMarkerException ex) {
      log.info(ex.toString(), ex);
    }
  }

  public void addNewLogMarker(DfsLogger copy) throws WalMarkerException {
    log.info("Writing log marker for " + copy.getPath());
    walMarker.addNewWalMarker(getTabletSession(), copy.getPath());
  }

  public void walogClosed(DfsLogger currentLog) throws WalMarkerException {
    metadataTableLogs.remove(currentLog);

    if (currentLog.getWrites() > 0) {
      int clSize;
      synchronized (closedLogs) {
        closedLogs.add(currentLog);
        clSize = closedLogs.size();
      }
      log.info("Marking " + currentLog.getPath() + " as closed. Total closed logs " + clSize);
      walMarker.closeWal(getTabletSession(), currentLog.getPath());
    } else {
      log.info(
          "Marking " + currentLog.getPath() + " as unreferenced (skipping closed writes == 0)");
      walMarker.walUnreferenced(getTabletSession(), currentLog.getPath());
    }
  }

  public void updateBulkImportState(List<String> files, BulkImportState state) {
    bulkImportStatus.updateBulkImportStatus(files, state);
  }

  public void removeBulkImportState(List<String> files) {
    bulkImportStatus.removeBulkImportStatus(files);
  }

  private static final String MAJC_READ_LIMITER_KEY = "tserv_majc_read";
  private static final String MAJC_WRITE_LIMITER_KEY = "tserv_majc_write";
  private final RateProvider rateProvider =
      () -> getConfiguration().getAsBytes(Property.TSERV_MAJC_THROUGHPUT);

  /**
   * Get the {@link RateLimiter} for reads during major compactions on this tserver. All writes
   * performed during major compactions are throttled to conform to this RateLimiter.
   */
  public final RateLimiter getMajorCompactionReadLimiter() {
    return SharedRateLimiterFactory.getInstance().create(MAJC_READ_LIMITER_KEY, rateProvider);
  }

  /**
   * Get the RateLimiter for writes during major compactions on this tserver. All reads performed
   * during major compactions are throttled to conform to this RateLimiter.
   */
  public final RateLimiter getMajorCompactionWriteLimiter() {
    return SharedRateLimiterFactory.getInstance().create(MAJC_WRITE_LIMITER_KEY, rateProvider);
  }
}<|MERGE_RESOLUTION|>--- conflicted
+++ resolved
@@ -29,6 +29,7 @@
 import java.security.SecureRandom;
 import java.util.ArrayList;
 import java.util.Arrays;
+import java.util.Collection;
 import java.util.Collections;
 import java.util.EnumSet;
 import java.util.HashMap;
@@ -370,15 +371,6 @@
     this.logSorter = new LogSorter(context, fs, aconf);
     this.replWorker = new ReplicationWorker(context, fs);
     this.statsKeeper = new TabletStatsKeeper();
-<<<<<<< HEAD
-    SimpleTimer.getInstance(aconf).schedule(() -> {
-      long now = System.currentTimeMillis();
-      for (Tablet tablet : getOnlineTablets().values()) {
-        try {
-          tablet.updateRates(now);
-        } catch (Exception ex) {
-          log.error("Error updating rates for {}", tablet.getExtent(), ex);
-=======
     final int numBusyTabletsToLog = aconf.getCount(Property.TSERV_LOG_BUSY_TABLETS_COUNT);
     final long logBusyTabletsDelay =
         aconf.getTimeInMillis(Property.TSERV_LOG_BUSY_TABLETS_INTERVAL);
@@ -394,12 +386,7 @@
 
         @Override
         public void run() {
-
-          List<Tablet> tablets;
-          synchronized (onlineTablets) {
-            tablets = new ArrayList<>(onlineTablets.values());
-          }
-
+          Collection<Tablet> tablets = onlineTablets.snapshot().values();
           logBusyTablets(ingestTracker.computeBusiest(tablets), "ingest count");
           logBusyTablets(queryTracker.computeBusiest(tablets), "query count");
         }
@@ -417,18 +404,13 @@
       }, logBusyTabletsDelay, logBusyTabletsDelay);
     }
 
-    SimpleTimer.getInstance(aconf).schedule(new Runnable() {
-      @Override
-      public void run() {
-        synchronized (onlineTablets) {
-          long now = System.currentTimeMillis();
-          for (Tablet tablet : onlineTablets.values())
-            try {
-              tablet.updateRates(now);
-            } catch (Exception ex) {
-              log.error("Error updating rates for {}", tablet.getExtent(), ex);
-            }
->>>>>>> 83429b63
+    SimpleTimer.getInstance(aconf).schedule(() -> {
+      long now = System.currentTimeMillis();
+      for (Tablet tablet : getOnlineTablets().values()) {
+        try {
+          tablet.updateRates(now);
+        } catch (Exception ex) {
+          log.error("Error updating rates for {}", tablet.getExtent(), ex);
         }
       }
     }, 5000, 5000);
