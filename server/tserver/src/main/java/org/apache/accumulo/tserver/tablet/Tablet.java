--- conflicted
+++ resolved
@@ -153,11 +153,7 @@
 import org.slf4j.LoggerFactory;
 
 import com.google.common.annotations.VisibleForTesting;
-<<<<<<< HEAD
-=======
-import com.google.common.base.Optional;
 import com.google.common.base.Preconditions;
->>>>>>> 8519514e
 import com.google.common.cache.Cache;
 import com.google.common.cache.CacheBuilder;
 import com.google.common.collect.ImmutableSet;
@@ -2506,15 +2502,8 @@
       log.debug("Logs for current memory: {} {}", getExtent(), logger);
     }
 
-<<<<<<< HEAD
-    Set<String> doomed = new HashSet<>();
-    for (DfsLogger logger : doomedLogs) {
-      log.debug("Logs to be destroyed: {} {}", getExtent(), logger.getMeta());
-      doomed.add(logger.getMeta());
-=======
     for (String logger : unusedLogs) {
-      log.debug("Logs to be destroyed: " + getExtent() + " " + logger);
->>>>>>> 8519514e
+      log.debug("Logs to be destroyed: {} {}", getExtent(), logger);
     }
 
     return unusedLogs;
