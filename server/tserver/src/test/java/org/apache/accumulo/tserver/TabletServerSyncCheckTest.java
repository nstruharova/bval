--- conflicted
+++ resolved
@@ -48,12 +48,8 @@
     conf.set(DFS_SUPPORT_APPEND, "false");
 
     FileSystem fs = new TestFileSystem(conf);
-<<<<<<< HEAD
-    TestVolumeManagerImpl vm = new TestVolumeManagerImpl(ImmutableMap.of("foo", new VolumeImpl(fs, "/")));
-=======
     TestVolumeManagerImpl vm = new TestVolumeManagerImpl(
-        ImmutableMap.<String,Volume> of("foo", new VolumeImpl(fs, "/")));
->>>>>>> f4f43feb
+        ImmutableMap.of("foo", new VolumeImpl(fs, "/")));
 
     vm.ensureSyncIsEnabled();
   }
@@ -75,12 +71,8 @@
   private class TestVolumeManagerImpl extends VolumeManagerImpl {
 
     public TestVolumeManagerImpl(Map<String,Volume> volumes) {
-<<<<<<< HEAD
-      super(volumes, volumes.values().iterator().next(), new ConfigurationCopy(Collections.emptyMap()));
-=======
       super(volumes, volumes.values().iterator().next(),
-          new ConfigurationCopy(Collections.<String,String> emptyMap()));
->>>>>>> f4f43feb
+          new ConfigurationCopy(Collections.emptyMap()));
     }
 
     @Override
