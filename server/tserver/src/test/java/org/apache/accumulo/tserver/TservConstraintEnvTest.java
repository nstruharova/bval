/*
 * Licensed to the Apache Software Foundation (ASF) under one or more
 * contributor license agreements.  See the NOTICE file distributed with
 * this work for additional information regarding copyright ownership.
 * The ASF licenses this file to You under the Apache License, Version 2.0
 * (the "License"); you may not use this file except in compliance with
 * the License.  You may obtain a copy of the License at
 *
 *     http://www.apache.org/licenses/LICENSE-2.0
 *
 * Unless required by applicable law or agreed to in writing, software
 * distributed under the License is distributed on an "AS IS" BASIS,
 * WITHOUT WARRANTIES OR CONDITIONS OF ANY KIND, either express or implied.
 * See the License for the specific language governing permissions and
 * limitations under the License.
 */
package org.apache.accumulo.tserver;

import static org.easymock.EasyMock.expect;
import static org.junit.Assert.assertFalse;
import static org.junit.Assert.assertTrue;
import static org.powermock.api.easymock.PowerMock.createMock;
import static org.powermock.api.easymock.PowerMock.replay;

import java.nio.ByteBuffer;
import java.util.Collections;
import java.util.List;

import org.apache.accumulo.core.client.impl.thrift.ThriftSecurityException;
import org.apache.accumulo.core.data.ArrayByteSequence;
import org.apache.accumulo.core.data.ByteSequence;
import org.apache.accumulo.core.security.thrift.TCredentials;
import org.apache.accumulo.server.security.SecurityOperation;
import org.junit.Test;

public class TservConstraintEnvTest {

  @Test
  public void testGetAuthorizationsContainer() throws ThriftSecurityException {
    SecurityOperation security = createMock(SecurityOperation.class);
    TCredentials goodCred = createMock(TCredentials.class);
    TCredentials badCred = createMock(TCredentials.class);

    ByteSequence bs = new ArrayByteSequence("foo".getBytes());
<<<<<<< HEAD
    List<ByteBuffer> bbList = Collections.singletonList(ByteBuffer.wrap(bs.getBackingArray(), bs.offset(), bs.length()));
=======
    List<ByteBuffer> bbList = Collections.<ByteBuffer> singletonList(
        ByteBuffer.wrap(bs.getBackingArray(), bs.offset(), bs.length()));
>>>>>>> f4f43feb

    expect(security.authenticatedUserHasAuthorizations(goodCred, bbList)).andReturn(true);
    expect(security.authenticatedUserHasAuthorizations(badCred, bbList)).andReturn(false);
    replay(security);

    assertTrue(
        new TservConstraintEnv(security, goodCred).getAuthorizationsContainer().contains(bs));
    assertFalse(
        new TservConstraintEnv(security, badCred).getAuthorizationsContainer().contains(bs));
  }
}<|MERGE_RESOLUTION|>--- conflicted
+++ resolved
@@ -42,12 +42,8 @@
     TCredentials badCred = createMock(TCredentials.class);
 
     ByteSequence bs = new ArrayByteSequence("foo".getBytes());
-<<<<<<< HEAD
-    List<ByteBuffer> bbList = Collections.singletonList(ByteBuffer.wrap(bs.getBackingArray(), bs.offset(), bs.length()));
-=======
-    List<ByteBuffer> bbList = Collections.<ByteBuffer> singletonList(
-        ByteBuffer.wrap(bs.getBackingArray(), bs.offset(), bs.length()));
->>>>>>> f4f43feb
+    List<ByteBuffer> bbList = Collections
+        .singletonList(ByteBuffer.wrap(bs.getBackingArray(), bs.offset(), bs.length()));
 
     expect(security.authenticatedUserHasAuthorizations(goodCred, bbList)).andReturn(true);
     expect(security.authenticatedUserHasAuthorizations(badCred, bbList)).andReturn(false);
