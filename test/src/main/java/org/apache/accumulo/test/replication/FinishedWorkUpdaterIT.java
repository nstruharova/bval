--- conflicted
+++ resolved
@@ -104,26 +104,15 @@
     ReplicationTable.setOnline(conn);
 
     String file = "/accumulo/wals/tserver+port/" + UUID.randomUUID();
-<<<<<<< HEAD
-    // @formatter:off
-    Status stat1 = Status.newBuilder().setBegin(100).setEnd(1000).setClosed(true).setInfiniteEnd(false).build(),
-        stat2 = Status.newBuilder().setBegin(500).setEnd(1000).setClosed(true).setInfiniteEnd(false).build(),
-        stat3 = Status.newBuilder().setBegin(1).setEnd(1000).setClosed(true).setInfiniteEnd(false).build();
-    ReplicationTarget target1 = new ReplicationTarget("peer1", "table1", Table.ID.of("1")),
-        target2 = new ReplicationTarget("peer2", "table2", Table.ID.of("1")),
-        target3 = new ReplicationTarget("peer3", "table3", Table.ID.of("1"));
-    // @formatter:on
-=======
     Status stat1 = Status.newBuilder().setBegin(100).setEnd(1000).setClosed(true)
         .setInfiniteEnd(false).build();
     Status stat2 = Status.newBuilder().setBegin(500).setEnd(1000).setClosed(true)
         .setInfiniteEnd(false).build();
     Status stat3 = Status.newBuilder().setBegin(1).setEnd(1000).setClosed(true)
         .setInfiniteEnd(false).build();
-    ReplicationTarget target1 = new ReplicationTarget("peer1", "table1", "1");
-    ReplicationTarget target2 = new ReplicationTarget("peer2", "table2", "1");
-    ReplicationTarget target3 = new ReplicationTarget("peer3", "table3", "1");
->>>>>>> b8c19f83
+    ReplicationTarget target1 = new ReplicationTarget("peer1", "table1", Table.ID.of("1"));
+    ReplicationTarget target2 = new ReplicationTarget("peer2", "table2", Table.ID.of("1"));
+    ReplicationTarget target3 = new ReplicationTarget("peer3", "table3", Table.ID.of("1"));
 
     // Create a single work record for a file to some peer
     BatchWriter bw = ReplicationTable.getBatchWriter(conn);
@@ -160,26 +149,15 @@
     ReplicationTable.setOnline(conn);
 
     String file = "/accumulo/wals/tserver+port/" + UUID.randomUUID();
-<<<<<<< HEAD
-    // @formatter:off
-    Status stat1 = Status.newBuilder().setBegin(100).setEnd(1000).setClosed(true).setInfiniteEnd(true).build(),
-        stat2 = Status.newBuilder().setBegin(1).setEnd(1000).setClosed(true).setInfiniteEnd(true).build(),
-        stat3 = Status.newBuilder().setBegin(500).setEnd(1000).setClosed(true).setInfiniteEnd(true).build();
-    ReplicationTarget target1 = new ReplicationTarget("peer1", "table1", Table.ID.of("1")),
-        target2 = new ReplicationTarget("peer2", "table2", Table.ID.of("1")),
-        target3 = new ReplicationTarget("peer3", "table3", Table.ID.of("1"));
-    // @formatter:on
-=======
     Status stat1 = Status.newBuilder().setBegin(100).setEnd(1000).setClosed(true)
         .setInfiniteEnd(true).build();
     Status stat2 = Status.newBuilder().setBegin(1).setEnd(1000).setClosed(true).setInfiniteEnd(true)
         .build();
     Status stat3 = Status.newBuilder().setBegin(500).setEnd(1000).setClosed(true)
         .setInfiniteEnd(true).build();
-    ReplicationTarget target1 = new ReplicationTarget("peer1", "table1", "1");
-    ReplicationTarget target2 = new ReplicationTarget("peer2", "table2", "1");
-    ReplicationTarget target3 = new ReplicationTarget("peer3", "table3", "1");
->>>>>>> b8c19f83
+    ReplicationTarget target1 = new ReplicationTarget("peer1", "table1", Table.ID.of("1"));
+    ReplicationTarget target2 = new ReplicationTarget("peer2", "table2", Table.ID.of("1"));
+    ReplicationTarget target3 = new ReplicationTarget("peer3", "table3", Table.ID.of("1"));
 
     // Create a single work record for a file to some peer
     BatchWriter bw = ReplicationTable.getBatchWriter(conn);
