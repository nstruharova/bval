/*
 * Licensed to the Apache Software Foundation (ASF) under one or more
 * contributor license agreements.  See the NOTICE file distributed with
 * this work for additional information regarding copyright ownership.
 * The ASF licenses this file to You under the Apache License, Version 2.0
 * (the "License"); you may not use this file except in compliance with
 * the License.  You may obtain a copy of the License at
 *
 *     http://www.apache.org/licenses/LICENSE-2.0
 *
 * Unless required by applicable law or agreed to in writing, software
 * distributed under the License is distributed on an "AS IS" BASIS,
 * WITHOUT WARRANTIES OR CONDITIONS OF ANY KIND, either express or implied.
 * See the License for the specific language governing permissions and
 * limitations under the License.
 */
package org.apache.accumulo.test.performance.metadata;

import static org.junit.Assert.assertTrue;
import static org.junit.Assume.assumeFalse;

import java.util.SortedSet;
import java.util.TreeSet;

import org.apache.accumulo.core.client.Connector;
import org.apache.accumulo.core.conf.DefaultConfiguration;
import org.apache.accumulo.core.conf.Property;
import org.apache.accumulo.core.data.Key;
import org.apache.accumulo.core.data.Value;
import org.apache.accumulo.core.file.FileOperations;
import org.apache.accumulo.core.file.FileSKVWriter;
import org.apache.accumulo.core.file.rfile.RFile;
import org.apache.accumulo.core.util.CachedConfiguration;
import org.apache.accumulo.minicluster.impl.MiniAccumuloConfigImpl;
import org.apache.accumulo.test.functional.ConfigurableMacBase;
import org.apache.accumulo.test.mrit.IntegrationTestMapReduce;
import org.apache.hadoop.conf.Configuration;
import org.apache.hadoop.fs.FileSystem;
import org.apache.hadoop.fs.Path;
import org.apache.hadoop.io.Text;
import org.junit.BeforeClass;
import org.junit.Test;

// ACCUMULO-3327
public class FastBulkImportIT extends ConfigurableMacBase {

  @BeforeClass
  static public void checkMR() {
    assumeFalse(IntegrationTestMapReduce.isMapReduce());
  }

  @Override
  protected int defaultTimeoutSeconds() {
    return 120;
  }

  @Override
  protected void configure(MiniAccumuloConfigImpl cfg, Configuration hadoopCoreSite) {
    cfg.setNumTservers(3);
    cfg.setProperty(Property.TSERV_BULK_ASSIGNMENT_THREADS, "5");
    cfg.setProperty(Property.TSERV_BULK_PROCESS_THREADS, "5");
    cfg.setProperty(Property.TABLE_MAJC_RATIO, "9999");
    cfg.setProperty(Property.TABLE_FILE_MAX, "9999");
    cfg.setProperty(Property.TABLE_DURABILITY, "none");
  }

  @Test
  public void test() throws Exception {
    log.info("Creating table");
    final String tableName = getUniqueNames(1)[0];
    final Connector c = getConnector();
    c.tableOperations().create(tableName);
    log.info("Adding splits");
    SortedSet<Text> splits = new TreeSet<>();
    for (int i = 1; i < 0xfff; i += 7) {
      splits.add(new Text(Integer.toHexString(i)));
    }
    c.tableOperations().addSplits(tableName, splits);

    log.info("Creating lots of bulk import files");
    FileSystem fs = getCluster().getFileSystem();
    Path basePath = getCluster().getTemporaryPath();
    CachedConfiguration.setInstance(fs.getConf());

    Path base = new Path(basePath, "testBulkFail_" + tableName);
    fs.delete(base, true);
    fs.mkdirs(base);
    Path bulkFailures = new Path(base, "failures");
    Path files = new Path(base, "files");
    fs.mkdirs(bulkFailures);
    fs.mkdirs(files);
    for (int i = 0; i < 100; i++) {
<<<<<<< HEAD
      FileSKVWriter writer = FileOperations.getInstance().newWriterBuilder().forFile(files.toString() + "/bulk_" + i + "." + RFile.EXTENSION, fs, fs.getConf())
          .withTableConfiguration(DefaultConfiguration.getInstance()).build();
=======
      FileSKVWriter writer = FileOperations.getInstance().newWriterBuilder()
          .forFile(files.toString() + "/bulk_" + i + "." + RFile.EXTENSION, fs, fs.getConf())
          .withTableConfiguration(AccumuloConfiguration.getDefaultConfiguration()).build();
>>>>>>> f4f43feb
      writer.startDefaultLocalityGroup();
      for (int j = 0x100; j < 0xfff; j += 3) {
        writer.append(new Key(Integer.toHexString(j)), new Value(new byte[0]));
      }
      writer.close();
    }
    log.info("Waiting for balance");
    c.instanceOperations().waitForBalance();

    log.info("Bulk importing files");
    long now = System.currentTimeMillis();
    c.tableOperations().importDirectory(tableName, files.toString(), bulkFailures.toString(), true);
    double diffSeconds = (System.currentTimeMillis() - now) / 1000.;
    log.info(String.format("Import took %.2f seconds", diffSeconds));
    assertTrue(diffSeconds < 30);
  }

}<|MERGE_RESOLUTION|>--- conflicted
+++ resolved
@@ -90,14 +90,9 @@
     fs.mkdirs(bulkFailures);
     fs.mkdirs(files);
     for (int i = 0; i < 100; i++) {
-<<<<<<< HEAD
-      FileSKVWriter writer = FileOperations.getInstance().newWriterBuilder().forFile(files.toString() + "/bulk_" + i + "." + RFile.EXTENSION, fs, fs.getConf())
-          .withTableConfiguration(DefaultConfiguration.getInstance()).build();
-=======
       FileSKVWriter writer = FileOperations.getInstance().newWriterBuilder()
           .forFile(files.toString() + "/bulk_" + i + "." + RFile.EXTENSION, fs, fs.getConf())
-          .withTableConfiguration(AccumuloConfiguration.getDefaultConfiguration()).build();
->>>>>>> f4f43feb
+          .withTableConfiguration(DefaultConfiguration.getInstance()).build();
       writer.startDefaultLocalityGroup();
       for (int j = 0x100; j < 0xfff; j += 3) {
         writer.append(new Key(Integer.toHexString(j)), new Value(new byte[0]));
