--- conflicted
+++ resolved
@@ -93,11 +93,7 @@
     c.tableOperations().create(tableName);
   }
 
-<<<<<<< HEAD
-  @Test(timeout = 4 * 60 * 1000)
-=======
-  @Test
->>>>>>> 80dde610
+  @Test
   public void testSync() throws Exception {
     try (AccumuloClient client = Accumulo.newClient().from(getClientProperties()).build()) {
       String[] tableNames = init(client);
