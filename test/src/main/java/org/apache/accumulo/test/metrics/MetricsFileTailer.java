/*
 * Licensed to the Apache Software Foundation (ASF) under one
 * or more contributor license agreements.  See the NOTICE file
 * distributed with this work for additional information
 * regarding copyright ownership.  The ASF licenses this file
 * to you under the Apache License, Version 2.0 (the
 * "License"); you may not use this file except in compliance
 * with the License.  You may obtain a copy of the License at
 *
 *   http://www.apache.org/licenses/LICENSE-2.0
 *
 * Unless required by applicable law or agreed to in writing,
 * software distributed under the License is distributed on an
 * "AS IS" BASIS, WITHOUT WARRANTIES OR CONDITIONS OF ANY
 * KIND, either express or implied.  See the License for the
 * specific language governing permissions and limitations
 * under the License.
 */
package org.apache.accumulo.test.metrics;

import static java.nio.charset.StandardCharsets.UTF_8;

import java.io.File;
import java.io.IOException;
import java.io.InputStreamReader;
import java.io.RandomAccessFile;
import java.net.URL;
import java.util.Collections;
import java.util.Iterator;
import java.util.Map;
import java.util.TreeMap;
import java.util.concurrent.TimeUnit;
import java.util.concurrent.atomic.AtomicBoolean;
import java.util.concurrent.atomic.AtomicLong;
import java.util.concurrent.locks.Lock;
import java.util.concurrent.locks.ReentrantLock;

import org.apache.commons.configuration2.Configuration;
import org.apache.commons.configuration2.PropertiesConfiguration;
import org.apache.commons.configuration2.ex.ConfigurationException;
import org.slf4j.Logger;
import org.slf4j.LoggerFactory;

import edu.umd.cs.findbugs.annotations.SuppressFBWarnings;

/**
 * This class allows testing of the publishing to the hadoop metrics system by processing a file for
 * metric records (written as a line.) The file should be configured using the hadoop metrics
 * properties as a file based sink with the prefix that is provided on instantiation of the
 * instance.
 *
 * This class will simulate tail-ing a file and is intended to be run in a separate thread. When the
 * underlying file has data written, the vaule returned by getLastUpdate will change, and the last
 * line can be retrieved with getLast().
 */
public class MetricsFileTailer implements AutoCloseable {

  private static final Logger log = LoggerFactory.getLogger(MetricsFileTailer.class);

  private static final int BUFFER_SIZE = 4;

  private final String metricsPrefix;

<<<<<<< HEAD
  private Lock lock = new ReentrantLock();
  private AtomicBoolean running = new AtomicBoolean(Boolean.TRUE);
=======
  private final Lock lock = new ReentrantLock();
  private final AtomicBoolean running = new AtomicBoolean(Boolean.FALSE);
>>>>>>> 0773baac

  private AtomicLong lastUpdate = new AtomicLong(0);
  private long startTime = System.nanoTime();

  private int lineCounter = 0;
  private String[] lineBuffer = new String[BUFFER_SIZE];

  private final String metricsFilename;

  /**
   * Create an instance that will tail a metrics file. The filename / path is determined by the
   * hadoop-metrics-accumulo.properties sink configuration for the metrics prefix that is provided.
   *
   * @param metricsPrefix
   *          the prefix in the metrics configuration.
   */
  public MetricsFileTailer(final String metricsPrefix) {

    this.metricsPrefix = metricsPrefix;

    Configuration sub = loadMetricsConfig();

    // dump received configuration keys received.
    if (log.isTraceEnabled()) {
      Iterator<String> keys = sub.getKeys();
      while (keys.hasNext()) {
        log.trace("configuration key:{}", keys.next());
      }
    }

    if (sub.containsKey("filename")) {
      metricsFilename = sub.getString("filename");
    } else {
      metricsFilename = "";
    }

  }

  /**
   * Create an instance by specifying a file directly instead of using the metrics configuration -
   * mainly for testing.
   *
   * @param metricsPrefix
   *          generally can be ignored.
   * @param filename
   *          the path / file to be monitored.
   */
  MetricsFileTailer(final String metricsPrefix, final String filename) {
    this.metricsPrefix = metricsPrefix;
    metricsFilename = filename;
  }

  /**
   * Look for the accumulo metrics configuration file on the classpath and return the subset for the
   * http sink.
   *
   * @return a configuration with http sink properties.
   */
  @SuppressFBWarnings(value = "URLCONNECTION_SSRF_FD",
      justification = "url specified by test code, not unchecked user input")
  private Configuration loadMetricsConfig() {
    final URL propUrl =
        getClass().getClassLoader().getResource(MetricsTestSinkProperties.METRICS_PROP_FILENAME);

    if (propUrl == null) {
      throw new IllegalStateException(
          "Could not find " + MetricsTestSinkProperties.METRICS_PROP_FILENAME + " on classpath");
    }

    // Read data from this file
    var config = new PropertiesConfiguration();
    try (var reader = new InputStreamReader(propUrl.openStream(), UTF_8)) {
      config.read(reader);
    } catch (ConfigurationException | IOException e) {
      throw new IllegalStateException(
          String.format("Could not find configuration file \'%s\' on classpath",
              MetricsTestSinkProperties.METRICS_PROP_FILENAME));
    }

    final Configuration sub = config.subset(metricsPrefix);

    if (log.isTraceEnabled()) {
      log.trace("Config {}", config);
      Iterator<String> iterator = sub.getKeys();
      while (iterator.hasNext()) {
        String key = iterator.next();
        log.trace("'{}'='{}'", key, sub.getProperty(key));
      }
    }

    return sub;
  }

  /**
   * Creates a marker value that increases each time a new line is detected. Clients can use this to
   * determine if a call to getLast() will return a new value. However, this value is <b>NOT</b> a
   * timestamp and should not be interpreted as such. Furthermore, it does not indicate that the
   * metrics being reported have changed, only that a new metrics poll took place and was written to
   * the file. So, if clients need to observe new metrics from a new event, they need to parse the
   * line themselves to look for changed metrics values.
   *
   * @return a marker value set when a new line is available.
   */
  public long getLastUpdate() {
    return lastUpdate.get();
  }

  /**
   * Get the last line seen in the file.
   *
   * @return the last line from the file.
   */
  public String getLast() {
    lock.lock();
    try {

      int last = (lineCounter % BUFFER_SIZE) - 1;
      if (last < 0) {
        last = BUFFER_SIZE - 1;
      }
      return lineBuffer[last];
    } finally {
      lock.unlock();
    }
  }

  /**
   * The hadoop metrics file sink published records as a line with comma separated key=value pairs.
   * This method parses the line and extracts the key, value pair from metrics that start with an
   * optional prefix and returns them in a sort map. If the prefix is null or empty, all keys are
   * accepted.
   *
   * @param prefix
   *          optional filter - include metrics that start with provided value..
   * @return a map of the metrics that start with AccGc
   */
  public Map<String,String> parseLine(final String prefix) {

    String line = getLast();

    if (line == null) {
      return Collections.emptyMap();
    }

    Map<String,String> m = new TreeMap<>();

    String[] csvTokens = line.split(",");

    for (String token : csvTokens) {
      token = token.trim();
      if (filter(prefix, token)) {
        String[] parts = token.split("=");
        m.put(parts[0], parts[1]);
      }
    }
    return m;
  }

  private boolean filter(final String prefix, final String candidate) {
    if (candidate == null) {
      return false;
    }

    if (prefix == null || prefix.isEmpty()) {
      return true;
    }
    return candidate.startsWith(prefix);
  }

  /**
   * A loop that polls for changes and when the file changes, put the last line in a buffer that can
   * be retrieved by clients using getLast().
   */
  private void run() {

    long filePos = 0;

    File f = new File(metricsFilename);

    while (running.get()) {

      try {
        Thread.sleep(5_000);
      } catch (InterruptedException ex) {
        running.set(Boolean.FALSE);
        Thread.currentThread().interrupt();
        return;
      }

      long len = f.length();

      try {

        // file truncated? reset position
        if (len < filePos) {
          filePos = 0;
          lock.lock();
          try {
            for (int i = 0; i < BUFFER_SIZE; i++) {
              lineBuffer[i] = "";
            }
            lineCounter = 0;
          } finally {
            lock.unlock();
          }
        }

        if (len > filePos) {
          // File must have had something added to it!
          RandomAccessFile raf = new RandomAccessFile(f, "r");
          raf.seek(filePos);
          String line;
          lock.lock();
          try {
            while ((line = raf.readLine()) != null) {
              lineBuffer[lineCounter++ % BUFFER_SIZE] = line;
            }

            lastUpdate.set(System.nanoTime() - startTime);

          } finally {
            lock.unlock();
          }
          filePos = raf.getFilePointer();
          raf.close();
        }
      } catch (Exception ex) {
        log.info("Error processing metrics file {}", metricsFilename, ex);
      }
    }
  }

  public void startDaemonThread() {
    if (running.compareAndSet(false, true)) {
      Thread t = new Thread(() -> this.run());
      t.setDaemon(true);
      t.start();
    }
  }

  @Override
  public void close() {
    running.set(Boolean.FALSE);
  }

  // utilities to block, waiting for update - call from process thread

  public static class LineUpdate {
    private final long lastUpdate;
    private final String line;

    public LineUpdate(long lastUpdate, String line) {
      this.lastUpdate = lastUpdate;
      this.line = line;
    }

    public long getLastUpdate() {
      return lastUpdate;
    }

    public String getLine() {
      return line;
    }

    @Override
    public String toString() {
      return "LineUpdate{" + "lastUpdate=" + lastUpdate + ", line='" + line + '\'' + '}';
    }
  }

  public LineUpdate waitForUpdate(final long prevUpdate, final int maxAttempts, final long delay) {

    for (int count = 0; count < maxAttempts; count++) {

      String line = getLast();
      long currUpdate = getLastUpdate();

      if (line != null && (currUpdate != prevUpdate)) {
        return new LineUpdate(getLastUpdate(), line);
      }

      try {
        Thread.sleep(delay);
      } catch (InterruptedException ex) {
        Thread.currentThread().interrupt();
        throw new IllegalStateException(ex);
      }
    }
    // not found - throw exception.
    throw new IllegalStateException(
        String.format("File source update not received after %d tries in %d sec", maxAttempts,
            TimeUnit.MILLISECONDS.toSeconds(delay * maxAttempts)));
  }

}<|MERGE_RESOLUTION|>--- conflicted
+++ resolved
@@ -61,13 +61,8 @@
 
   private final String metricsPrefix;
 
-<<<<<<< HEAD
-  private Lock lock = new ReentrantLock();
-  private AtomicBoolean running = new AtomicBoolean(Boolean.TRUE);
-=======
   private final Lock lock = new ReentrantLock();
   private final AtomicBoolean running = new AtomicBoolean(Boolean.FALSE);
->>>>>>> 0773baac
 
   private AtomicLong lastUpdate = new AtomicLong(0);
   private long startTime = System.nanoTime();
