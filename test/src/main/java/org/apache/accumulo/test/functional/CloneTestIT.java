/*
 * Licensed to the Apache Software Foundation (ASF) under one
 * or more contributor license agreements.  See the NOTICE file
 * distributed with this work for additional information
 * regarding copyright ownership.  The ASF licenses this file
 * to you under the Apache License, Version 2.0 (the
 * "License"); you may not use this file except in compliance
 * with the License.  You may obtain a copy of the License at
 *
 *   http://www.apache.org/licenses/LICENSE-2.0
 *
 * Unless required by applicable law or agreed to in writing,
 * software distributed under the License is distributed on an
 * "AS IS" BASIS, WITHOUT WARRANTIES OR CONDITIONS OF ANY
 * KIND, either express or implied.  See the License for the
 * specific language governing permissions and limitations
 * under the License.
 */
package org.apache.accumulo.test.functional;

import static org.junit.Assert.assertEquals;
import static org.junit.Assert.assertNotNull;
import static org.junit.Assert.assertTrue;
import static org.junit.Assert.fail;

import java.util.ArrayList;
import java.util.Arrays;
import java.util.Collections;
import java.util.HashMap;
import java.util.HashSet;
import java.util.List;
import java.util.Map;
import java.util.Map.Entry;
import java.util.Set;
import java.util.TreeSet;

import org.apache.accumulo.cluster.AccumuloCluster;
import org.apache.accumulo.core.client.Accumulo;
import org.apache.accumulo.core.client.AccumuloClient;
import org.apache.accumulo.core.client.AccumuloException;
import org.apache.accumulo.core.client.BatchWriter;
import org.apache.accumulo.core.client.Scanner;
import org.apache.accumulo.core.client.TableNotFoundException;
import org.apache.accumulo.core.client.admin.CloneConfiguration;
import org.apache.accumulo.core.client.admin.DiskUsage;
import org.apache.accumulo.core.client.impl.Tables;
import org.apache.accumulo.core.conf.Property;
import org.apache.accumulo.core.data.Key;
import org.apache.accumulo.core.data.Mutation;
import org.apache.accumulo.core.data.Range;
import org.apache.accumulo.core.data.Value;
import org.apache.accumulo.core.master.state.tables.TableState;
import org.apache.accumulo.core.metadata.MetadataTable;
import org.apache.accumulo.core.metadata.RootTable;
import org.apache.accumulo.core.metadata.schema.MetadataSchema;
import org.apache.accumulo.core.security.Authorizations;
import org.apache.accumulo.harness.AccumuloClusterHarness;
import org.apache.accumulo.miniclusterImpl.MiniAccumuloClusterImpl;
import org.apache.hadoop.fs.FileStatus;
import org.apache.hadoop.fs.FileSystem;
import org.apache.hadoop.fs.Path;
import org.apache.hadoop.io.Text;
import org.apache.thrift.TException;
import org.junit.Assume;
import org.junit.Test;

public class CloneTestIT extends AccumuloClusterHarness {

  @Override
  protected int defaultTimeoutSeconds() {
    return 2 * 60;
  }

  @Test
  public void testProps() throws Exception {
    String[] tableNames = getUniqueNames(2);
    String table1 = tableNames[0];
    String table2 = tableNames[1];

    try (AccumuloClient c = Accumulo.newClient().from(getClientProps()).build()) {

      c.tableOperations().create(table1);

      c.tableOperations().setProperty(table1, Property.TABLE_FILE_COMPRESSED_BLOCK_SIZE.getKey(),
          "1M");
      c.tableOperations().setProperty(table1,
          Property.TABLE_FILE_COMPRESSED_BLOCK_SIZE_INDEX.getKey(), "2M");
      c.tableOperations().setProperty(table1, Property.TABLE_FILE_MAX.getKey(), "23");

      writeDataAndClone(c, table1, table2);

      checkData(table2, c);

      checkMetadata(table2, c);

      HashMap<String,String> tableProps = new HashMap<>();
      for (Entry<String,String> prop : c.tableOperations().getProperties(table2)) {
        tableProps.put(prop.getKey(), prop.getValue());
      }

      assertEquals("500K", tableProps.get(Property.TABLE_FILE_COMPRESSED_BLOCK_SIZE.getKey()));
      assertEquals(Property.TABLE_FILE_MAX.getDefaultValue(),
          tableProps.get(Property.TABLE_FILE_MAX.getKey()));
      assertEquals("2M", tableProps.get(Property.TABLE_FILE_COMPRESSED_BLOCK_SIZE_INDEX.getKey()));

      c.tableOperations().delete(table1);
      c.tableOperations().delete(table2);
    }
  }

<<<<<<< HEAD
  private void checkData(String table2, AccumuloClient c) throws TableNotFoundException {
    try (Scanner scanner = c.createScanner(table2, Authorizations.EMPTY)) {
=======
  private void assertTableState(String table, Connector c, TableState expected) throws TException {
    String tableId = c.tableOperations().tableIdMap().get(table);
    TableState tableState = Tables.getTableState(c.getInstance(), tableId);
    assertEquals(expected, tableState);
  }

  private void checkData(String table2, Connector c) throws TableNotFoundException {
    Scanner scanner = c.createScanner(table2, Authorizations.EMPTY);
>>>>>>> 9cc673a4

      HashMap<String,String> expected = new HashMap<>();
      expected.put("001:x", "9");
      expected.put("001:y", "7");
      expected.put("008:x", "3");
      expected.put("008:y", "4");

      HashMap<String,String> actual = new HashMap<>();

      for (Entry<Key,Value> entry : scanner)
        actual.put(entry.getKey().getRowData() + ":" + entry.getKey().getColumnQualifierData(),
            entry.getValue().toString());

      assertEquals(expected, actual);
    }
  }

  private void checkMetadata(String table, AccumuloClient client) throws Exception {
    try (Scanner s = client.createScanner(MetadataTable.NAME, Authorizations.EMPTY)) {

      s.fetchColumnFamily(MetadataSchema.TabletsSection.DataFileColumnFamily.NAME);
      MetadataSchema.TabletsSection.ServerColumnFamily.DIRECTORY_COLUMN.fetch(s);
      String tableId = client.tableOperations().tableIdMap().get(table);

      assertNotNull("Could not get table id for " + table, tableId);

      s.setRange(Range.prefix(tableId));

      Key k;
      Text cf = new Text(), cq = new Text();
      int itemsInspected = 0;
      for (Entry<Key,Value> entry : s) {
        itemsInspected++;
        k = entry.getKey();
        k.getColumnFamily(cf);
        k.getColumnQualifier(cq);

        if (cf.equals(MetadataSchema.TabletsSection.DataFileColumnFamily.NAME)) {
          Path p = new Path(cq.toString());
          FileSystem fs = cluster.getFileSystem();
          assertTrue("File does not exist: " + p, fs.exists(p));
        } else if (cf.equals(
            MetadataSchema.TabletsSection.ServerColumnFamily.DIRECTORY_COLUMN.getColumnFamily())) {
          assertEquals("Saw unexpected cq",
              MetadataSchema.TabletsSection.ServerColumnFamily.DIRECTORY_COLUMN
                  .getColumnQualifier(),
              cq);

          String dirName = entry.getValue().toString();

          assertTrue("Bad dir name " + dirName, dirName.matches("[tc]-[0-9a-z]+"));
        } else {
          fail("Got unexpected key-value: " + entry);
          throw new RuntimeException();
        }
      }
      assertTrue("Expected to find metadata entries", itemsInspected > 0);
    }
  }

  private BatchWriter writeData(String table1, AccumuloClient c) throws Exception {
    BatchWriter bw = c.createBatchWriter(table1);

    Mutation m1 = new Mutation("001");
    m1.put("data", "x", "9");
    m1.put("data", "y", "7");

    Mutation m2 = new Mutation("008");
    m2.put("data", "x", "3");
    m2.put("data", "y", "4");

    bw.addMutation(m1);
    bw.addMutation(m2);

    bw.flush();
    return bw;
  }

  private void writeDataAndClone(AccumuloClient c, String table1, String table2) throws Exception {
    try (BatchWriter bw = writeData(table1, c)) {
      Map<String,String> props = new HashMap<>();
      props.put(Property.TABLE_FILE_COMPRESSED_BLOCK_SIZE.getKey(), "500K");

      Set<String> exclude = new HashSet<>();
      exclude.add(Property.TABLE_FILE_MAX.getKey());

      c.tableOperations().clone(table1, table2, true, props, exclude);

      Mutation m3 = new Mutation("009");
      m3.put("data", "x", "1");
      m3.put("data", "y", "2");
      bw.addMutation(m3);
    }
  }

  @Test
  public void testDeleteClone() throws Exception {
    String[] tableNames = getUniqueNames(3);
    String table1 = tableNames[0];
    String table2 = tableNames[1];
    String table3 = tableNames[2];

    try (AccumuloClient c = Accumulo.newClient().from(getClientProps()).build()) {
      AccumuloCluster cluster = getCluster();
      Assume.assumeTrue(cluster instanceof MiniAccumuloClusterImpl);
      MiniAccumuloClusterImpl mac = (MiniAccumuloClusterImpl) cluster;
      String rootPath = mac.getConfig().getDir().getAbsolutePath();

      // verify that deleting a new table removes the files
      c.tableOperations().create(table3);
      writeData(table3, c).close();
      c.tableOperations().flush(table3, null, null, true);
      // check for files
      FileSystem fs = getCluster().getFileSystem();
      String id = c.tableOperations().tableIdMap().get(table3);
      FileStatus[] status = fs.listStatus(new Path(rootPath + "/accumulo/tables/" + id));
      assertTrue(status.length > 0);
      // verify disk usage
      List<DiskUsage> diskUsage = c.tableOperations().getDiskUsage(Collections.singleton(table3));
      assertEquals(1, diskUsage.size());
      assertTrue(diskUsage.get(0).getUsage() > 100);
      // delete the table
      c.tableOperations().delete(table3);
      // verify its gone from the file system
      Path tablePath = new Path(rootPath + "/accumulo/tables/" + id);
      if (fs.exists(tablePath)) {
        status = fs.listStatus(tablePath);
        assertTrue(status == null || status.length == 0);
      }

<<<<<<< HEAD
      c.tableOperations().create(table1);
=======
    assertTableState(table2, c, TableState.ONLINE);

    Mutation m3 = new Mutation("009");
    m3.put("data", "x", "1");
    m3.put("data", "y", "2");
    bw.addMutation(m3);
    bw.close();
>>>>>>> 9cc673a4

      writeDataAndClone(c, table1, table2);

      // delete source table, should not affect clone
      c.tableOperations().delete(table1);

      checkData(table2, c);

      c.tableOperations().compact(table2, null, null, true, true);

      checkData(table2, c);

      c.tableOperations().delete(table2);
    }
  }

  @Test
  public void testOfflineClone() throws Exception {
    String[] tableNames = getUniqueNames(3);
    String table1 = tableNames[0];
    String table2 = tableNames[1];

    Connector c = getConnector();
    AccumuloCluster cluster = getCluster();
    Assume.assumeTrue(cluster instanceof MiniAccumuloClusterImpl);
    MiniAccumuloClusterImpl mac = (MiniAccumuloClusterImpl) cluster;
    String rootPath = mac.getConfig().getDir().getAbsolutePath();

    c.tableOperations().create(table1);

    BatchWriter bw = writeData(table1, c);

    Map<String,String> props = new HashMap<>();
    props.put(Property.TABLE_FILE_COMPRESSED_BLOCK_SIZE.getKey(), "500K");

    Set<String> exclude = new HashSet<>();
    exclude.add(Property.TABLE_FILE_MAX.getKey());

    c.tableOperations().clone(table1, table2, CloneConfiguration.builder().setFlush(true)
        .setPropertiesToSet(props).setPropertiesToExclude(exclude).setKeepOffline(true).build());

    assertTableState(table2, c, TableState.OFFLINE);

    // delete tables
    c.tableOperations().delete(table1);
    c.tableOperations().delete(table2);
  }

  @Test
  public void testCloneWithSplits() throws Exception {
    try (AccumuloClient client = Accumulo.newClient().from(getClientProps()).build()) {

      List<Mutation> mutations = new ArrayList<>();
      TreeSet<Text> splits = new TreeSet<>();
      for (int i = 0; i < 10; i++) {
        splits.add(new Text(Integer.toString(i)));
        Mutation m = new Mutation(Integer.toString(i));
        m.put("", "", "");
        mutations.add(m);
      }

      String[] tables = getUniqueNames(2);

      client.tableOperations().create(tables[0]);

      client.tableOperations().addSplits(tables[0], splits);

      try (BatchWriter bw = client.createBatchWriter(tables[0])) {
        bw.addMutations(mutations);
      }

      client.tableOperations().clone(tables[0], tables[1], true, null, null);

      client.tableOperations().deleteRows(tables[1], new Text("4"), new Text("8"));

      List<String> rows = Arrays.asList("0", "1", "2", "3", "4", "9");
      List<String> actualRows = new ArrayList<>();
      for (Entry<Key,Value> entry : client.createScanner(tables[1], Authorizations.EMPTY)) {
        actualRows.add(entry.getKey().getRow().toString());
      }

      assertEquals(rows, actualRows);
    }
  }

  @Test(expected = AccumuloException.class)
  public void testCloneRootTable() throws Exception {
    try (AccumuloClient client = Accumulo.newClient().from(getClientProps()).build()) {
      client.tableOperations().clone(RootTable.NAME, "rc1", true, null, null);
    }
  }

  @Test(expected = AccumuloException.class)
  public void testCloneMetadataTable() throws Exception {
    try (AccumuloClient client = Accumulo.newClient().from(getClientProps()).build()) {
      client.tableOperations().clone(MetadataTable.NAME, "mc1", true, null, null);
    }
  }
}<|MERGE_RESOLUTION|>--- conflicted
+++ resolved
@@ -43,11 +43,13 @@
 import org.apache.accumulo.core.client.TableNotFoundException;
 import org.apache.accumulo.core.client.admin.CloneConfiguration;
 import org.apache.accumulo.core.client.admin.DiskUsage;
-import org.apache.accumulo.core.client.impl.Tables;
+import org.apache.accumulo.core.clientImpl.ClientContext;
+import org.apache.accumulo.core.clientImpl.Tables;
 import org.apache.accumulo.core.conf.Property;
 import org.apache.accumulo.core.data.Key;
 import org.apache.accumulo.core.data.Mutation;
 import org.apache.accumulo.core.data.Range;
+import org.apache.accumulo.core.data.TableId;
 import org.apache.accumulo.core.data.Value;
 import org.apache.accumulo.core.master.state.tables.TableState;
 import org.apache.accumulo.core.metadata.MetadataTable;
@@ -60,7 +62,6 @@
 import org.apache.hadoop.fs.FileSystem;
 import org.apache.hadoop.fs.Path;
 import org.apache.hadoop.io.Text;
-import org.apache.thrift.TException;
 import org.junit.Assume;
 import org.junit.Test;
 
@@ -108,19 +109,14 @@
     }
   }
 
-<<<<<<< HEAD
+  private void assertTableState(String tableName, AccumuloClient c, TableState expected) {
+    String tableId = c.tableOperations().tableIdMap().get(tableName);
+    TableState tableState = Tables.getTableState((ClientContext) c, TableId.of(tableId));
+    assertEquals(expected, tableState);
+  }
+
   private void checkData(String table2, AccumuloClient c) throws TableNotFoundException {
     try (Scanner scanner = c.createScanner(table2, Authorizations.EMPTY)) {
-=======
-  private void assertTableState(String table, Connector c, TableState expected) throws TException {
-    String tableId = c.tableOperations().tableIdMap().get(table);
-    TableState tableState = Tables.getTableState(c.getInstance(), tableId);
-    assertEquals(expected, tableState);
-  }
-
-  private void checkData(String table2, Connector c) throws TableNotFoundException {
-    Scanner scanner = c.createScanner(table2, Authorizations.EMPTY);
->>>>>>> 9cc673a4
 
       HashMap<String,String> expected = new HashMap<>();
       expected.put("001:x", "9");
@@ -208,6 +204,8 @@
       exclude.add(Property.TABLE_FILE_MAX.getKey());
 
       c.tableOperations().clone(table1, table2, true, props, exclude);
+
+      assertTableState(table2, c, TableState.ONLINE);
 
       Mutation m3 = new Mutation("009");
       m3.put("data", "x", "1");
@@ -251,17 +249,7 @@
         assertTrue(status == null || status.length == 0);
       }
 
-<<<<<<< HEAD
       c.tableOperations().create(table1);
-=======
-    assertTableState(table2, c, TableState.ONLINE);
-
-    Mutation m3 = new Mutation("009");
-    m3.put("data", "x", "1");
-    m3.put("data", "y", "2");
-    bw.addMutation(m3);
-    bw.close();
->>>>>>> 9cc673a4
 
       writeDataAndClone(c, table1, table2);
 
@@ -284,30 +272,31 @@
     String table1 = tableNames[0];
     String table2 = tableNames[1];
 
-    Connector c = getConnector();
-    AccumuloCluster cluster = getCluster();
-    Assume.assumeTrue(cluster instanceof MiniAccumuloClusterImpl);
-    MiniAccumuloClusterImpl mac = (MiniAccumuloClusterImpl) cluster;
-    String rootPath = mac.getConfig().getDir().getAbsolutePath();
-
-    c.tableOperations().create(table1);
-
-    BatchWriter bw = writeData(table1, c);
-
-    Map<String,String> props = new HashMap<>();
-    props.put(Property.TABLE_FILE_COMPRESSED_BLOCK_SIZE.getKey(), "500K");
-
-    Set<String> exclude = new HashSet<>();
-    exclude.add(Property.TABLE_FILE_MAX.getKey());
-
-    c.tableOperations().clone(table1, table2, CloneConfiguration.builder().setFlush(true)
-        .setPropertiesToSet(props).setPropertiesToExclude(exclude).setKeepOffline(true).build());
-
-    assertTableState(table2, c, TableState.OFFLINE);
-
-    // delete tables
-    c.tableOperations().delete(table1);
-    c.tableOperations().delete(table2);
+    try (AccumuloClient c = Accumulo.newClient().from(getClientProps()).build()) {
+      AccumuloCluster cluster = getCluster();
+      Assume.assumeTrue(cluster instanceof MiniAccumuloClusterImpl);
+      MiniAccumuloClusterImpl mac = (MiniAccumuloClusterImpl) cluster;
+      String rootPath = mac.getConfig().getDir().getAbsolutePath();
+
+      c.tableOperations().create(table1);
+
+      BatchWriter bw = writeData(table1, c);
+
+      Map<String,String> props = new HashMap<>();
+      props.put(Property.TABLE_FILE_COMPRESSED_BLOCK_SIZE.getKey(), "500K");
+
+      Set<String> exclude = new HashSet<>();
+      exclude.add(Property.TABLE_FILE_MAX.getKey());
+
+      c.tableOperations().clone(table1, table2, CloneConfiguration.builder().setFlush(true)
+          .setPropertiesToSet(props).setPropertiesToExclude(exclude).setKeepOffline(true).build());
+
+      assertTableState(table2, c, TableState.OFFLINE);
+
+      // delete tables
+      c.tableOperations().delete(table1);
+      c.tableOperations().delete(table2);
+    }
   }
 
   @Test
