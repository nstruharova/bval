--- conflicted
+++ resolved
@@ -51,14 +51,9 @@
  */
 public class IMMLGBenchmark {
   public static void main(String[] args) throws Exception {
-<<<<<<< HEAD
 
-    Connector conn = Connector.builder().forInstance("test16", "localhost").usingPassword("root", "secret").build();
-=======
-    ZooKeeperInstance zki = new ZooKeeperInstance(
-        ClientConfiguration.create().withInstance("test16").withZkHosts("localhost"));
-    Connector conn = zki.getConnector("root", new PasswordToken("secret"));
->>>>>>> f4f43feb
+    Connector conn = Connector.builder().forInstance("test16", "localhost")
+        .usingPassword("root", "secret").build();
 
     int numlg = Integer.parseInt(args[0]);
 
@@ -121,19 +116,9 @@
     stat.addStat(wt);
   }
 
-<<<<<<< HEAD
-  private static long scan(Connector conn, ArrayList<byte[]> cfset, String table, boolean cq) throws TableNotFoundException {
-    try (Scanner scanner = conn.createScanner(table, Authorizations.EMPTY)) {
-=======
   private static long scan(Connector conn, ArrayList<byte[]> cfset, String table, boolean cq)
       throws TableNotFoundException {
-    Scanner scanner = conn.createScanner(table, Authorizations.EMPTY);
-
-    if (!cq)
-      scanner.fetchColumnFamily(new Text(cfset.get(15)));
-    else
-      scanner.fetchColumn(new Text(cfset.get(15)), new Text(cfset.get(15)));
->>>>>>> f4f43feb
+    try (Scanner scanner = conn.createScanner(table, Authorizations.EMPTY)) {
 
       if (!cq)
         scanner.fetchColumnFamily(new Text(cfset.get(15)));
