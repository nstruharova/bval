/*
 * Licensed to the Apache Software Foundation (ASF) under one or more
 * contributor license agreements.  See the NOTICE file distributed with
 * this work for additional information regarding copyright ownership.
 * The ASF licenses this file to You under the Apache License, Version 2.0
 * (the "License"); you may not use this file except in compliance with
 * the License.  You may obtain a copy of the License at
 *
 *     http://www.apache.org/licenses/LICENSE-2.0
 *
 * Unless required by applicable law or agreed to in writing, software
 * distributed under the License is distributed on an "AS IS" BASIS,
 * WITHOUT WARRANTIES OR CONDITIONS OF ANY KIND, either express or implied.
 * See the License for the specific language governing permissions and
 * limitations under the License.
 */
package org.apache.accumulo.test.proxy;

import static java.nio.charset.StandardCharsets.UTF_8;
import static org.apache.accumulo.fate.util.UtilWaitThread.sleepUninterruptibly;
import static org.junit.Assert.assertEquals;
import static org.junit.Assert.assertFalse;
import static org.junit.Assert.assertNotEquals;
import static org.junit.Assert.assertNotNull;
import static org.junit.Assert.assertNull;
import static org.junit.Assert.assertTrue;
import static org.junit.Assert.fail;

import java.io.BufferedReader;
import java.io.File;
import java.io.InputStreamReader;
import java.net.InetAddress;
import java.nio.ByteBuffer;
import java.util.ArrayList;
import java.util.Arrays;
import java.util.Collections;
import java.util.EnumSet;
import java.util.HashMap;
import java.util.HashSet;
import java.util.List;
import java.util.Map;
import java.util.Properties;
import java.util.Set;
import java.util.TreeMap;
import java.util.UUID;
import java.util.concurrent.TimeUnit;

import org.apache.accumulo.cluster.ClusterUser;
import org.apache.accumulo.core.client.Accumulo;
import org.apache.accumulo.core.client.AccumuloClient;
import org.apache.accumulo.core.client.security.tokens.KerberosToken;
import org.apache.accumulo.core.client.security.tokens.PasswordToken;
import org.apache.accumulo.core.clientImpl.ClientInfo;
import org.apache.accumulo.core.clientImpl.Namespace;
import org.apache.accumulo.core.conf.DefaultConfiguration;
import org.apache.accumulo.core.conf.Property;
import org.apache.accumulo.core.crypto.CryptoServiceFactory;
import org.apache.accumulo.core.data.Value;
import org.apache.accumulo.core.file.FileOperations;
import org.apache.accumulo.core.file.FileSKVWriter;
import org.apache.accumulo.core.iterators.DebugIterator;
import org.apache.accumulo.core.iterators.DevNull;
import org.apache.accumulo.core.iterators.SortedKeyValueIterator;
import org.apache.accumulo.core.iterators.user.SummingCombiner;
import org.apache.accumulo.core.iterators.user.VersioningIterator;
import org.apache.accumulo.core.metadata.MetadataTable;
import org.apache.accumulo.core.security.Authorizations;
import org.apache.accumulo.core.util.ByteBufferUtil;
import org.apache.accumulo.core.util.HostAndPort;
import org.apache.accumulo.harness.MiniClusterHarness;
import org.apache.accumulo.harness.SharedMiniClusterBase;
import org.apache.accumulo.harness.TestingKdc;
import org.apache.accumulo.miniclusterImpl.MiniAccumuloClusterImpl;
import org.apache.accumulo.proxy.Proxy;
import org.apache.accumulo.proxy.thrift.AccumuloProxy.Client;
import org.apache.accumulo.proxy.thrift.AccumuloSecurityException;
import org.apache.accumulo.proxy.thrift.ActiveCompaction;
import org.apache.accumulo.proxy.thrift.ActiveScan;
import org.apache.accumulo.proxy.thrift.BatchScanOptions;
import org.apache.accumulo.proxy.thrift.Column;
import org.apache.accumulo.proxy.thrift.ColumnUpdate;
import org.apache.accumulo.proxy.thrift.CompactionReason;
import org.apache.accumulo.proxy.thrift.CompactionStrategyConfig;
import org.apache.accumulo.proxy.thrift.CompactionType;
import org.apache.accumulo.proxy.thrift.Condition;
import org.apache.accumulo.proxy.thrift.ConditionalStatus;
import org.apache.accumulo.proxy.thrift.ConditionalUpdates;
import org.apache.accumulo.proxy.thrift.ConditionalWriterOptions;
import org.apache.accumulo.proxy.thrift.DiskUsage;
import org.apache.accumulo.proxy.thrift.IteratorScope;
import org.apache.accumulo.proxy.thrift.IteratorSetting;
import org.apache.accumulo.proxy.thrift.Key;
import org.apache.accumulo.proxy.thrift.KeyValue;
import org.apache.accumulo.proxy.thrift.MutationsRejectedException;
import org.apache.accumulo.proxy.thrift.NamespaceExistsException;
import org.apache.accumulo.proxy.thrift.NamespaceNotEmptyException;
import org.apache.accumulo.proxy.thrift.NamespaceNotFoundException;
import org.apache.accumulo.proxy.thrift.NamespacePermission;
import org.apache.accumulo.proxy.thrift.PartialKey;
import org.apache.accumulo.proxy.thrift.Range;
import org.apache.accumulo.proxy.thrift.ScanColumn;
import org.apache.accumulo.proxy.thrift.ScanOptions;
import org.apache.accumulo.proxy.thrift.ScanResult;
import org.apache.accumulo.proxy.thrift.ScanState;
import org.apache.accumulo.proxy.thrift.ScanType;
import org.apache.accumulo.proxy.thrift.SystemPermission;
import org.apache.accumulo.proxy.thrift.TableExistsException;
import org.apache.accumulo.proxy.thrift.TableNotFoundException;
import org.apache.accumulo.proxy.thrift.TablePermission;
import org.apache.accumulo.proxy.thrift.TimeType;
import org.apache.accumulo.proxy.thrift.UnknownScanner;
import org.apache.accumulo.proxy.thrift.UnknownWriter;
import org.apache.accumulo.proxy.thrift.WriterOptions;
import org.apache.accumulo.server.util.PortUtils;
import org.apache.accumulo.test.constraints.MaxMutationSize;
import org.apache.accumulo.test.constraints.NumericValueConstraint;
import org.apache.accumulo.test.functional.SlowIterator;
import org.apache.commons.io.FileUtils;
import org.apache.hadoop.conf.Configuration;
import org.apache.hadoop.fs.CommonConfigurationKeysPublic;
import org.apache.hadoop.fs.FSDataInputStream;
import org.apache.hadoop.fs.FileSystem;
import org.apache.hadoop.fs.FileUtil;
import org.apache.hadoop.fs.Path;
import org.apache.hadoop.io.Text;
import org.apache.hadoop.security.UserGroupInformation;
import org.apache.thrift.TApplicationException;
import org.apache.thrift.TException;
import org.apache.thrift.protocol.TProtocolFactory;
import org.apache.thrift.server.TServer;
import org.junit.After;
import org.junit.AfterClass;
import org.junit.Before;
import org.junit.Test;
import org.slf4j.Logger;
import org.slf4j.LoggerFactory;

import com.google.common.collect.Iterators;

/**
 * Call every method on the proxy and try to verify that it works.
 */
public abstract class SimpleProxyBase extends SharedMiniClusterBase {
  private static final Logger log = LoggerFactory.getLogger(SimpleProxyBase.class);

  @Override
  protected int defaultTimeoutSeconds() {
    return 60;
  }

  private static final long ZOOKEEPER_PROPAGATION_TIME = 10 * 1000;
  private static TServer proxyServer;
  private static int proxyPort;

  private TestProxyClient proxyClient;
  private org.apache.accumulo.proxy.thrift.AccumuloProxy.Client client;

  private static Map<String,String> properties = new HashMap<>();
  private static String hostname, proxyPrincipal, proxyPrimary, clientPrincipal;
  private static File proxyKeytab, clientKeytab;

  private ByteBuffer creds = null;

  // Implementations can set this
  static TProtocolFactory factory = null;

  private static void waitForAccumulo(AccumuloClient c) throws Exception {
    Iterators.size(c.createScanner(MetadataTable.NAME, Authorizations.EMPTY).iterator());
  }

  private static boolean isKerberosEnabled() {
    return SharedMiniClusterBase.TRUE
        .equals(System.getProperty(MiniClusterHarness.USE_KERBEROS_FOR_IT_OPTION));
  }

  /**
   * Does the actual test setup, invoked by the concrete test class
   */
  public static void setUpProxy() throws Exception {
    assertNotNull("Implementations must initialize the TProtocolFactory", factory);

    try (AccumuloClient c = Accumulo.newClient().from(getClientProps()).build()) {
      waitForAccumulo(c);

      hostname = InetAddress.getLocalHost().getCanonicalHostName();

      Properties props = new Properties();
      ClientInfo info = ClientInfo.from(c.properties());
      props.put("instance", info.getInstanceName());
      props.put("zookeepers", info.getZooKeepers());

<<<<<<< HEAD
      final String tokenClass;
      if (isKerberosEnabled()) {
        tokenClass = KerberosToken.class.getName();
        TestingKdc kdc = getKdc();

        // Create a principal+keytab for the proxy
        proxyKeytab = new File(kdc.getKeytabDir(), "proxy.keytab");
        hostname = InetAddress.getLocalHost().getCanonicalHostName();
        // Set the primary because the client needs to know it
        proxyPrimary = "proxy";
        // Qualify with an instance
        proxyPrincipal = proxyPrimary + "/" + hostname;
        kdc.createPrincipal(proxyKeytab, proxyPrincipal);
        // Tack on the realm too
        proxyPrincipal = kdc.qualifyUser(proxyPrincipal);

        props.setProperty("kerberosPrincipal", proxyPrincipal);
        props.setProperty("kerberosKeytab", proxyKeytab.getCanonicalPath());
        props.setProperty("thriftServerType", "sasl");

        // Enabled kerberos auth
        Configuration conf = new Configuration(false);
        conf.set(CommonConfigurationKeysPublic.HADOOP_SECURITY_AUTHENTICATION, "kerberos");
        UserGroupInformation.setConfiguration(conf);

        // Login for the Proxy itself
        UserGroupInformation.loginUserFromKeytab(proxyPrincipal, proxyKeytab.getAbsolutePath());

        // User for tests
        ClusterUser user = kdc.getRootUser();
        clientPrincipal = user.getPrincipal();
        clientKeytab = user.getKeytab();
      } else {
        clientPrincipal = "root";
        tokenClass = PasswordToken.class.getName();
        properties.put("password", SharedMiniClusterBase.getRootPassword());
        hostname = "localhost";
      }
=======
    ClientConfiguration clientConfig = SharedMiniClusterBase.getCluster().getClientConfig();
    String clientConfPath =
        new File(SharedMiniClusterBase.getCluster().getConfig().getConfDir(), "client.conf")
            .getAbsolutePath();
    props.put("clientConfigurationFile", clientConfPath);
    properties.put("clientConfigurationFile", clientConfPath);
>>>>>>> 0a9837f3

      props.put("tokenClass", tokenClass);
      props.putAll(SharedMiniClusterBase.getCluster().getClientProperties());
      proxyPort = PortUtils.getRandomFreePort();
      proxyServer = Proxy.createProxyServer(HostAndPort.fromParts(hostname, proxyPort), factory,
          props).server;
      while (!proxyServer.isServing())
        sleepUninterruptibly(100, TimeUnit.MILLISECONDS);
    }
  }

  @AfterClass
  public static void tearDownProxy() throws Exception {
    if (proxyServer != null) {
      proxyServer.stop();
    }

    SharedMiniClusterBase.stopMiniCluster();
  }

  final IteratorSetting setting = new IteratorSetting(100, "slow", SlowIterator.class.getName(),
      Collections.singletonMap("sleepTime", "200"));
  String tableName;
  String namespaceName;
  ByteBuffer badLogin;

  @Before
  public void setup() throws Exception {
    // Create a new client for each test
    if (isKerberosEnabled()) {
      UserGroupInformation.loginUserFromKeytab(clientPrincipal, clientKeytab.getAbsolutePath());
      proxyClient = new TestProxyClient(hostname, proxyPort, factory, proxyPrimary,
          UserGroupInformation.getCurrentUser());
      client = proxyClient.proxy();
      creds = client.login(clientPrincipal, properties);

      TestingKdc kdc = getKdc();
      final ClusterUser user = kdc.getClientPrincipal(0);
      // Create another user
      client.createLocalUser(creds, user.getPrincipal(), s2bb("unused"));
      // Login in as that user we just created
      UserGroupInformation.loginUserFromKeytab(user.getPrincipal(),
          user.getKeytab().getAbsolutePath());
      final UserGroupInformation badUgi = UserGroupInformation.getCurrentUser();
      // Get a "Credentials" object for the proxy
      TestProxyClient badClient =
          new TestProxyClient(hostname, proxyPort, factory, proxyPrimary, badUgi);
      try {
        Client badProxy = badClient.proxy();
        badLogin = badProxy.login(user.getPrincipal(), properties);
      } finally {
        badClient.close();
      }

      // Log back in as the test user
      UserGroupInformation.loginUserFromKeytab(clientPrincipal, clientKeytab.getAbsolutePath());
      // Drop test user, invalidating the credentials (not to mention not having the krb credentials
      // anymore)
      client.dropLocalUser(creds, user.getPrincipal());
    } else {
      proxyClient = new TestProxyClient(hostname, proxyPort, factory);
      client = proxyClient.proxy();
      creds = client.login("root", properties);

      // Create 'user'
      client.createLocalUser(creds, "user", s2bb(SharedMiniClusterBase.getRootPassword()));
      // Log in as 'user'
      badLogin = client.login("user", properties);
      // Drop 'user', invalidating the credentials
      client.dropLocalUser(creds, "user");
    }

    // Create some unique names for tables, namespaces, etc.
    String[] uniqueNames = getUniqueNames(2);

    // Create a general table to be used
    tableName = uniqueNames[0];
    client.createTable(creds, tableName, true, TimeType.MILLIS);

    // Create a general namespace to be used
    namespaceName = uniqueNames[1];
    client.createNamespace(creds, namespaceName);
  }

  @After
  public void teardown() throws Exception {
    if (tableName != null) {
      if (isKerberosEnabled()) {
        UserGroupInformation.loginUserFromKeytab(clientPrincipal, clientKeytab.getAbsolutePath());
      }
      try {
        if (client.tableExists(creds, tableName)) {
          client.deleteTable(creds, tableName);
        }
      } catch (Exception e) {
        log.warn("Failed to delete test table", e);
      }
    }

    if (namespaceName != null) {
      try {
        if (client.namespaceExists(creds, namespaceName)) {
          client.deleteNamespace(creds, namespaceName);
        }
      } catch (Exception e) {
        log.warn("Failed to delete test namespace", e);
      }
    }

    // Close the transport after the test
    if (proxyClient != null) {
      proxyClient.close();
    }
  }

  /*
   * Set a lower timeout for tests that should fail fast
   */

  @Test(expected = AccumuloSecurityException.class, timeout = 5000)
  public void addConstraintLoginFailure() throws Exception {
    client.addConstraint(badLogin, tableName, NumericValueConstraint.class.getName());
  }

  @Test(expected = AccumuloSecurityException.class, timeout = 5000)
  public void addSplitsLoginFailure() throws Exception {
    client.addSplits(badLogin, tableName, Collections.singleton(s2bb("1")));
  }

  @Test(expected = TApplicationException.class, timeout = 5000)
  public void clearLocatorCacheLoginFailure() throws Exception {
    client.clearLocatorCache(badLogin, tableName);
  }

  @Test(expected = AccumuloSecurityException.class, timeout = 5000)
  public void compactTableLoginFailure() throws Exception {
    client.compactTable(badLogin, tableName, null, null, null, true, false, null);
  }

  @Test(expected = AccumuloSecurityException.class, timeout = 5000)
  public void cancelCompactionLoginFailure() throws Exception {
    client.cancelCompaction(badLogin, tableName);
  }

  @Test(expected = AccumuloSecurityException.class, timeout = 5000)
  public void createTableLoginFailure() throws Exception {
    client.createTable(badLogin, tableName, false, TimeType.MILLIS);
  }

  @Test(expected = AccumuloSecurityException.class, timeout = 5000)
  public void deleteTableLoginFailure() throws Exception {
    client.deleteTable(badLogin, tableName);
  }

  @Test(expected = AccumuloSecurityException.class, timeout = 5000)
  public void deleteRowsLoginFailure() throws Exception {
    client.deleteRows(badLogin, tableName, null, null);
  }

  @Test(expected = TApplicationException.class, timeout = 5000)
  public void tableExistsLoginFailure() throws Exception {
    client.tableExists(badLogin, tableName);
  }

  @Test(expected = AccumuloSecurityException.class, timeout = 5000)
  public void flustTableLoginFailure() throws Exception {
    client.flushTable(badLogin, tableName, null, null, false);
  }

  @Test(expected = AccumuloSecurityException.class, timeout = 5000)
  public void getLocalityGroupsLoginFailure() throws Exception {
    client.getLocalityGroups(badLogin, tableName);
  }

  @Test(expected = AccumuloSecurityException.class, timeout = 5000)
  public void getMaxRowLoginFailure() throws Exception {
    client.getMaxRow(badLogin, tableName, Collections.<ByteBuffer>emptySet(), null, false, null,
        false);
  }

  @Test(expected = AccumuloSecurityException.class, timeout = 5000)
  public void getTablePropertiesLoginFailure() throws Exception {
    client.getTableProperties(badLogin, tableName);
  }

  @Test(expected = AccumuloSecurityException.class, timeout = 5000)
  public void listSplitsLoginFailure() throws Exception {
    client.listSplits(badLogin, tableName, 10000);
  }

  @Test(expected = TApplicationException.class, timeout = 5000)
  public void listTablesLoginFailure() throws Exception {
    client.listTables(badLogin);
  }

  @Test(expected = AccumuloSecurityException.class, timeout = 5000)
  public void listConstraintsLoginFailure() throws Exception {
    client.listConstraints(badLogin, tableName);
  }

  @Test(expected = AccumuloSecurityException.class, timeout = 5000)
  public void mergeTabletsLoginFailure() throws Exception {
    client.mergeTablets(badLogin, tableName, null, null);
  }

  @Test(expected = AccumuloSecurityException.class, timeout = 5000)
  public void offlineTableLoginFailure() throws Exception {
    client.offlineTable(badLogin, tableName, false);
  }

  @Test(expected = AccumuloSecurityException.class, timeout = 5000)
  public void onlineTableLoginFailure() throws Exception {
    client.onlineTable(badLogin, tableName, false);
  }

  @Test(expected = AccumuloSecurityException.class, timeout = 5000)
  public void removeConstraintLoginFailure() throws Exception {
    client.removeConstraint(badLogin, tableName, 0);
  }

  @Test(expected = AccumuloSecurityException.class, timeout = 5000)
  public void removeTablePropertyLoginFailure() throws Exception {
    client.removeTableProperty(badLogin, tableName, Property.TABLE_FILE_MAX.getKey());
  }

  @Test(expected = AccumuloSecurityException.class, timeout = 5000)
  public void renameTableLoginFailure() throws Exception {
    client.renameTable(badLogin, tableName, "someTableName");
  }

  @Test(expected = AccumuloSecurityException.class, timeout = 5000)
  public void setLocalityGroupsLoginFailure() throws Exception {
    Map<String,Set<String>> groups = new HashMap<>();
    groups.put("group1", Collections.singleton("cf1"));
    groups.put("group2", Collections.singleton("cf2"));
    client.setLocalityGroups(badLogin, tableName, groups);
  }

  @Test(expected = AccumuloSecurityException.class, timeout = 5000)
  public void setTablePropertyLoginFailure() throws Exception {
    client.setTableProperty(badLogin, tableName, Property.TABLE_FILE_MAX.getKey(), "0");
  }

  @Test(expected = TException.class, timeout = 5000)
  public void tableIdMapLoginFailure() throws Exception {
    client.tableIdMap(badLogin);
  }

  @Test(expected = AccumuloSecurityException.class, timeout = 5000)
  public void getSiteConfigurationLoginFailure() throws Exception {
    client.getSiteConfiguration(badLogin);
  }

  @Test(expected = AccumuloSecurityException.class, timeout = 5000)
  public void getSystemConfigurationLoginFailure() throws Exception {
    client.getSystemConfiguration(badLogin);
  }

  @Test(expected = TException.class, timeout = 5000)
  public void getTabletServersLoginFailure() throws Exception {
    client.getTabletServers(badLogin);
  }

  @Test(expected = AccumuloSecurityException.class, timeout = 5000)
  public void getActiveScansLoginFailure() throws Exception {
    client.getActiveScans(badLogin, "fake");
  }

  @Test(expected = AccumuloSecurityException.class, timeout = 5000)
  public void getActiveCompactionsLoginFailure() throws Exception {
    client.getActiveCompactions(badLogin, "fakse");
  }

  @Test(expected = AccumuloSecurityException.class, timeout = 5000)
  public void removePropertyLoginFailure() throws Exception {
    client.removeProperty(badLogin, "table.split.threshold");
  }

  @Test(expected = AccumuloSecurityException.class, timeout = 5000)
  public void setPropertyLoginFailure() throws Exception {
    client.setProperty(badLogin, "table.split.threshold", "500M");
  }

  @Test(expected = AccumuloSecurityException.class, timeout = 5000)
  public void testClassLoadLoginFailure() throws Exception {
    client.testClassLoad(badLogin, DevNull.class.getName(), SortedKeyValueIterator.class.getName());
  }

  @Test(timeout = 5000)
  public void authenticateUserLoginFailure() throws Exception {
    if (!isKerberosEnabled()) {
      try {
        // Not really a relevant test for kerberos
        client.authenticateUser(badLogin, "root", s2pp(SharedMiniClusterBase.getRootPassword()));
        fail("Expected AccumuloSecurityException");
      } catch (AccumuloSecurityException e) {
        // Expected
        return;
      }
    }
  }

  @Test(expected = AccumuloSecurityException.class, timeout = 5000)
  public void changeUserAuthorizationsLoginFailure() throws Exception {
    HashSet<ByteBuffer> auths = new HashSet<>(Arrays.asList(s2bb("A"), s2bb("B")));
    client.changeUserAuthorizations(badLogin, "stooge", auths);
  }

  @Test(expected = AccumuloSecurityException.class, timeout = 5000)
  public void changePasswordLoginFailure() throws Exception {
    client.changeLocalUserPassword(badLogin, "stooge", s2bb(""));
  }

  @Test(expected = AccumuloSecurityException.class, timeout = 5000)
  public void createUserLoginFailure() throws Exception {
    client.createLocalUser(badLogin, "stooge", s2bb("password"));
  }

  @Test(expected = AccumuloSecurityException.class, timeout = 5000)
  public void dropUserLoginFailure() throws Exception {
    client.dropLocalUser(badLogin, "stooge");
  }

  @Test(expected = AccumuloSecurityException.class, timeout = 5000)
  public void getUserAuthorizationsLoginFailure() throws Exception {
    client.getUserAuthorizations(badLogin, "stooge");
  }

  @Test(expected = AccumuloSecurityException.class, timeout = 5000)
  public void grantSystemPermissionLoginFailure() throws Exception {
    client.grantSystemPermission(badLogin, "stooge", SystemPermission.CREATE_TABLE);
  }

  @Test(expected = AccumuloSecurityException.class, timeout = 5000)
  public void grantTablePermissionLoginFailure() throws Exception {
    client.grantTablePermission(badLogin, "root", tableName, TablePermission.WRITE);
  }

  @Test(expected = AccumuloSecurityException.class, timeout = 5000)
  public void hasSystemPermissionLoginFailure() throws Exception {
    client.hasSystemPermission(badLogin, "stooge", SystemPermission.CREATE_TABLE);
  }

  @Test(expected = AccumuloSecurityException.class, timeout = 5000)
  public void hasTablePermission() throws Exception {
    client.hasTablePermission(badLogin, "root", tableName, TablePermission.WRITE);
  }

  @Test(expected = AccumuloSecurityException.class, timeout = 5000)
  public void listLocalUsersLoginFailure() throws Exception {
    client.listLocalUsers(badLogin);
  }

  @Test(expected = AccumuloSecurityException.class, timeout = 5000)
  public void revokeSystemPermissionLoginFailure() throws Exception {
    client.revokeSystemPermission(badLogin, "stooge", SystemPermission.CREATE_TABLE);
  }

  @Test(expected = AccumuloSecurityException.class, timeout = 5000)
  public void revokeTablePermissionLoginFailure() throws Exception {
    client.revokeTablePermission(badLogin, "root", tableName, TablePermission.ALTER_TABLE);
  }

  @Test(expected = AccumuloSecurityException.class, timeout = 5000)
  public void createScannerLoginFailure() throws Exception {
    client.createScanner(badLogin, tableName, new ScanOptions());
  }

  @Test(expected = AccumuloSecurityException.class, timeout = 5000)
  public void createBatchScannerLoginFailure() throws Exception {
    client.createBatchScanner(badLogin, tableName, new BatchScanOptions());
  }

  @Test(expected = AccumuloSecurityException.class, timeout = 5000)
  public void updateAndFlushLoginFailure() throws Exception {
    client.updateAndFlush(badLogin, tableName, new HashMap<ByteBuffer,List<ColumnUpdate>>());
  }

  @Test(expected = AccumuloSecurityException.class, timeout = 5000)
  public void createWriterLoginFailure() throws Exception {
    client.createWriter(badLogin, tableName, new WriterOptions());
  }

  @Test(expected = AccumuloSecurityException.class, timeout = 5000)
  public void attachIteratorLoginFailure() throws Exception {
    client.attachIterator(badLogin, "slow", setting, EnumSet.allOf(IteratorScope.class));
  }

  @Test(expected = AccumuloSecurityException.class, timeout = 5000)
  public void checkIteratorLoginFailure() throws Exception {
    client.checkIteratorConflicts(badLogin, tableName, setting, EnumSet.allOf(IteratorScope.class));
  }

  @Test(expected = AccumuloSecurityException.class, timeout = 5000)
  public void cloneTableLoginFailure() throws Exception {
    client.cloneTable(badLogin, tableName, tableName + "_clone", false, null, null);
  }

  @Test(expected = AccumuloSecurityException.class, timeout = 5000)
  public void exportTableLoginFailure() throws Exception {
    client.exportTable(badLogin, tableName, "/tmp");
  }

  @Test(expected = AccumuloSecurityException.class, timeout = 5000)
  public void importTableLoginFailure() throws Exception {
    client.importTable(badLogin, "testify", "/tmp");
  }

  @Test(expected = AccumuloSecurityException.class, timeout = 5000)
  public void getIteratorSettingLoginFailure() throws Exception {
    client.getIteratorSetting(badLogin, tableName, "foo", IteratorScope.SCAN);
  }

  @Test(expected = AccumuloSecurityException.class, timeout = 5000)
  public void listIteratorsLoginFailure() throws Exception {
    client.listIterators(badLogin, tableName);
  }

  @Test(expected = AccumuloSecurityException.class, timeout = 5000)
  public void removeIteratorLoginFailure() throws Exception {
    client.removeIterator(badLogin, tableName, "name", EnumSet.allOf(IteratorScope.class));
  }

  @Test(expected = AccumuloSecurityException.class, timeout = 5000)
  public void splitRangeByTabletsLoginFailure() throws Exception {
    client.splitRangeByTablets(badLogin, tableName,
        client.getRowRange(ByteBuffer.wrap("row".getBytes(UTF_8))), 10);
  }

  @Test(expected = AccumuloSecurityException.class, timeout = 5000)
  public void importDirectoryLoginFailure() throws Exception {
    MiniAccumuloClusterImpl cluster = SharedMiniClusterBase.getCluster();
    Path base = cluster.getTemporaryPath();
    Path importDir = new Path(base, "importDir");
    Path failuresDir = new Path(base, "failuresDir");
    assertTrue(cluster.getFileSystem().mkdirs(importDir));
    assertTrue(cluster.getFileSystem().mkdirs(failuresDir));
    client.importDirectory(badLogin, tableName, importDir.toString(), failuresDir.toString(), true);
  }

  @Test(expected = AccumuloSecurityException.class, timeout = 5000)
  public void pingTabletServerLoginFailure() throws Exception {
    client.pingTabletServer(badLogin, "fake");
  }

  @Test(expected = AccumuloSecurityException.class, timeout = 5000)
  public void loginFailure() throws Exception {
    client.login("badUser", properties);
  }

  @Test(expected = AccumuloSecurityException.class, timeout = 5000)
  public void testTableClassLoadLoginFailure() throws Exception {
    client.testTableClassLoad(badLogin, tableName, VersioningIterator.class.getName(),
        SortedKeyValueIterator.class.getName());
  }

  @Test(expected = AccumuloSecurityException.class, timeout = 5000)
  public void createConditionalWriterLoginFailure() throws Exception {
    client.createConditionalWriter(badLogin, tableName, new ConditionalWriterOptions());
  }

  @Test(expected = AccumuloSecurityException.class, timeout = 5000)
  public void grantNamespacePermissionLoginFailure() throws Exception {
    client.grantNamespacePermission(badLogin, "stooge", namespaceName,
        NamespacePermission.ALTER_NAMESPACE);
  }

  @Test(expected = AccumuloSecurityException.class, timeout = 5000)
  public void hasNamespacePermissionLoginFailure() throws Exception {
    client.hasNamespacePermission(badLogin, "stooge", namespaceName,
        NamespacePermission.ALTER_NAMESPACE);
  }

  @Test(expected = AccumuloSecurityException.class, timeout = 5000)
  public void revokeNamespacePermissionLoginFailure() throws Exception {
    client.revokeNamespacePermission(badLogin, "stooge", namespaceName,
        NamespacePermission.ALTER_NAMESPACE);
  }

  @Test(expected = AccumuloSecurityException.class, timeout = 5000)
  public void listNamespacesLoginFailure() throws Exception {
    client.listNamespaces(badLogin);
  }

  @Test(expected = AccumuloSecurityException.class, timeout = 5000)
  public void namespaceExistsLoginFailure() throws Exception {
    client.namespaceExists(badLogin, namespaceName);
  }

  @Test(expected = AccumuloSecurityException.class, timeout = 5000)
  public void createNamespaceLoginFailure() throws Exception {
    client.createNamespace(badLogin, "abcdef");
  }

  @Test(expected = AccumuloSecurityException.class, timeout = 5000)
  public void deleteNamespaceLoginFailure() throws Exception {
    client.deleteNamespace(badLogin, namespaceName);
  }

  @Test(expected = AccumuloSecurityException.class, timeout = 5000)
  public void renameNamespaceLoginFailure() throws Exception {
    client.renameNamespace(badLogin, namespaceName, "abcdef");
  }

  @Test(expected = AccumuloSecurityException.class, timeout = 5000)
  public void setNamespacePropertyLoginFailure() throws Exception {
    client.setNamespaceProperty(badLogin, namespaceName, "table.compaction.major.ratio", "4");
  }

  @Test(expected = AccumuloSecurityException.class, timeout = 5000)
  public void removeNamespacePropertyLoginFailure() throws Exception {
    client.removeNamespaceProperty(badLogin, namespaceName, "table.compaction.major.ratio");
  }

  @Test(expected = AccumuloSecurityException.class, timeout = 5000)
  public void getNamespacePropertiesLoginFailure() throws Exception {
    client.getNamespaceProperties(badLogin, namespaceName);
  }

  @Test(expected = AccumuloSecurityException.class, timeout = 5000)
  public void namespaceIdMapLoginFailure() throws Exception {
    client.namespaceIdMap(badLogin);
  }

  @Test(expected = AccumuloSecurityException.class, timeout = 5000)
  public void attachNamespaceIteratorLoginFailure() throws Exception {
    IteratorSetting setting = new IteratorSetting(100, "DebugTheThings",
<<<<<<< HEAD
        DebugIterator.class.getName(), Collections.emptyMap());
=======
        DebugIterator.class.getName(), Collections.<String,String>emptyMap());
>>>>>>> 0a9837f3
    client.attachNamespaceIterator(badLogin, namespaceName, setting,
        EnumSet.allOf(IteratorScope.class));
  }

  @Test(expected = AccumuloSecurityException.class, timeout = 5000)
  public void removeNamespaceIteratorLoginFailure() throws Exception {
    client.removeNamespaceIterator(badLogin, namespaceName, "DebugTheThings",
        EnumSet.allOf(IteratorScope.class));
  }

  @Test(expected = AccumuloSecurityException.class, timeout = 5000)
  public void getNamespaceIteratorSettingLoginFailure() throws Exception {
    client.getNamespaceIteratorSetting(badLogin, namespaceName, "DebugTheThings",
        IteratorScope.SCAN);
  }

  @Test(expected = AccumuloSecurityException.class, timeout = 5000)
  public void listNamespaceIteratorsLoginFailure() throws Exception {
    client.listNamespaceIterators(badLogin, namespaceName);
  }

  @Test(expected = AccumuloSecurityException.class, timeout = 5000)
  public void checkNamespaceIteratorConflictsLoginFailure() throws Exception {
    IteratorSetting setting = new IteratorSetting(100, "DebugTheThings",
<<<<<<< HEAD
        DebugIterator.class.getName(), Collections.emptyMap());
=======
        DebugIterator.class.getName(), Collections.<String,String>emptyMap());
>>>>>>> 0a9837f3
    client.checkNamespaceIteratorConflicts(badLogin, namespaceName, setting,
        EnumSet.allOf(IteratorScope.class));
  }

  @Test(expected = AccumuloSecurityException.class, timeout = 5000)
  public void addNamespaceConstraintLoginFailure() throws Exception {
    client.addNamespaceConstraint(badLogin, namespaceName, MaxMutationSize.class.getName());
  }

  @Test(expected = AccumuloSecurityException.class, timeout = 5000)
  public void removeNamespaceConstraintLoginFailure() throws Exception {
    client.removeNamespaceConstraint(badLogin, namespaceName, 1);
  }

  @Test(expected = AccumuloSecurityException.class, timeout = 5000)
  public void listNamespaceConstraintsLoginFailure() throws Exception {
    client.listNamespaceConstraints(badLogin, namespaceName);
  }

  @Test(expected = AccumuloSecurityException.class, timeout = 5000)
  public void testNamespaceClassLoadLoginFailure() throws Exception {
    client.testNamespaceClassLoad(badLogin, namespaceName, DebugIterator.class.getName(),
        SortedKeyValueIterator.class.getName());
  }

  @Test
  public void tableNotFound() throws Exception {
    final String doesNotExist = "doesNotExists";
    try {
      client.addConstraint(creds, doesNotExist, NumericValueConstraint.class.getName());
      fail("exception not thrown");
    } catch (TableNotFoundException ex) {}
    try {
      client.addSplits(creds, doesNotExist, Collections.<ByteBuffer>emptySet());
      fail("exception not thrown");
    } catch (TableNotFoundException ex) {}
    final IteratorSetting setting = new IteratorSetting(100, "slow", SlowIterator.class.getName(),
        Collections.singletonMap("sleepTime", "200"));
    try {
      client.attachIterator(creds, doesNotExist, setting, EnumSet.allOf(IteratorScope.class));
      fail("exception not thrown");
    } catch (TableNotFoundException ex) {}
    try {
      client.cancelCompaction(creds, doesNotExist);
      fail("exception not thrown");
    } catch (TableNotFoundException ex) {}
    try {
      client.checkIteratorConflicts(creds, doesNotExist, setting,
          EnumSet.allOf(IteratorScope.class));
      fail("exception not thrown");
    } catch (TableNotFoundException ex) {}
    try {
      client.clearLocatorCache(creds, doesNotExist);
      fail("exception not thrown");
    } catch (TableNotFoundException ex) {}
    try {
      final String TABLE_TEST = getUniqueNames(1)[0];
      client.cloneTable(creds, doesNotExist, TABLE_TEST, false, null, null);
      fail("exception not thrown");
    } catch (TableNotFoundException ex) {}
    try {
      client.compactTable(creds, doesNotExist, null, null, null, true, false, null);
      fail("exception not thrown");
    } catch (TableNotFoundException ex) {}
    try {
      client.createBatchScanner(creds, doesNotExist, new BatchScanOptions());
      fail("exception not thrown");
    } catch (TableNotFoundException ex) {}
    try {
      client.createScanner(creds, doesNotExist, new ScanOptions());
      fail("exception not thrown");
    } catch (TableNotFoundException ex) {}
    try {
      client.createWriter(creds, doesNotExist, new WriterOptions());
      fail("exception not thrown");
    } catch (TableNotFoundException ex) {}
    try {
      client.deleteRows(creds, doesNotExist, null, null);
      fail("exception not thrown");
    } catch (TableNotFoundException ex) {}
    try {
      client.deleteTable(creds, doesNotExist);
      fail("exception not thrown");
    } catch (TableNotFoundException ex) {}
    try {
      client.exportTable(creds, doesNotExist, "/tmp");
      fail("exception not thrown");
    } catch (TableNotFoundException ex) {}
    try {
      client.flushTable(creds, doesNotExist, null, null, false);
      fail("exception not thrown");
    } catch (TableNotFoundException ex) {}
    try {
      client.getIteratorSetting(creds, doesNotExist, "foo", IteratorScope.SCAN);
      fail("exception not thrown");
    } catch (TableNotFoundException ex) {}
    try {
      client.getLocalityGroups(creds, doesNotExist);
      fail("exception not thrown");
    } catch (TableNotFoundException ex) {}
    try {
      client.getMaxRow(creds, doesNotExist, Collections.<ByteBuffer>emptySet(), null, false, null,
          false);
      fail("exception not thrown");
    } catch (TableNotFoundException ex) {}
    try {
      client.getTableProperties(creds, doesNotExist);
      fail("exception not thrown");
    } catch (TableNotFoundException ex) {}
    try {
      client.grantTablePermission(creds, "root", doesNotExist, TablePermission.WRITE);
      fail("exception not thrown");
    } catch (TableNotFoundException ex) {}
    try {
      client.hasTablePermission(creds, "root", doesNotExist, TablePermission.WRITE);
      fail("exception not thrown");
    } catch (TableNotFoundException ex) {}
    try {
      MiniAccumuloClusterImpl cluster = SharedMiniClusterBase.getCluster();
      Path base = cluster.getTemporaryPath();
      Path importDir = new Path(base, "importDir");
      Path failuresDir = new Path(base, "failuresDir");
      assertTrue(cluster.getFileSystem().mkdirs(importDir));
      assertTrue(cluster.getFileSystem().mkdirs(failuresDir));
      client.importDirectory(creds, doesNotExist, importDir.toString(), failuresDir.toString(),
          true);
      fail("exception not thrown");
    } catch (TableNotFoundException ex) {}
    try {
      client.listConstraints(creds, doesNotExist);
      fail("exception not thrown");
    } catch (TableNotFoundException ex) {}
    try {
      client.listSplits(creds, doesNotExist, 10000);
      fail("exception not thrown");
    } catch (TableNotFoundException ex) {}
    try {
      client.mergeTablets(creds, doesNotExist, null, null);
      fail("exception not thrown");
    } catch (TableNotFoundException ex) {}
    try {
      client.offlineTable(creds, doesNotExist, false);
      fail("exception not thrown");
    } catch (TableNotFoundException ex) {}
    try {
      client.onlineTable(creds, doesNotExist, false);
      fail("exception not thrown");
    } catch (TableNotFoundException ex) {}
    try {
      client.removeConstraint(creds, doesNotExist, 0);
      fail("exception not thrown");
    } catch (TableNotFoundException ex) {}
    try {
      client.removeIterator(creds, doesNotExist, "name", EnumSet.allOf(IteratorScope.class));
      fail("exception not thrown");
    } catch (TableNotFoundException ex) {}
    try {
      client.removeTableProperty(creds, doesNotExist, Property.TABLE_FILE_MAX.getKey());
      fail("exception not thrown");
    } catch (TableNotFoundException ex) {}
    try {
      client.renameTable(creds, doesNotExist, "someTableName");
      fail("exception not thrown");
    } catch (TableNotFoundException ex) {}
    try {
      client.revokeTablePermission(creds, "root", doesNotExist, TablePermission.ALTER_TABLE);
      fail("exception not thrown");
    } catch (TableNotFoundException ex) {}
    try {
      client.setTableProperty(creds, doesNotExist, Property.TABLE_FILE_MAX.getKey(), "0");
      fail("exception not thrown");
    } catch (TableNotFoundException ex) {}
    try {
      client.splitRangeByTablets(creds, doesNotExist,
          client.getRowRange(ByteBuffer.wrap("row".getBytes(UTF_8))), 10);
      fail("exception not thrown");
    } catch (TableNotFoundException ex) {}
    try {
      client.updateAndFlush(creds, doesNotExist, new HashMap<ByteBuffer,List<ColumnUpdate>>());
      fail("exception not thrown");
    } catch (TableNotFoundException ex) {}
    try {
      client.getDiskUsage(creds, Collections.singleton(doesNotExist));
      fail("exception not thrown");
    } catch (TableNotFoundException ex) {}
    try {
      client.testTableClassLoad(creds, doesNotExist, VersioningIterator.class.getName(),
          SortedKeyValueIterator.class.getName());
      fail("exception not thrown");
    } catch (TableNotFoundException ex) {}
    try {
      client.createConditionalWriter(creds, doesNotExist, new ConditionalWriterOptions());
      fail("exception not thrown");
    } catch (TableNotFoundException ex) {}
  }

  @Test
  public void namespaceNotFound() throws Exception {
    final String doesNotExist = "doesNotExists";
    try {
      client.deleteNamespace(creds, doesNotExist);
      fail("exception not thrown");
    } catch (NamespaceNotFoundException ex) {}
    try {
      client.renameNamespace(creds, doesNotExist, "abcdefg");
      fail("exception not thrown");
    } catch (NamespaceNotFoundException ex) {}
    try {
      client.setNamespaceProperty(creds, doesNotExist, "table.compaction.major.ratio", "4");
      fail("exception not thrown");
    } catch (NamespaceNotFoundException ex) {}
    try {
      client.removeNamespaceProperty(creds, doesNotExist, "table.compaction.major.ratio");
      fail("exception not thrown");
    } catch (NamespaceNotFoundException ex) {}
    try {
      client.getNamespaceProperties(creds, doesNotExist);
      fail("exception not thrown");
    } catch (NamespaceNotFoundException ex) {}
    try {
      IteratorSetting setting = new IteratorSetting(100, "DebugTheThings",
<<<<<<< HEAD
          DebugIterator.class.getName(), Collections.emptyMap());
=======
          DebugIterator.class.getName(), Collections.<String,String>emptyMap());
>>>>>>> 0a9837f3
      client.attachNamespaceIterator(creds, doesNotExist, setting,
          EnumSet.allOf(IteratorScope.class));
      fail("exception not thrown");
    } catch (NamespaceNotFoundException ex) {}
    try {
      client.removeNamespaceIterator(creds, doesNotExist, "DebugTheThings",
          EnumSet.allOf(IteratorScope.class));
      fail("exception not thrown");
    } catch (NamespaceNotFoundException ex) {}
    try {
      client.getNamespaceIteratorSetting(creds, doesNotExist, "DebugTheThings", IteratorScope.SCAN);
      fail("exception not thrown");
    } catch (NamespaceNotFoundException ex) {}
    try {
      client.listNamespaceIterators(creds, doesNotExist);
      fail("exception not thrown");
    } catch (NamespaceNotFoundException ex) {}
    try {
      IteratorSetting setting = new IteratorSetting(100, "DebugTheThings",
<<<<<<< HEAD
          DebugIterator.class.getName(), Collections.emptyMap());
=======
          DebugIterator.class.getName(), Collections.<String,String>emptyMap());
>>>>>>> 0a9837f3
      client.checkNamespaceIteratorConflicts(creds, doesNotExist, setting,
          EnumSet.allOf(IteratorScope.class));
      fail("exception not thrown");
    } catch (NamespaceNotFoundException ex) {}
    try {
      client.addNamespaceConstraint(creds, doesNotExist, MaxMutationSize.class.getName());
      fail("exception not thrown");
    } catch (NamespaceNotFoundException ex) {}
    try {
      client.removeNamespaceConstraint(creds, doesNotExist, 1);
      fail("exception not thrown");
    } catch (NamespaceNotFoundException ex) {}
    try {
      client.listNamespaceConstraints(creds, doesNotExist);
      fail("exception not thrown");
    } catch (NamespaceNotFoundException ex) {}
    try {
      client.testNamespaceClassLoad(creds, doesNotExist, DebugIterator.class.getName(),
          SortedKeyValueIterator.class.getName());
      fail("exception not thrown");
    } catch (NamespaceNotFoundException ex) {}
  }

  @Test
  public void testExists() throws Exception {
    client.createTable(creds, "ett1", false, TimeType.MILLIS);
    client.createTable(creds, "ett2", false, TimeType.MILLIS);
    try {
      client.createTable(creds, "ett1", false, TimeType.MILLIS);
      fail("exception not thrown");
    } catch (TableExistsException tee) {}
    try {
      client.renameTable(creds, "ett1", "ett2");
      fail("exception not thrown");
    } catch (TableExistsException tee) {}
    try {
      client.cloneTable(creds, "ett1", "ett2", false, new HashMap<String,String>(),
          new HashSet<String>());
      fail("exception not thrown");
    } catch (TableExistsException tee) {}
  }

  @Test
  public void testNamespaceExists() throws Exception {
    client.createNamespace(creds, "foobar");
    try {
      client.createNamespace(creds, namespaceName);
      fail("exception not thrown");
    } catch (NamespaceExistsException ex) {}
    try {
      client.renameNamespace(creds, "foobar", namespaceName);
      fail("exception not thrown");
    } catch (NamespaceExistsException ex) {}
  }

  @Test(expected = NamespaceNotEmptyException.class)
  public void testNamespaceNotEmpty() throws Exception {
    client.createTable(creds, namespaceName + ".abcdefg", true, TimeType.MILLIS);
    client.deleteNamespace(creds, namespaceName);
  }

  @Test
  public void testUnknownScanner() throws Exception {
    String scanner = client.createScanner(creds, tableName, null);
    assertFalse(client.hasNext(scanner));
    client.closeScanner(scanner);

    try {
      client.hasNext(scanner);
      fail("exception not thrown");
    } catch (UnknownScanner us) {}

    try {
      client.closeScanner(scanner);
      fail("exception not thrown");
    } catch (UnknownScanner us) {}

    try {
      client.nextEntry("99999999");
      fail("exception not thrown");
    } catch (UnknownScanner us) {}
    try {
      client.nextK("99999999", 6);
      fail("exception not thrown");
    } catch (UnknownScanner us) {}
    try {
      client.hasNext("99999999");
      fail("exception not thrown");
    } catch (UnknownScanner us) {}
    try {
      client.hasNext(UUID.randomUUID().toString());
      fail("exception not thrown");
    } catch (UnknownScanner us) {}
  }

  @Test
  public void testUnknownWriter() throws Exception {
    String writer = client.createWriter(creds, tableName, null);
    client.update(writer, mutation("row0", "cf", "cq", "value"));
    client.flush(writer);
    client.update(writer, mutation("row2", "cf", "cq", "value2"));
    client.closeWriter(writer);

    // this is a oneway call, so it does not throw exceptions
    client.update(writer, mutation("row2", "cf", "cq", "value2"));

    try {
      client.flush(writer);
      fail("exception not thrown");
    } catch (UnknownWriter uw) {}
    try {
      client.flush("99999");
      fail("exception not thrown");
    } catch (UnknownWriter uw) {}
    try {
      client.flush(UUID.randomUUID().toString());
      fail("exception not thrown");
    } catch (UnknownWriter uw) {}
    try {
      client.closeWriter("99999");
      fail("exception not thrown");
    } catch (UnknownWriter uw) {}
  }

  @Test
  public void testDelete() throws Exception {
    client.updateAndFlush(creds, tableName, mutation("row0", "cf", "cq", "value"));

    assertScan(new String[][] {{"row0", "cf", "cq", "value"}}, tableName);

    ColumnUpdate upd = new ColumnUpdate(s2bb("cf"), s2bb("cq"));
    upd.setDeleteCell(false);
    Map<ByteBuffer,List<ColumnUpdate>> notDelete =
        Collections.singletonMap(s2bb("row0"), Collections.singletonList(upd));
    client.updateAndFlush(creds, tableName, notDelete);
    String scanner = client.createScanner(creds, tableName, null);
    ScanResult entries = client.nextK(scanner, 10);
    client.closeScanner(scanner);
    assertFalse(entries.more);
    assertEquals("Results: " + entries.results, 1, entries.results.size());

    upd = new ColumnUpdate(s2bb("cf"), s2bb("cq"));
    upd.setDeleteCell(true);
    Map<ByteBuffer,List<ColumnUpdate>> delete =
        Collections.singletonMap(s2bb("row0"), Collections.singletonList(upd));

    client.updateAndFlush(creds, tableName, delete);

    assertScan(new String[][] {}, tableName);
  }

  @Test
  public void testSystemProperties() throws Exception {
    Map<String,String> cfg = client.getSiteConfiguration(creds);

    // set generic property
    client.setProperty(creds, "general.custom.test.systemprop", "whistletips");
    assertEquals(
        proxyClient.proxy().getSystemConfiguration(creds).get("general.custom.test.systemprop"),
        "whistletips");
    client.removeProperty(creds, "general.custom.test.systemprop");
    assertNull(client.getSystemConfiguration(creds).get("general.custom.test.systemprop"));

    // set a property in zookeeper
    client.setProperty(creds, "table.split.threshold", "500M");

    // check that we can read it
    for (int i = 0; i < 5; i++) {
      cfg = client.getSystemConfiguration(creds);
      if ("500M".equals(cfg.get("table.split.threshold")))
        break;
      sleepUninterruptibly(200, TimeUnit.MILLISECONDS);
    }
    assertEquals("500M", cfg.get("table.split.threshold"));

    // unset the setting, check that it's not what it was
    client.removeProperty(creds, "table.split.threshold");
    for (int i = 0; i < 5; i++) {
      cfg = client.getSystemConfiguration(creds);
      if (!"500M".equals(cfg.get("table.split.threshold")))
        break;
      sleepUninterruptibly(200, TimeUnit.MILLISECONDS);
    }
    assertNotEquals("500M", cfg.get("table.split.threshold"));
  }

  @Test
  public void pingTabletServers() throws Exception {
    int tservers = 0;
    for (String tserver : client.getTabletServers(creds)) {
      client.pingTabletServer(creds, tserver);
      tservers++;
    }
    assertTrue(tservers > 0);
  }

  @Test
  public void testSiteConfiguration() throws Exception {
    // get something we know is in the site config
    MiniAccumuloClusterImpl cluster = SharedMiniClusterBase.getCluster();
    Map<String,String> cfg = client.getSiteConfiguration(creds);
    assertTrue(cfg.get("instance.dfs.dir")
        .startsWith(cluster.getConfig().getAccumuloDir().getAbsolutePath()));
  }

  @Test
  public void testClassLoad() throws Exception {
    // try to load some classes via the proxy
    assertTrue(client.testClassLoad(creds, DevNull.class.getName(),
        SortedKeyValueIterator.class.getName()));
    assertFalse(client.testClassLoad(creds, "foo.bar", SortedKeyValueIterator.class.getName()));
  }

  @Test
  public void attachIteratorsWithScans() throws Exception {
    if (client.tableExists(creds, "slow")) {
      client.deleteTable(creds, "slow");
    }

    // create a table that's very slow, so we can look for scans
    client.createTable(creds, "slow", true, TimeType.MILLIS);
    IteratorSetting setting = new IteratorSetting(100, "slow", SlowIterator.class.getName(),
        Collections.singletonMap("sleepTime", "250"));
    client.attachIterator(creds, "slow", setting, EnumSet.allOf(IteratorScope.class));

    // Should take 10 seconds to read every record
    for (int i = 0; i < 40; i++) {
      client.updateAndFlush(creds, "slow", mutation("row" + i, "cf", "cq", "value"));
    }

    // scan
    Thread t = new Thread() {
      @Override
      public void run() {
        String scanner;
        TestProxyClient proxyClient2 = null;
        try {
          if (isKerberosEnabled()) {
            UserGroupInformation.loginUserFromKeytab(clientPrincipal,
                clientKeytab.getAbsolutePath());
            proxyClient2 = new TestProxyClient(hostname, proxyPort, factory, proxyPrimary,
                UserGroupInformation.getCurrentUser());
          } else {
            proxyClient2 = new TestProxyClient(hostname, proxyPort, factory);
          }

          Client client2 = proxyClient2.proxy();
          scanner = client2.createScanner(creds, "slow", null);
          client2.nextK(scanner, 10);
          client2.closeScanner(scanner);
        } catch (Exception e) {
          throw new RuntimeException(e);
        } finally {
          if (proxyClient2 != null) {
            proxyClient2.close();
          }
        }
      }
    };
    t.start();

    // look for the scan many times
    List<ActiveScan> scans = new ArrayList<>();
    for (int i = 0; i < 100 && scans.isEmpty(); i++) {
      for (String tserver : client.getTabletServers(creds)) {
        List<ActiveScan> scansForServer = client.getActiveScans(creds, tserver);
        for (ActiveScan scan : scansForServer) {
          if (clientPrincipal.equals(scan.getUser())) {
            scans.add(scan);
          }
        }

        if (!scans.isEmpty())
          break;
        sleepUninterruptibly(100, TimeUnit.MILLISECONDS);
      }
    }
    t.join();

    assertFalse("Expected to find scans, but found none", scans.isEmpty());
    boolean found = false;
    Map<String,String> map = null;
    for (int i = 0; i < scans.size() && !found; i++) {
      ActiveScan scan = scans.get(i);
      if (clientPrincipal.equals(scan.getUser())) {
        assertTrue(
            ScanState.RUNNING.equals(scan.getState()) || ScanState.QUEUED.equals(scan.getState()));
        assertEquals(ScanType.SINGLE, scan.getType());
        assertEquals("slow", scan.getTable());

        map = client.tableIdMap(creds);
        assertEquals(map.get("slow"), scan.getExtent().tableId);
        assertNull(scan.getExtent().endRow);
        assertNull(scan.getExtent().prevEndRow);
        found = true;
      }
    }

    assertTrue("Could not find a scan against the 'slow' table", found);
  }

  @Test
  public void attachIteratorWithCompactions() throws Exception {
    if (client.tableExists(creds, "slow")) {
      client.deleteTable(creds, "slow");
    }

    // create a table that's very slow, so we can look for compactions
    client.createTable(creds, "slow", true, TimeType.MILLIS);
    IteratorSetting setting = new IteratorSetting(100, "slow", SlowIterator.class.getName(),
        Collections.singletonMap("sleepTime", "250"));
    client.attachIterator(creds, "slow", setting, EnumSet.allOf(IteratorScope.class));

    // Should take 10 seconds to read every record
    for (int i = 0; i < 40; i++) {
      client.updateAndFlush(creds, "slow", mutation("row" + i, "cf", "cq", "value"));
    }

    Map<String,String> map = client.tableIdMap(creds);

    // start a compaction
    Thread t = new Thread() {
      @Override
      public void run() {
        TestProxyClient proxyClient2 = null;
        try {
          if (isKerberosEnabled()) {
            UserGroupInformation.loginUserFromKeytab(clientPrincipal,
                clientKeytab.getAbsolutePath());
            proxyClient2 = new TestProxyClient(hostname, proxyPort, factory, proxyPrimary,
                UserGroupInformation.getCurrentUser());
          } else {
            proxyClient2 = new TestProxyClient(hostname, proxyPort, factory);
          }
          Client client2 = proxyClient2.proxy();
          client2.compactTable(creds, "slow", null, null, null, true, true, null);
        } catch (Exception e) {
          throw new RuntimeException(e);
        } finally {
          if (proxyClient2 != null) {
            proxyClient2.close();
          }
        }
      }
    };
    t.start();

    final String desiredTableId = map.get("slow");

    // Make sure we can find the slow table
    assertNotNull(desiredTableId);

    // try to catch it in the act
    List<ActiveCompaction> compactions = new ArrayList<>();
    for (int i = 0; i < 100 && compactions.isEmpty(); i++) {
      // Iterate over the tservers
      for (String tserver : client.getTabletServers(creds)) {
        // And get the compactions on each
        List<ActiveCompaction> compactionsOnServer = client.getActiveCompactions(creds, tserver);
        for (ActiveCompaction compact : compactionsOnServer) {
          // There might be other compactions occurring (e.g. on METADATA) in which
          // case we want to prune out those that aren't for our slow table
          if (desiredTableId.equals(compact.getExtent().tableId)) {
            compactions.add(compact);
          }
        }

        // If we found a compaction for the table we wanted, so we can stop looking
        if (!compactions.isEmpty())
          break;
      }
      sleepUninterruptibly(10, TimeUnit.MILLISECONDS);
    }
    t.join();

    // verify the compaction information
    assertFalse(compactions.isEmpty());
    for (ActiveCompaction c : compactions) {
      if (desiredTableId.equals(c.getExtent().tableId)) {
        assertTrue(c.inputFiles.isEmpty());
        assertEquals(CompactionType.MINOR, c.getType());
        assertEquals(CompactionReason.USER, c.getReason());
        assertEquals("", c.localityGroup);
        assertTrue(c.outputFile.contains("default_tablet"));

        return;
      }
    }

    fail("Expection to find running compaction for table 'slow' but did not find one");
  }

  @Test
  public void userAuthentication() throws Exception {
    if (isKerberosEnabled()) {
      assertTrue(
          client.authenticateUser(creds, clientPrincipal, Collections.<String,String>emptyMap()));
      // Can't really authenticate "badly" at the application level w/ kerberos. It's going to fail
      // to even set up
      // an RPC
    } else {
      // check password
      assertTrue(
          client.authenticateUser(creds, "root", s2pp(SharedMiniClusterBase.getRootPassword())));
      assertFalse(client.authenticateUser(creds, "root", s2pp("")));
    }
  }

  @Test
  public void userManagement() throws Exception {

    String user;
    ClusterUser otherClient = null;
    ByteBuffer password = s2bb("password");
    if (isKerberosEnabled()) {
      otherClient = getKdc().getClientPrincipal(1);
      user = otherClient.getPrincipal();
    } else {
      user = getUniqueNames(1)[0];
    }

    // create a user
    client.createLocalUser(creds, user, password);
    // change auths
    Set<String> users = client.listLocalUsers(creds);
    Set<String> expectedUsers = new HashSet<>(Arrays.asList(clientPrincipal, user));
    assertTrue("Did not find all expected users: " + expectedUsers,
        users.containsAll(expectedUsers));
    HashSet<ByteBuffer> auths = new HashSet<>(Arrays.asList(s2bb("A"), s2bb("B")));
    client.changeUserAuthorizations(creds, user, auths);
    List<ByteBuffer> update = client.getUserAuthorizations(creds, user);
    assertEquals(auths, new HashSet<>(update));

    // change password
    if (!isKerberosEnabled()) {
      password = s2bb("");
      client.changeLocalUserPassword(creds, user, password);
      assertTrue(client.authenticateUser(creds, user, s2pp(ByteBufferUtil.toString(password))));
    }

    if (isKerberosEnabled()) {
      UserGroupInformation.loginUserFromKeytab(otherClient.getPrincipal(),
          otherClient.getKeytab().getAbsolutePath());
      final UserGroupInformation ugi = UserGroupInformation.getCurrentUser();
      // Re-login in and make a new connection. Can't use the previous one

      TestProxyClient otherProxyClient = null;
      try {
        otherProxyClient = new TestProxyClient(hostname, proxyPort, factory, proxyPrimary, ugi);
        otherProxyClient.proxy().login(user, Collections.<String,String>emptyMap());
      } finally {
        if (otherProxyClient != null) {
          otherProxyClient.close();
        }
      }
    } else {
      // check login with new password
      client.login(user, s2pp(ByteBufferUtil.toString(password)));
    }
  }

  @Test
  public void userPermissions() throws Exception {
    String userName = getUniqueNames(1)[0];
    ClusterUser otherClient = null;
    ByteBuffer password = s2bb("password");
    ByteBuffer user;

    TestProxyClient origProxyClient = null;
    Client origClient = null;
    TestProxyClient userProxyClient = null;
    Client userClient = null;

    if (isKerberosEnabled()) {
      otherClient = getKdc().getClientPrincipal(1);
      userName = otherClient.getPrincipal();

      UserGroupInformation.loginUserFromKeytab(otherClient.getPrincipal(),
          otherClient.getKeytab().getAbsolutePath());
      final UserGroupInformation ugi = UserGroupInformation.getCurrentUser();
      // Re-login in and make a new connection. Can't use the previous one

      userProxyClient = new TestProxyClient(hostname, proxyPort, factory, proxyPrimary, ugi);

      origProxyClient = proxyClient;
      origClient = client;
      userClient = client = userProxyClient.proxy();

      user = client.login(userName, Collections.<String,String>emptyMap());
    } else {
      userName = getUniqueNames(1)[0];
      // create a user
      client.createLocalUser(creds, userName, password);
      user = client.login(userName, s2pp(ByteBufferUtil.toString(password)));
    }

    // check permission failure
    try {
      client.createTable(user, "fail", true, TimeType.MILLIS);
      fail("should not create the table");
    } catch (AccumuloSecurityException ex) {
      if (isKerberosEnabled()) {
        // Switch back to original client
        UserGroupInformation.loginUserFromKeytab(clientPrincipal, clientKeytab.getAbsolutePath());
        client = origClient;
      }
      assertFalse(client.listTables(creds).contains("fail"));
    }
    // grant permissions and test
    assertFalse(client.hasSystemPermission(creds, userName, SystemPermission.CREATE_TABLE));
    client.grantSystemPermission(creds, userName, SystemPermission.CREATE_TABLE);
    assertTrue(client.hasSystemPermission(creds, userName, SystemPermission.CREATE_TABLE));
    if (isKerberosEnabled()) {
      // Switch back to the extra user
      UserGroupInformation.loginUserFromKeytab(otherClient.getPrincipal(),
          otherClient.getKeytab().getAbsolutePath());
      client = userClient;
    }
    client.createTable(user, "success", true, TimeType.MILLIS);
    if (isKerberosEnabled()) {
      // Switch back to original client
      UserGroupInformation.loginUserFromKeytab(clientPrincipal, clientKeytab.getAbsolutePath());
      client = origClient;
    }
    assertTrue(client.listTables(creds).contains("success"));

    // revoke permissions
    client.revokeSystemPermission(creds, userName, SystemPermission.CREATE_TABLE);
    assertFalse(client.hasSystemPermission(creds, userName, SystemPermission.CREATE_TABLE));
    try {
      if (isKerberosEnabled()) {
        // Switch back to the extra user
        UserGroupInformation.loginUserFromKeytab(otherClient.getPrincipal(),
            otherClient.getKeytab().getAbsolutePath());
        client = userClient;
      }
      client.createTable(user, "fail", true, TimeType.MILLIS);
      fail("should not create the table");
    } catch (AccumuloSecurityException ex) {
      if (isKerberosEnabled()) {
        // Switch back to original client
        UserGroupInformation.loginUserFromKeytab(clientPrincipal, clientKeytab.getAbsolutePath());
        client = origClient;
      }
      assertFalse(client.listTables(creds).contains("fail"));
    }
    // denied!
    try {
      if (isKerberosEnabled()) {
        // Switch back to the extra user
        UserGroupInformation.loginUserFromKeytab(otherClient.getPrincipal(),
            otherClient.getKeytab().getAbsolutePath());
        client = userClient;
      }
      String scanner = client.createScanner(user, tableName, null);
      client.nextK(scanner, 100);
      fail("stooge should not read table test");
    } catch (AccumuloSecurityException ex) {}

    if (isKerberosEnabled()) {
      // Switch back to original client
      UserGroupInformation.loginUserFromKeytab(clientPrincipal, clientKeytab.getAbsolutePath());
      client = origClient;
    }

    // grant
    assertFalse(client.hasTablePermission(creds, userName, tableName, TablePermission.READ));
    client.grantTablePermission(creds, userName, tableName, TablePermission.READ);
    assertTrue(client.hasTablePermission(creds, userName, tableName, TablePermission.READ));

    if (isKerberosEnabled()) {
      // Switch back to the extra user
      UserGroupInformation.loginUserFromKeytab(otherClient.getPrincipal(),
          otherClient.getKeytab().getAbsolutePath());
      client = userClient;
    }
    String scanner = client.createScanner(user, tableName, null);
    client.nextK(scanner, 10);
    client.closeScanner(scanner);

    if (isKerberosEnabled()) {
      // Switch back to original client
      UserGroupInformation.loginUserFromKeytab(clientPrincipal, clientKeytab.getAbsolutePath());
      client = origClient;
    }

    // revoke
    client.revokeTablePermission(creds, userName, tableName, TablePermission.READ);
    assertFalse(client.hasTablePermission(creds, userName, tableName, TablePermission.READ));
    try {
      if (isKerberosEnabled()) {
        // Switch back to the extra user
        UserGroupInformation.loginUserFromKeytab(otherClient.getPrincipal(),
            otherClient.getKeytab().getAbsolutePath());
        client = userClient;
      }
      scanner = client.createScanner(user, tableName, null);
      client.nextK(scanner, 100);
      fail("stooge should not read table test");
    } catch (AccumuloSecurityException ex) {}

    if (isKerberosEnabled()) {
      // Switch back to original client
      UserGroupInformation.loginUserFromKeytab(clientPrincipal, clientKeytab.getAbsolutePath());
      client = origClient;
    }

    // delete user
    client.dropLocalUser(creds, userName);
    Set<String> users = client.listLocalUsers(creds);
    assertFalse("Should not see user after they are deleted", users.contains(userName));

    if (isKerberosEnabled()) {
      userProxyClient.close();
      proxyClient = origProxyClient;
      client = origClient;
    }
  }

  @Test
  public void namespacePermissions() throws Exception {
    String userName;
    ClusterUser otherClient = null;
    ByteBuffer password = s2bb("password");
    ByteBuffer user;

    TestProxyClient origProxyClient = null;
    Client origClient = null;
    TestProxyClient userProxyClient = null;
    Client userClient = null;

    if (isKerberosEnabled()) {
      otherClient = getKdc().getClientPrincipal(1);
      userName = otherClient.getPrincipal();

      UserGroupInformation.loginUserFromKeytab(otherClient.getPrincipal(),
          otherClient.getKeytab().getAbsolutePath());
      final UserGroupInformation ugi = UserGroupInformation.getCurrentUser();
      // Re-login in and make a new connection. Can't use the previous one

      userProxyClient = new TestProxyClient(hostname, proxyPort, factory, proxyPrimary, ugi);

      origProxyClient = proxyClient;
      origClient = client;
      userClient = client = userProxyClient.proxy();

      user = client.login(userName, Collections.<String,String>emptyMap());
    } else {
      userName = getUniqueNames(1)[0];
      // create a user
      client.createLocalUser(creds, userName, password);
      user = client.login(userName, s2pp(ByteBufferUtil.toString(password)));
    }

    // check permission failure
    try {
      client.createTable(user, namespaceName + ".fail", true, TimeType.MILLIS);
      fail("should not create the table");
    } catch (AccumuloSecurityException ex) {
      if (isKerberosEnabled()) {
        // Switch back to original client
        UserGroupInformation.loginUserFromKeytab(clientPrincipal, clientKeytab.getAbsolutePath());
        client = origClient;
      }
      assertFalse(client.listTables(creds).contains(namespaceName + ".fail"));
    }

    // grant permissions and test
    assertFalse(client.hasNamespacePermission(creds, userName, namespaceName,
        NamespacePermission.CREATE_TABLE));
    client.grantNamespacePermission(creds, userName, namespaceName,
        NamespacePermission.CREATE_TABLE);
    assertTrue(client.hasNamespacePermission(creds, userName, namespaceName,
        NamespacePermission.CREATE_TABLE));
    if (isKerberosEnabled()) {
      // Switch back to the extra user
      UserGroupInformation.loginUserFromKeytab(otherClient.getPrincipal(),
          otherClient.getKeytab().getAbsolutePath());
      client = userClient;
    }
    client.createTable(user, namespaceName + ".success", true, TimeType.MILLIS);
    if (isKerberosEnabled()) {
      // Switch back to original client
      UserGroupInformation.loginUserFromKeytab(clientPrincipal, clientKeytab.getAbsolutePath());
      client = origClient;
    }
    assertTrue(client.listTables(creds).contains(namespaceName + ".success"));

    // revoke permissions
    client.revokeNamespacePermission(creds, userName, namespaceName,
        NamespacePermission.CREATE_TABLE);
    assertFalse(client.hasNamespacePermission(creds, userName, namespaceName,
        NamespacePermission.CREATE_TABLE));
    try {
      if (isKerberosEnabled()) {
        // Switch back to the extra user
        UserGroupInformation.loginUserFromKeytab(otherClient.getPrincipal(),
            otherClient.getKeytab().getAbsolutePath());
        client = userClient;
      }
      client.createTable(user, namespaceName + ".fail", true, TimeType.MILLIS);
      fail("should not create the table");
    } catch (AccumuloSecurityException ex) {
      if (isKerberosEnabled()) {
        // Switch back to original client
        UserGroupInformation.loginUserFromKeytab(clientPrincipal, clientKeytab.getAbsolutePath());
        client = origClient;
      }
      assertFalse(client.listTables(creds).contains(namespaceName + ".fail"));
    }

    // delete user
    client.dropLocalUser(creds, userName);
    Set<String> users = client.listLocalUsers(creds);
    assertFalse("Should not see user after they are deleted", users.contains(userName));

    if (isKerberosEnabled()) {
      userProxyClient.close();
      proxyClient = origProxyClient;
      client = origClient;
    }

    // delete table from namespace otherwise we can't delete namespace during teardown
    client.deleteTable(creds, namespaceName + ".success");
  }

  @Test
  public void testBatchWriter() throws Exception {
    client.addConstraint(creds, tableName, NumericValueConstraint.class.getName());
    // zookeeper propagation time
    sleepUninterruptibly(ZOOKEEPER_PROPAGATION_TIME, TimeUnit.MILLISECONDS);

    // Take the table offline and online to force a config update
    client.offlineTable(creds, tableName, true);
    client.onlineTable(creds, tableName, true);

    WriterOptions writerOptions = new WriterOptions();
    writerOptions.setLatencyMs(10000);
    writerOptions.setMaxMemory(2);
    writerOptions.setThreads(1);
    writerOptions.setTimeoutMs(100000);

    Map<String,Integer> constraints = client.listConstraints(creds, tableName);
    while (!constraints.containsKey(NumericValueConstraint.class.getName())) {
      log.info("Constraints don't contain NumericValueConstraint");
      Thread.sleep(2000);
      constraints = client.listConstraints(creds, tableName);
    }

    boolean success = false;
    for (int i = 0; i < 15; i++) {
      String batchWriter = client.createWriter(creds, tableName, writerOptions);
      client.update(batchWriter, mutation("row1", "cf", "cq", "x"));
      client.update(batchWriter, mutation("row1", "cf", "cq", "x"));
      try {
        client.flush(batchWriter);
        log.debug("Constraint failed to fire. Waiting and retrying");
        Thread.sleep(5000);
        continue;
      } catch (MutationsRejectedException ex) {}
      try {
        client.closeWriter(batchWriter);
        log.debug("Constraint failed to fire. Waiting and retrying");
        Thread.sleep(5000);
        continue;
      } catch (MutationsRejectedException e) {}
      success = true;
      break;
    }

    if (!success) {
      fail("constraint did not fire");
    }

    client.removeConstraint(creds, tableName, 2);

    // Take the table offline and online to force a config update
    client.offlineTable(creds, tableName, true);
    client.onlineTable(creds, tableName, true);

    constraints = client.listConstraints(creds, tableName);
    while (constraints.containsKey(NumericValueConstraint.class.getName())) {
      log.info("Constraints still contains NumericValueConstraint");
      Thread.sleep(2000);
      constraints = client.listConstraints(creds, tableName);
    }

    assertScan(new String[][] {}, tableName);

    sleepUninterruptibly(ZOOKEEPER_PROPAGATION_TIME, TimeUnit.MILLISECONDS);

    writerOptions = new WriterOptions();
    writerOptions.setLatencyMs(10000);
    writerOptions.setMaxMemory(3000);
    writerOptions.setThreads(1);
    writerOptions.setTimeoutMs(100000);

    success = false;
    for (int i = 0; i < 15; i++) {
      try {
        String batchWriter = client.createWriter(creds, tableName, writerOptions);

        client.update(batchWriter, mutation("row1", "cf", "cq", "x"));
        client.flush(batchWriter);
        client.closeWriter(batchWriter);
        success = true;
        break;
      } catch (MutationsRejectedException e) {
        log.info("Mutations were rejected, assuming constraint is still active", e);
        Thread.sleep(5000);
      }
    }

    if (!success) {
      fail("Failed to successfully write data after constraint was removed");
    }

    assertScan(new String[][] {{"row1", "cf", "cq", "x"}}, tableName);

    client.deleteTable(creds, tableName);
  }

  @Test
  public void testTableConstraints() throws Exception {
    log.debug("Setting NumericValueConstraint on " + tableName);

    // constraints
    client.addConstraint(creds, tableName, NumericValueConstraint.class.getName());

    // zookeeper propagation time
    Thread.sleep(ZOOKEEPER_PROPAGATION_TIME);

    // Take the table offline and online to force a config update
    client.offlineTable(creds, tableName, true);
    client.onlineTable(creds, tableName, true);

    log.debug("Attempting to verify client-side that constraints are observed");

    Map<String,Integer> constraints = client.listConstraints(creds, tableName);
    while (!constraints.containsKey(NumericValueConstraint.class.getName())) {
      log.debug("Constraints don't contain NumericValueConstraint");
      Thread.sleep(2000);
      constraints = client.listConstraints(creds, tableName);
    }

    assertEquals(2, client.listConstraints(creds, tableName).size());
    log.debug("Verified client-side that constraints exist");

    // Write data that satisfies the constraint
    client.updateAndFlush(creds, tableName, mutation("row1", "cf", "cq", "123"));

    log.debug("Successfully wrote data that satisfies the constraint");
    log.debug("Trying to write data that the constraint should reject");

    // Expect failure on data that fails the constraint
    while (true) {
      try {
        client.updateAndFlush(creds, tableName, mutation("row1", "cf", "cq", "x"));
        log.debug("Expected mutation to be rejected, but was not. Waiting and retrying");
        Thread.sleep(5000);
      } catch (MutationsRejectedException ex) {
        break;
      }
    }

    log.debug("Saw expected failure on data which fails the constraint");

    log.debug("Removing constraint from table");
    client.removeConstraint(creds, tableName, 2);

    sleepUninterruptibly(ZOOKEEPER_PROPAGATION_TIME, TimeUnit.MILLISECONDS);

    // Take the table offline and online to force a config update
    client.offlineTable(creds, tableName, true);
    client.onlineTable(creds, tableName, true);

    constraints = client.listConstraints(creds, tableName);
    while (constraints.containsKey(NumericValueConstraint.class.getName())) {
      log.debug("Constraints contains NumericValueConstraint");
      Thread.sleep(2000);
      constraints = client.listConstraints(creds, tableName);
    }

    assertEquals(1, client.listConstraints(creds, tableName).size());
    log.debug("Verified client-side that the constraint was removed");

    log.debug("Attempting to write mutation that should succeed after constraints was removed");
    // Make sure we can write the data after we removed the constraint
    while (true) {
      try {
        client.updateAndFlush(creds, tableName, mutation("row1", "cf", "cq", "x"));
        break;
      } catch (MutationsRejectedException ex) {
        log.debug("Expected mutation accepted, but was not. Waiting and retrying");
        Thread.sleep(5000);
      }
    }

    log.debug("Verifying that record can be read from the table");
    assertScan(new String[][] {{"row1", "cf", "cq", "x"}}, tableName);
  }

  @Test
  public void tableMergesAndSplits() throws Exception {
    // add some splits
    client.addSplits(creds, tableName,
        new HashSet<>(Arrays.asList(s2bb("a"), s2bb("m"), s2bb("z"))));
    List<ByteBuffer> splits = client.listSplits(creds, tableName, 1);
    assertEquals(Arrays.asList(s2bb("m")), splits);

    // Merge some of the splits away
    client.mergeTablets(creds, tableName, null, s2bb("m"));
    splits = client.listSplits(creds, tableName, 10);
    assertEquals(Arrays.asList(s2bb("m"), s2bb("z")), splits);

    // Merge the entire table
    client.mergeTablets(creds, tableName, null, null);
    splits = client.listSplits(creds, tableName, 10);
    List<ByteBuffer> empty = Collections.emptyList();

    // No splits after merge on whole table
    assertEquals(empty, splits);
  }

  @Test
  public void iteratorFunctionality() throws Exception {
    // iterators
    HashMap<String,String> options = new HashMap<>();
    options.put("type", "STRING");
    options.put("columns", "cf");
    IteratorSetting setting =
        new IteratorSetting(10, tableName, SummingCombiner.class.getName(), options);
    client.attachIterator(creds, tableName, setting, EnumSet.allOf(IteratorScope.class));
    for (int i = 0; i < 10; i++) {
      client.updateAndFlush(creds, tableName, mutation("row1", "cf", "cq", "1"));
    }
    // 10 updates of "1" in the value w/ SummingCombiner should return value of "10"
    assertScan(new String[][] {{"row1", "cf", "cq", "10"}}, tableName);

    try {
      client.checkIteratorConflicts(creds, tableName, setting, EnumSet.allOf(IteratorScope.class));
      fail("checkIteratorConflicts did not throw an exception");
    } catch (Exception ex) {
      // Expected
    }
    client.deleteRows(creds, tableName, null, null);
    client.removeIterator(creds, tableName, "test", EnumSet.allOf(IteratorScope.class));
    String[][] expected = new String[10][];
    for (int i = 0; i < 10; i++) {
      client.updateAndFlush(creds, tableName, mutation("row" + i, "cf", "cq", "" + i));
      expected[i] = new String[] {"row" + i, "cf", "cq", "" + i};
      client.flushTable(creds, tableName, null, null, true);
    }
    assertScan(expected, tableName);
  }

  @Test
  public void cloneTable() throws Exception {
    String TABLE_TEST2 = getUniqueNames(2)[1];

    String[][] expected = new String[10][];
    for (int i = 0; i < 10; i++) {
      client.updateAndFlush(creds, tableName, mutation("row" + i, "cf", "cq", "" + i));
      expected[i] = new String[] {"row" + i, "cf", "cq", "" + i};
      client.flushTable(creds, tableName, null, null, true);
    }
    assertScan(expected, tableName);

    // clone
    client.cloneTable(creds, tableName, TABLE_TEST2, true, null, null);
    assertScan(expected, TABLE_TEST2);
    client.deleteTable(creds, TABLE_TEST2);
  }

  @Test
  public void clearLocatorCache() throws Exception {
    // don't know how to test this, call it just for fun
    client.clearLocatorCache(creds, tableName);
  }

  @Test
  public void compactTable() throws Exception {
    String[][] expected = new String[10][];
    for (int i = 0; i < 10; i++) {
      client.updateAndFlush(creds, tableName, mutation("row" + i, "cf", "cq", "" + i));
      expected[i] = new String[] {"row" + i, "cf", "cq", "" + i};
      client.flushTable(creds, tableName, null, null, true);
    }
    assertScan(expected, tableName);

    // compact
    client.compactTable(creds, tableName, null, null, null, true, true, null);
    assertEquals(1, countFiles(tableName));
    assertScan(expected, tableName);
  }

  @Test
  public void diskUsage() throws Exception {
    String TABLE_TEST2 = getUniqueNames(2)[1];

    // Write some data
    String[][] expected = new String[10][];
    for (int i = 0; i < 10; i++) {
      client.updateAndFlush(creds, tableName, mutation("row" + i, "cf", "cq", "" + i));
      expected[i] = new String[] {"row" + i, "cf", "cq", "" + i};
      client.flushTable(creds, tableName, null, null, true);
    }
    assertScan(expected, tableName);

    // compact
    client.compactTable(creds, tableName, null, null, null, true, true, null);
    assertEquals(1, countFiles(tableName));
    assertScan(expected, tableName);

    // Clone the table
    client.cloneTable(creds, tableName, TABLE_TEST2, true, null, null);
    Set<String> tablesToScan = new HashSet<>();
    tablesToScan.add(tableName);
    tablesToScan.add(TABLE_TEST2);
    tablesToScan.add("foo");

    client.createTable(creds, "foo", true, TimeType.MILLIS);

    // get disk usage
    List<DiskUsage> diskUsage = (client.getDiskUsage(creds, tablesToScan));
    assertEquals(2, diskUsage.size());
    // The original table and the clone are lumped together (they share the same files)
    assertEquals(2, diskUsage.get(0).getTables().size());
    // The empty table we created
    assertEquals(1, diskUsage.get(1).getTables().size());

    // Compact the clone so it writes its own files instead of referring to the original
    client.compactTable(creds, TABLE_TEST2, null, null, null, true, true, null);

    diskUsage = (client.getDiskUsage(creds, tablesToScan));
    assertEquals(3, diskUsage.size());
    // The original
    assertEquals(1, diskUsage.get(0).getTables().size());
    // The clone w/ its own files now
    assertEquals(1, diskUsage.get(1).getTables().size());
    // The empty table
    assertEquals(1, diskUsage.get(2).getTables().size());
    client.deleteTable(creds, "foo");
    client.deleteTable(creds, TABLE_TEST2);
  }

  @Test
  public void importExportTable() throws Exception {
    // Write some data
    String[][] expected = new String[10][];
    for (int i = 0; i < 10; i++) {
      client.updateAndFlush(creds, tableName, mutation("row" + i, "cf", "cq", "" + i));
      expected[i] = new String[] {"row" + i, "cf", "cq", "" + i};
      client.flushTable(creds, tableName, null, null, true);
    }
    assertScan(expected, tableName);

    // export/import
    MiniAccumuloClusterImpl cluster = SharedMiniClusterBase.getCluster();
    FileSystem fs = cluster.getFileSystem();
    Path base = cluster.getTemporaryPath();
    Path dir = new Path(base, "test");
    assertTrue(fs.mkdirs(dir));
    Path destDir = new Path(base, "test_dest");
    assertTrue(fs.mkdirs(destDir));
    client.offlineTable(creds, tableName, false);
    client.exportTable(creds, tableName, dir.toString());
    // copy files to a new location
    FSDataInputStream is = fs.open(new Path(dir, "distcp.txt"));
    try (BufferedReader r = new BufferedReader(new InputStreamReader(is, UTF_8))) {
      while (true) {
        String line = r.readLine();
        if (line == null)
          break;
        Path srcPath = new Path(line);
        FileUtil.copy(fs, srcPath, fs, destDir, false, fs.getConf());
      }
    }
    client.deleteTable(creds, tableName);
    client.importTable(creds, "testify", destDir.toString());
    assertScan(expected, "testify");
    client.deleteTable(creds, "testify");

    try {
      // ACCUMULO-1558 a second import from the same dir should fail, the first import moved the
      // files
      client.importTable(creds, "testify2", destDir.toString());
      fail();
    } catch (Exception e) {}

    assertFalse(client.listTables(creds).contains("testify2"));
  }

  @Test
  public void localityGroups() throws Exception {
    Map<String,Set<String>> groups = new HashMap<>();
    groups.put("group1", Collections.singleton("cf1"));
    groups.put("group2", Collections.singleton("cf2"));
    client.setLocalityGroups(creds, tableName, groups);
    assertEquals(groups, client.getLocalityGroups(creds, tableName));
  }

  @Test
  public void tableProperties() throws Exception {
    Map<String,String> systemProps = client.getSystemConfiguration(creds);
    String systemTableSplitThreshold = systemProps.get("table.split.threshold");

    Map<String,String> orig = client.getTableProperties(creds, tableName);
    client.setTableProperty(creds, tableName, "table.split.threshold", "500M");

    // Get the new table property value
    Map<String,String> update = client.getTableProperties(creds, tableName);
    assertEquals(update.get("table.split.threshold"), "500M");

    // Table level properties shouldn't affect system level values
    assertEquals(systemTableSplitThreshold,
        client.getSystemConfiguration(creds).get("table.split.threshold"));

    client.removeTableProperty(creds, tableName, "table.split.threshold");
    update = client.getTableProperties(creds, tableName);
    assertEquals(orig, update);
  }

  @Test
  public void tableRenames() throws Exception {
    // rename table
    Map<String,String> tables = client.tableIdMap(creds);
    client.renameTable(creds, tableName, "bar");
    Map<String,String> tables2 = client.tableIdMap(creds);
    assertEquals(tables.get(tableName), tables2.get("bar"));
    // table exists
    assertTrue(client.tableExists(creds, "bar"));
    assertFalse(client.tableExists(creds, tableName));
    client.renameTable(creds, "bar", tableName);
  }

  @Test
  public void bulkImport() throws Exception {
    MiniAccumuloClusterImpl cluster = SharedMiniClusterBase.getCluster();
    FileSystem fs = cluster.getFileSystem();
    Path base = cluster.getTemporaryPath();
    Path dir = new Path(base, "test");
    assertTrue(fs.mkdirs(dir));

    // Write an RFile
    String filename = dir + "/bulk/import/rfile.rf";
<<<<<<< HEAD
    FileSKVWriter writer = FileOperations.getInstance().newWriterBuilder()
        .forFile(filename, fs, fs.getConf(), CryptoServiceFactory.newDefaultInstance())
        .withTableConfiguration(DefaultConfiguration.getInstance()).build();
=======
    FileSKVWriter writer =
        FileOperations.getInstance().newWriterBuilder().forFile(filename, fs, fs.getConf())
            .withTableConfiguration(DefaultConfiguration.getInstance()).build();
>>>>>>> 0a9837f3
    writer.startDefaultLocalityGroup();
    writer.append(
        new org.apache.accumulo.core.data.Key(new Text("a"), new Text("b"), new Text("c")),
        new Value("value".getBytes(UTF_8)));
    writer.close();

    // Create failures directory
    fs.mkdirs(new Path(dir + "/bulk/fail"));

    // Run the bulk import
    client.importDirectory(creds, tableName, dir + "/bulk/import", dir + "/bulk/fail", true);

    // Make sure we find the data
    String scanner = client.createScanner(creds, tableName, null);
    ScanResult more = client.nextK(scanner, 100);
    client.closeScanner(scanner);
    assertEquals(1, more.results.size());
    ByteBuffer maxRow = client.getMaxRow(creds, tableName, null, null, false, null, false);
    assertEquals(s2bb("a"), maxRow);
  }

  @Test
  public void testTableClassLoad() throws Exception {
    assertFalse(client.testTableClassLoad(creds, tableName, "abc123",
        SortedKeyValueIterator.class.getName()));
    assertTrue(client.testTableClassLoad(creds, tableName, VersioningIterator.class.getName(),
        SortedKeyValueIterator.class.getName()));
  }

  private Condition newCondition(String cf, String cq) {
    return new Condition(new Column(s2bb(cf), s2bb(cq), s2bb("")));
  }

  private Condition newCondition(String cf, String cq, String val) {
    return newCondition(cf, cq).setValue(s2bb(val));
  }

  private Condition newCondition(String cf, String cq, long ts, String val) {
    return newCondition(cf, cq).setValue(s2bb(val)).setTimestamp(ts);
  }

  private ColumnUpdate newColUpdate(String cf, String cq, String val) {
    return new ColumnUpdate(s2bb(cf), s2bb(cq)).setValue(s2bb(val));
  }

  private ColumnUpdate newColUpdate(String cf, String cq, long ts, String val) {
    return new ColumnUpdate(s2bb(cf), s2bb(cq)).setTimestamp(ts).setValue(s2bb(val));
  }

  private void assertScan(String[][] expected, String table) throws Exception {
    String scid = client.createScanner(creds, table, new ScanOptions());
    ScanResult keyValues = client.nextK(scid, expected.length + 1);

    assertEquals("Saw " + keyValues.results, expected.length, keyValues.results.size());
    assertFalse(keyValues.more);

    for (int i = 0; i < keyValues.results.size(); i++) {
      checkKey(expected[i][0], expected[i][1], expected[i][2], expected[i][3],
          keyValues.results.get(i));
    }

    client.closeScanner(scid);
  }

  @Test
  public void testConditionalWriter() throws Exception {
    log.debug("Adding constraint {} to {}", tableName, NumericValueConstraint.class.getName());
    client.addConstraint(creds, tableName, NumericValueConstraint.class.getName());
    sleepUninterruptibly(ZOOKEEPER_PROPAGATION_TIME, TimeUnit.MILLISECONDS);

    // Take the table offline and online to force a config update
    client.offlineTable(creds, tableName, true);
    client.onlineTable(creds, tableName, true);

    while (!client.listConstraints(creds, tableName)
        .containsKey(NumericValueConstraint.class.getName())) {
      log.info("Failed to see constraint");
      Thread.sleep(1000);
    }

    String cwid = client.createConditionalWriter(creds, tableName, new ConditionalWriterOptions());

    Map<ByteBuffer,ConditionalUpdates> updates = new HashMap<>();

    updates.put(s2bb("00345"),
        new ConditionalUpdates(Arrays.asList(newCondition("meta", "seq")), Arrays.asList(
            newColUpdate("meta", "seq", 10, "1"), newColUpdate("data", "img", "73435435"))));

    Map<ByteBuffer,ConditionalStatus> results = client.updateRowsConditionally(cwid, updates);

    assertEquals(1, results.size());
    assertEquals(ConditionalStatus.ACCEPTED, results.get(s2bb("00345")));

    assertScan(new String[][] {{"00345", "data", "img", "73435435"}, {"00345", "meta", "seq", "1"}},
        tableName);

    // test not setting values on conditions
    updates.clear();

    updates.put(s2bb("00345"), new ConditionalUpdates(Arrays.asList(newCondition("meta", "seq")),
        Arrays.asList(newColUpdate("meta", "seq", "2"))));
    updates.put(s2bb("00346"), new ConditionalUpdates(Arrays.asList(newCondition("meta", "seq")),
        Arrays.asList(newColUpdate("meta", "seq", "1"))));

    results = client.updateRowsConditionally(cwid, updates);

    assertEquals(2, results.size());
    assertEquals(ConditionalStatus.REJECTED, results.get(s2bb("00345")));
    assertEquals(ConditionalStatus.ACCEPTED, results.get(s2bb("00346")));

    assertScan(new String[][] {{"00345", "data", "img", "73435435"}, {"00345", "meta", "seq", "1"},
        {"00346", "meta", "seq", "1"}}, tableName);

    // test setting values on conditions
    updates.clear();

    updates.put(s2bb("00345"),
        new ConditionalUpdates(Arrays.asList(newCondition("meta", "seq", "1")), Arrays
            .asList(newColUpdate("meta", "seq", 20, "2"), newColUpdate("data", "img", "567890"))));

    updates.put(s2bb("00346"),
        new ConditionalUpdates(Arrays.asList(newCondition("meta", "seq", "2")),
            Arrays.asList(newColUpdate("meta", "seq", "3"))));

    results = client.updateRowsConditionally(cwid, updates);

    assertEquals(2, results.size());
    assertEquals(ConditionalStatus.ACCEPTED, results.get(s2bb("00345")));
    assertEquals(ConditionalStatus.REJECTED, results.get(s2bb("00346")));

    assertScan(new String[][] {{"00345", "data", "img", "567890"}, {"00345", "meta", "seq", "2"},
        {"00346", "meta", "seq", "1"}}, tableName);

    // test setting timestamp on condition to a nonexistent version
    updates.clear();

    updates.put(s2bb("00345"),
        new ConditionalUpdates(Arrays.asList(newCondition("meta", "seq", 10, "2")), Arrays.asList(
            newColUpdate("meta", "seq", 30, "3"), newColUpdate("data", "img", "1234567890"))));

    results = client.updateRowsConditionally(cwid, updates);

    assertEquals(1, results.size());
    assertEquals(ConditionalStatus.REJECTED, results.get(s2bb("00345")));

    assertScan(new String[][] {{"00345", "data", "img", "567890"}, {"00345", "meta", "seq", "2"},
        {"00346", "meta", "seq", "1"}}, tableName);

    // test setting timestamp to an existing version

    updates.clear();

    updates.put(s2bb("00345"),
        new ConditionalUpdates(Arrays.asList(newCondition("meta", "seq", 20, "2")), Arrays.asList(
            newColUpdate("meta", "seq", 30, "3"), newColUpdate("data", "img", "1234567890"))));

    results = client.updateRowsConditionally(cwid, updates);

    assertEquals(1, results.size());
    assertEquals(ConditionalStatus.ACCEPTED, results.get(s2bb("00345")));

    assertScan(new String[][] {{"00345", "data", "img", "1234567890"},
        {"00345", "meta", "seq", "3"}, {"00346", "meta", "seq", "1"}}, tableName);

    // run test w/ condition that has iterators
    // following should fail w/o iterator
    client.updateAndFlush(creds, tableName,
        Collections.singletonMap(s2bb("00347"), Arrays.asList(newColUpdate("data", "count", "1"))));
    client.updateAndFlush(creds, tableName,
        Collections.singletonMap(s2bb("00347"), Arrays.asList(newColUpdate("data", "count", "1"))));
    client.updateAndFlush(creds, tableName,
        Collections.singletonMap(s2bb("00347"), Arrays.asList(newColUpdate("data", "count", "1"))));

    updates.clear();
    updates.put(s2bb("00347"),
        new ConditionalUpdates(Arrays.asList(newCondition("data", "count", "3")),
            Arrays.asList(newColUpdate("data", "img", "1234567890"))));

    results = client.updateRowsConditionally(cwid, updates);

    assertEquals(1, results.size());
    assertEquals(ConditionalStatus.REJECTED, results.get(s2bb("00347")));

    assertScan(
        new String[][] {{"00345", "data", "img", "1234567890"}, {"00345", "meta", "seq", "3"},
            {"00346", "meta", "seq", "1"}, {"00347", "data", "count", "1"}},
        tableName);

    // following test w/ iterator setup should succeed
    Condition iterCond = newCondition("data", "count", "3");
    Map<String,String> props = new HashMap<>();
    props.put("type", "STRING");
    props.put("columns", "data:count");
    IteratorSetting is = new IteratorSetting(1, "sumc", SummingCombiner.class.getName(), props);
    iterCond.setIterators(Arrays.asList(is));

    updates.clear();
    updates.put(s2bb("00347"), new ConditionalUpdates(Arrays.asList(iterCond),
        Arrays.asList(newColUpdate("data", "img", "1234567890"))));

    results = client.updateRowsConditionally(cwid, updates);

    assertEquals(1, results.size());
    assertEquals(ConditionalStatus.ACCEPTED, results.get(s2bb("00347")));

    assertScan(new String[][] {{"00345", "data", "img", "1234567890"},
        {"00345", "meta", "seq", "3"}, {"00346", "meta", "seq", "1"},
        {"00347", "data", "count", "1"}, {"00347", "data", "img", "1234567890"}}, tableName);

    ConditionalStatus status = null;
    for (int i = 0; i < 30; i++) {
      // test a mutation that violated a constraint
      updates.clear();
      updates.put(s2bb("00347"),
          new ConditionalUpdates(Arrays.asList(newCondition("data", "img", "1234567890")),
              Arrays.asList(newColUpdate("data", "count", "A"))));

      results = client.updateRowsConditionally(cwid, updates);

      assertEquals(1, results.size());
      status = results.get(s2bb("00347"));
      if (status != ConditionalStatus.VIOLATED) {
        log.info("ConditionalUpdate was not rejected by server due to table"
            + " constraint. Sleeping and retrying");
        Thread.sleep(5000);
        continue;
      }

      assertEquals(ConditionalStatus.VIOLATED, status);
      break;
    }

    // Final check to make sure we succeeded and didn't exceed the retries
    assertEquals(ConditionalStatus.VIOLATED, status);

    assertScan(new String[][] {{"00345", "data", "img", "1234567890"},
        {"00345", "meta", "seq", "3"}, {"00346", "meta", "seq", "1"},
        {"00347", "data", "count", "1"}, {"00347", "data", "img", "1234567890"}}, tableName);

    // run test with two conditions
    // both conditions should fail
    updates.clear();
    updates.put(s2bb("00347"),
        new ConditionalUpdates(
            Arrays.asList(newCondition("data", "img", "565"), newCondition("data", "count", "2")),
            Arrays.asList(newColUpdate("data", "count", "3"),
                newColUpdate("data", "img", "0987654321"))));

    results = client.updateRowsConditionally(cwid, updates);

    assertEquals(1, results.size());
    assertEquals(ConditionalStatus.REJECTED, results.get(s2bb("00347")));

    assertScan(new String[][] {{"00345", "data", "img", "1234567890"},
        {"00345", "meta", "seq", "3"}, {"00346", "meta", "seq", "1"},
        {"00347", "data", "count", "1"}, {"00347", "data", "img", "1234567890"}}, tableName);

    // one condition should fail
    updates.clear();
    updates.put(s2bb("00347"),
        new ConditionalUpdates(
            Arrays.asList(newCondition("data", "img", "1234567890"),
                newCondition("data", "count", "2")),
            Arrays.asList(newColUpdate("data", "count", "3"),
                newColUpdate("data", "img", "0987654321"))));

    results = client.updateRowsConditionally(cwid, updates);

    assertEquals(1, results.size());
    assertEquals(ConditionalStatus.REJECTED, results.get(s2bb("00347")));

    assertScan(new String[][] {{"00345", "data", "img", "1234567890"},
        {"00345", "meta", "seq", "3"}, {"00346", "meta", "seq", "1"},
        {"00347", "data", "count", "1"}, {"00347", "data", "img", "1234567890"}}, tableName);

    // one condition should fail
    updates.clear();
    updates.put(s2bb("00347"),
        new ConditionalUpdates(
            Arrays.asList(newCondition("data", "img", "565"), newCondition("data", "count", "1")),
            Arrays.asList(newColUpdate("data", "count", "3"),
                newColUpdate("data", "img", "0987654321"))));

    results = client.updateRowsConditionally(cwid, updates);

    assertEquals(1, results.size());
    assertEquals(ConditionalStatus.REJECTED, results.get(s2bb("00347")));

    assertScan(new String[][] {{"00345", "data", "img", "1234567890"},
        {"00345", "meta", "seq", "3"}, {"00346", "meta", "seq", "1"},
        {"00347", "data", "count", "1"}, {"00347", "data", "img", "1234567890"}}, tableName);

    // both conditions should succeed

    ConditionalStatus result = client.updateRowConditionally(creds, tableName, s2bb("00347"),
        new ConditionalUpdates(
            Arrays.asList(newCondition("data", "img", "1234567890"),
                newCondition("data", "count", "1")),
            Arrays.asList(newColUpdate("data", "count", "3"),
                newColUpdate("data", "img", "0987654321"))));

    assertEquals(ConditionalStatus.ACCEPTED, result);

    assertScan(new String[][] {{"00345", "data", "img", "1234567890"},
        {"00345", "meta", "seq", "3"}, {"00346", "meta", "seq", "1"},
        {"00347", "data", "count", "3"}, {"00347", "data", "img", "0987654321"}}, tableName);

    client.closeConditionalWriter(cwid);
    try {
      client.updateRowsConditionally(cwid, updates);
      fail("conditional writer not closed");
    } catch (UnknownWriter uk) {}

    String principal;
    ClusterUser cwuser = null;
    if (isKerberosEnabled()) {
      cwuser = getKdc().getClientPrincipal(1);
      principal = cwuser.getPrincipal();
      client.createLocalUser(creds, principal, s2bb("unused"));

    } else {
      principal = "cwuser";
      // run test with colvis
      client.createLocalUser(creds, principal, s2bb("bestpasswordever"));
    }

    client.changeUserAuthorizations(creds, principal, Collections.singleton(s2bb("A")));
    client.grantTablePermission(creds, principal, tableName, TablePermission.WRITE);
    client.grantTablePermission(creds, principal, tableName, TablePermission.READ);

    TestProxyClient cwuserProxyClient = null;
    Client origClient = null;
    Map<String,String> cwProperties;
    if (isKerberosEnabled()) {
      UserGroupInformation.loginUserFromKeytab(cwuser.getPrincipal(),
          cwuser.getKeytab().getAbsolutePath());
      final UserGroupInformation cwuserUgi = UserGroupInformation.getCurrentUser();
      // Re-login in and make a new connection. Can't use the previous one
      cwuserProxyClient =
          new TestProxyClient(hostname, proxyPort, factory, proxyPrimary, cwuserUgi);
      origClient = client;
      client = cwuserProxyClient.proxy();
      cwProperties = Collections.emptyMap();
    } else {
      cwProperties = Collections.singletonMap("password", "bestpasswordever");
    }

    try {
      ByteBuffer cwCreds = client.login(principal, cwProperties);

      cwid = client.createConditionalWriter(cwCreds, tableName,
          new ConditionalWriterOptions().setAuthorizations(Collections.singleton(s2bb("A"))));

      updates.clear();
      updates.put(s2bb("00348"),
          new ConditionalUpdates(
              Arrays.asList(new Condition(new Column(s2bb("data"), s2bb("c"), s2bb("A")))),
              Arrays.asList(newColUpdate("data", "seq", "1"),
                  newColUpdate("data", "c", "1").setColVisibility(s2bb("A")))));
      updates.put(s2bb("00349"),
          new ConditionalUpdates(
              Arrays.asList(new Condition(new Column(s2bb("data"), s2bb("c"), s2bb("B")))),
              Arrays.asList(newColUpdate("data", "seq", "1"))));

      results = client.updateRowsConditionally(cwid, updates);

      assertEquals(2, results.size());
      assertEquals(ConditionalStatus.ACCEPTED, results.get(s2bb("00348")));
      assertEquals(ConditionalStatus.INVISIBLE_VISIBILITY, results.get(s2bb("00349")));

      if (isKerberosEnabled()) {
        UserGroupInformation.loginUserFromKeytab(clientPrincipal, clientKeytab.getAbsolutePath());
        client = origClient;
      }
      // Verify that the original user can't see the updates with visibilities set
      assertScan(
          new String[][] {{"00345", "data", "img", "1234567890"}, {"00345", "meta", "seq", "3"},
              {"00346", "meta", "seq", "1"}, {"00347", "data", "count", "3"},
              {"00347", "data", "img", "0987654321"}, {"00348", "data", "seq", "1"}},
          tableName);

      if (isKerberosEnabled()) {
        UserGroupInformation.loginUserFromKeytab(cwuser.getPrincipal(),
            cwuser.getKeytab().getAbsolutePath());
        client = cwuserProxyClient.proxy();
      }

      updates.clear();

      updates.clear();
      updates.put(s2bb("00348"), new ConditionalUpdates(
          Arrays.asList(
              new Condition(new Column(s2bb("data"), s2bb("c"), s2bb("A"))).setValue(s2bb("0"))),
          Arrays.asList(newColUpdate("data", "seq", "2"),
              newColUpdate("data", "c", "2").setColVisibility(s2bb("A")))));

      results = client.updateRowsConditionally(cwid, updates);

      assertEquals(1, results.size());
      assertEquals(ConditionalStatus.REJECTED, results.get(s2bb("00348")));

      if (isKerberosEnabled()) {
        UserGroupInformation.loginUserFromKeytab(clientPrincipal, clientKeytab.getAbsolutePath());
        client = origClient;
      }

      // Same results as the original user
      assertScan(
          new String[][] {{"00345", "data", "img", "1234567890"}, {"00345", "meta", "seq", "3"},
              {"00346", "meta", "seq", "1"}, {"00347", "data", "count", "3"},
              {"00347", "data", "img", "0987654321"}, {"00348", "data", "seq", "1"}},
          tableName);

      if (isKerberosEnabled()) {
        UserGroupInformation.loginUserFromKeytab(cwuser.getPrincipal(),
            cwuser.getKeytab().getAbsolutePath());
        client = cwuserProxyClient.proxy();
      }

      updates.clear();
      updates.put(s2bb("00348"), new ConditionalUpdates(
          Arrays.asList(
              new Condition(new Column(s2bb("data"), s2bb("c"), s2bb("A"))).setValue(s2bb("1"))),
          Arrays.asList(newColUpdate("data", "seq", "2"),
              newColUpdate("data", "c", "2").setColVisibility(s2bb("A")))));

      results = client.updateRowsConditionally(cwid, updates);

      assertEquals(1, results.size());
      assertEquals(ConditionalStatus.ACCEPTED, results.get(s2bb("00348")));

      if (isKerberosEnabled()) {
        UserGroupInformation.loginUserFromKeytab(clientPrincipal, clientKeytab.getAbsolutePath());
        client = origClient;
      }

      assertScan(
          new String[][] {{"00345", "data", "img", "1234567890"}, {"00345", "meta", "seq", "3"},
              {"00346", "meta", "seq", "1"}, {"00347", "data", "count", "3"},
              {"00347", "data", "img", "0987654321"}, {"00348", "data", "seq", "2"}},
          tableName);

      if (isKerberosEnabled()) {
        UserGroupInformation.loginUserFromKeytab(cwuser.getPrincipal(),
            cwuser.getKeytab().getAbsolutePath());
        client = cwuserProxyClient.proxy();
      }

      client.closeConditionalWriter(cwid);
      try {
        client.updateRowsConditionally(cwid, updates);
        fail("conditional writer not closed");
      } catch (UnknownWriter uk) {}
    } finally {
      if (isKerberosEnabled()) {
        // Close the other client
        if (cwuserProxyClient != null) {
          cwuserProxyClient.close();
        }

        UserGroupInformation.loginUserFromKeytab(clientPrincipal, clientKeytab.getAbsolutePath());
        // Re-login and restore the original client
        client = origClient;
      }
      client.dropLocalUser(creds, principal);
    }
  }

  private void checkKey(String row, String cf, String cq, String val, KeyValue keyValue) {
    assertEquals(row, ByteBufferUtil.toString(keyValue.key.row));
    assertEquals(cf, ByteBufferUtil.toString(keyValue.key.colFamily));
    assertEquals(cq, ByteBufferUtil.toString(keyValue.key.colQualifier));
    assertEquals("", ByteBufferUtil.toString(keyValue.key.colVisibility));
    assertEquals(val, ByteBufferUtil.toString(keyValue.value));
  }

  // scan metadata for file entries for the given table
  private int countFiles(String table) throws Exception {
    Map<String,String> tableIdMap = client.tableIdMap(creds);
    String tableId = tableIdMap.get(table);
    Key start = new Key();
    start.row = s2bb(tableId + ";");
    Key end = new Key();
    end.row = s2bb(tableId + "<");
    end = client.getFollowing(end, PartialKey.ROW);
    ScanOptions opt = new ScanOptions();
    opt.range = new Range(start, true, end, false);
    opt.columns = Collections.singletonList(new ScanColumn(s2bb("file")));
    String scanner = client.createScanner(creds, MetadataTable.NAME, opt);
    int result = 0;
    while (true) {
      ScanResult more = client.nextK(scanner, 100);
      result += more.getResults().size();
      if (!more.more)
        break;
    }
    return result;
  }

  private Map<ByteBuffer,List<ColumnUpdate>> mutation(String row, String cf, String cq,
      String value) {
    ColumnUpdate upd = new ColumnUpdate(s2bb(cf), s2bb(cq));
    upd.setValue(value.getBytes(UTF_8));
    return Collections.singletonMap(s2bb(row), Collections.singletonList(upd));
  }

  private ByteBuffer s2bb(String cf) {
    return ByteBuffer.wrap(cf.getBytes(UTF_8));
  }

  private Map<String,String> s2pp(String cf) {
    Map<String,String> toRet = new TreeMap<>();
    toRet.put("password", cf);
    return toRet;
  }

  private static ByteBuffer t2bb(Text t) {
    return ByteBuffer.wrap(t.getBytes());
  }

  @Test
  public void testGetRowRange() throws Exception {
    Range range = client.getRowRange(s2bb("xyzzy"));
    org.apache.accumulo.core.data.Range range2 =
        new org.apache.accumulo.core.data.Range(new Text("xyzzy"));
    assertEquals(0, range.start.row.compareTo(t2bb(range2.getStartKey().getRow())));
    assertEquals(0, range.stop.row.compareTo(t2bb(range2.getEndKey().getRow())));
    assertEquals(range.startInclusive, range2.isStartKeyInclusive());
    assertEquals(range.stopInclusive, range2.isEndKeyInclusive());
    assertEquals(0, range.start.colFamily.compareTo(t2bb(range2.getStartKey().getColumnFamily())));
    assertEquals(0,
        range.start.colQualifier.compareTo(t2bb(range2.getStartKey().getColumnQualifier())));
    assertEquals(0, range.stop.colFamily.compareTo(t2bb(range2.getEndKey().getColumnFamily())));
    assertEquals(0,
        range.stop.colQualifier.compareTo(t2bb(range2.getEndKey().getColumnQualifier())));
    assertEquals(range.start.timestamp, range.start.timestamp);
    assertEquals(range.stop.timestamp, range.stop.timestamp);
  }

  @Test
  public void testCompactionStrategy() throws Exception {
    File jarDir = new File(System.getProperty("user.dir"), "target");
    assertTrue(jarDir.mkdirs() || jarDir.isDirectory());
    File jarFile = new File(jarDir, "TestCompactionStrat.jar");
    FileUtils.copyInputStreamToFile(Class.class.getResourceAsStream("/TestCompactionStrat.jar"),
        jarFile);
    client.setProperty(creds, Property.VFS_CONTEXT_CLASSPATH_PROPERTY.getKey() + "context1",
        jarFile.toString());
    client.setTableProperty(creds, tableName, Property.TABLE_CLASSPATH.getKey(), "context1");

    client.addSplits(creds, tableName, Collections.singleton(s2bb("efg")));

    client.updateAndFlush(creds, tableName, mutation("a", "cf", "cq", "v1"));
    client.flushTable(creds, tableName, null, null, true);

    client.updateAndFlush(creds, tableName, mutation("b", "cf", "cq", "v2"));
    client.flushTable(creds, tableName, null, null, true);

    client.updateAndFlush(creds, tableName, mutation("y", "cf", "cq", "v1"));
    client.flushTable(creds, tableName, null, null, true);

    client.updateAndFlush(creds, tableName, mutation("z", "cf", "cq", "v2"));
    client.flushTable(creds, tableName, null, null, true);

    assertEquals(4, countFiles(tableName));

    CompactionStrategyConfig csc = new CompactionStrategyConfig();

    // The EfgCompactionStrat will only compact tablets with and end row of efg
    csc.setClassName("org.apache.accumulo.test.EfgCompactionStrat");

    client.compactTable(creds, tableName, null, null, null, true, true, csc);

    assertEquals(3, countFiles(tableName));
  }

  @Test
  public void namespaceOperations() throws Exception {
    // default namespace and accumulo namespace
    assertEquals("System namespace is wrong", client.systemNamespace(), Namespace.ACCUMULO.name());
    assertEquals("Default namespace is wrong", client.defaultNamespace(), Namespace.DEFAULT.name());

    // namespace existence and namespace listing
    assertTrue("Namespace created during setup should exist",
        client.namespaceExists(creds, namespaceName));
    assertTrue("Namespace listing should contain namespace created during setup",
        client.listNamespaces(creds).contains(namespaceName));

    // create new namespace
    String newNamespace = "foobar";
    client.createNamespace(creds, newNamespace);

    assertTrue("Namespace just created should exist", client.namespaceExists(creds, newNamespace));
    assertTrue("Namespace listing should contain just created",
        client.listNamespaces(creds).contains(newNamespace));

    // rename the namespace
    String renamedNamespace = "foobar_renamed";
    client.renameNamespace(creds, newNamespace, renamedNamespace);

    assertTrue("Renamed namespace should exist", client.namespaceExists(creds, renamedNamespace));
    assertTrue("Namespace listing should contain renamed namespace",
        client.listNamespaces(creds).contains(renamedNamespace));

    assertFalse("Original namespace should no longer exist",
        client.namespaceExists(creds, newNamespace));
    assertFalse("Namespace listing should no longer contain original namespace",
        client.listNamespaces(creds).contains(newNamespace));

    // delete the namespace
    client.deleteNamespace(creds, renamedNamespace);
    assertFalse("Renamed namespace should no longer exist",
        client.namespaceExists(creds, renamedNamespace));
    assertFalse("Namespace listing should no longer contain renamed namespace",
        client.listNamespaces(creds).contains(renamedNamespace));

    // namespace properties
    Map<String,String> cfg = client.getNamespaceProperties(creds, namespaceName);
    String defaultProp = cfg.get("table.compaction.major.ratio");
    assertNotEquals(defaultProp, "10"); // let's make sure we are setting this value to something
                                        // different than default...
    client.setNamespaceProperty(creds, namespaceName, "table.compaction.major.ratio", "10");
    for (int i = 0; i < 5; i++) {
      cfg = client.getNamespaceProperties(creds, namespaceName);
      if ("10".equals(cfg.get("table.compaction.major.ratio"))) {
        break;
      }
      sleepUninterruptibly(200, TimeUnit.MILLISECONDS);
    }
    assertTrue("Namespace should contain table.compaction.major.ratio property", client
        .getNamespaceProperties(creds, namespaceName).containsKey("table.compaction.major.ratio"));
    assertEquals("Namespace property table.compaction.major.ratio property should equal 10",
        client.getNamespaceProperties(creds, namespaceName).get("table.compaction.major.ratio"),
        "10");
    client.removeNamespaceProperty(creds, namespaceName, "table.compaction.major.ratio");
    for (int i = 0; i < 5; i++) {
      cfg = client.getNamespaceProperties(creds, namespaceName);
      if (!defaultProp.equals(cfg.get("table.compaction.major.ratio"))) {
        break;
      }
      sleepUninterruptibly(200, TimeUnit.MILLISECONDS);
    }
    assertEquals("Namespace should have default value for table.compaction.major.ratio",
        defaultProp, cfg.get("table.compaction.major.ratio"));

    // namespace ID map
    assertTrue("Namespace ID map should contain accumulo",
        client.namespaceIdMap(creds).containsKey("accumulo"));
    assertTrue("Namespace ID map should contain namespace created during setup",
        client.namespaceIdMap(creds).containsKey(namespaceName));

    // namespace iterators
    IteratorSetting setting = new IteratorSetting(100, "DebugTheThings",
<<<<<<< HEAD
        DebugIterator.class.getName(), Collections.emptyMap());
=======
        DebugIterator.class.getName(), Collections.<String,String>emptyMap());
>>>>>>> 0a9837f3
    client.attachNamespaceIterator(creds, namespaceName, setting, EnumSet.of(IteratorScope.SCAN));
    assertEquals("Wrong iterator setting returned", setting, client
        .getNamespaceIteratorSetting(creds, namespaceName, "DebugTheThings", IteratorScope.SCAN));
    assertTrue("Namespace iterator settings should contain iterator just added",
        client.listNamespaceIterators(creds, namespaceName).containsKey("DebugTheThings"));
    assertEquals("Namespace iterator listing should contain iterator scope just added",
        EnumSet.of(IteratorScope.SCAN),
        client.listNamespaceIterators(creds, namespaceName).get("DebugTheThings"));
    client.checkNamespaceIteratorConflicts(creds, namespaceName, setting,
        EnumSet.of(IteratorScope.MAJC));
    client.removeNamespaceIterator(creds, namespaceName, "DebugTheThings",
        EnumSet.of(IteratorScope.SCAN));
    assertFalse("Namespace iterator settings should contain iterator just added",
        client.listNamespaceIterators(creds, namespaceName).containsKey("DebugTheThings"));

    // namespace constraints
    int id = client.addNamespaceConstraint(creds, namespaceName, MaxMutationSize.class.getName());
    assertTrue("Namespace should contain max mutation size constraint",
        client.listNamespaceConstraints(creds, namespaceName)
            .containsKey(MaxMutationSize.class.getName()));
    assertEquals("Namespace max mutation size constraint id is wrong", id, (int) client
        .listNamespaceConstraints(creds, namespaceName).get(MaxMutationSize.class.getName()));
    client.removeNamespaceConstraint(creds, namespaceName, id);
    assertFalse("Namespace should no longer contain max mutation size constraint",
        client.listNamespaceConstraints(creds, namespaceName)
            .containsKey(MaxMutationSize.class.getName()));

    // namespace class load
    assertTrue("Namespace class load should work", client.testNamespaceClassLoad(creds,
        namespaceName, DebugIterator.class.getName(), SortedKeyValueIterator.class.getName()));
    assertFalse("Namespace class load should not work", client.testNamespaceClassLoad(creds,
        namespaceName, "foo.bar", SortedKeyValueIterator.class.getName()));
  }
}<|MERGE_RESOLUTION|>--- conflicted
+++ resolved
@@ -189,7 +189,6 @@
       props.put("instance", info.getInstanceName());
       props.put("zookeepers", info.getZooKeepers());
 
-<<<<<<< HEAD
       final String tokenClass;
       if (isKerberosEnabled()) {
         tokenClass = KerberosToken.class.getName();
@@ -228,14 +227,6 @@
         properties.put("password", SharedMiniClusterBase.getRootPassword());
         hostname = "localhost";
       }
-=======
-    ClientConfiguration clientConfig = SharedMiniClusterBase.getCluster().getClientConfig();
-    String clientConfPath =
-        new File(SharedMiniClusterBase.getCluster().getConfig().getConfDir(), "client.conf")
-            .getAbsolutePath();
-    props.put("clientConfigurationFile", clientConfPath);
-    properties.put("clientConfigurationFile", clientConfPath);
->>>>>>> 0a9837f3
 
       props.put("tokenClass", tokenClass);
       props.putAll(SharedMiniClusterBase.getCluster().getClientProperties());
@@ -763,11 +754,7 @@
   @Test(expected = AccumuloSecurityException.class, timeout = 5000)
   public void attachNamespaceIteratorLoginFailure() throws Exception {
     IteratorSetting setting = new IteratorSetting(100, "DebugTheThings",
-<<<<<<< HEAD
         DebugIterator.class.getName(), Collections.emptyMap());
-=======
-        DebugIterator.class.getName(), Collections.<String,String>emptyMap());
->>>>>>> 0a9837f3
     client.attachNamespaceIterator(badLogin, namespaceName, setting,
         EnumSet.allOf(IteratorScope.class));
   }
@@ -792,11 +779,7 @@
   @Test(expected = AccumuloSecurityException.class, timeout = 5000)
   public void checkNamespaceIteratorConflictsLoginFailure() throws Exception {
     IteratorSetting setting = new IteratorSetting(100, "DebugTheThings",
-<<<<<<< HEAD
         DebugIterator.class.getName(), Collections.emptyMap());
-=======
-        DebugIterator.class.getName(), Collections.<String,String>emptyMap());
->>>>>>> 0a9837f3
     client.checkNamespaceIteratorConflicts(badLogin, namespaceName, setting,
         EnumSet.allOf(IteratorScope.class));
   }
@@ -1018,11 +1001,7 @@
     } catch (NamespaceNotFoundException ex) {}
     try {
       IteratorSetting setting = new IteratorSetting(100, "DebugTheThings",
-<<<<<<< HEAD
           DebugIterator.class.getName(), Collections.emptyMap());
-=======
-          DebugIterator.class.getName(), Collections.<String,String>emptyMap());
->>>>>>> 0a9837f3
       client.attachNamespaceIterator(creds, doesNotExist, setting,
           EnumSet.allOf(IteratorScope.class));
       fail("exception not thrown");
@@ -1042,11 +1021,7 @@
     } catch (NamespaceNotFoundException ex) {}
     try {
       IteratorSetting setting = new IteratorSetting(100, "DebugTheThings",
-<<<<<<< HEAD
           DebugIterator.class.getName(), Collections.emptyMap());
-=======
-          DebugIterator.class.getName(), Collections.<String,String>emptyMap());
->>>>>>> 0a9837f3
       client.checkNamespaceIteratorConflicts(creds, doesNotExist, setting,
           EnumSet.allOf(IteratorScope.class));
       fail("exception not thrown");
@@ -2193,15 +2168,9 @@
 
     // Write an RFile
     String filename = dir + "/bulk/import/rfile.rf";
-<<<<<<< HEAD
     FileSKVWriter writer = FileOperations.getInstance().newWriterBuilder()
         .forFile(filename, fs, fs.getConf(), CryptoServiceFactory.newDefaultInstance())
         .withTableConfiguration(DefaultConfiguration.getInstance()).build();
-=======
-    FileSKVWriter writer =
-        FileOperations.getInstance().newWriterBuilder().forFile(filename, fs, fs.getConf())
-            .withTableConfiguration(DefaultConfiguration.getInstance()).build();
->>>>>>> 0a9837f3
     writer.startDefaultLocalityGroup();
     writer.append(
         new org.apache.accumulo.core.data.Key(new Text("a"), new Text("b"), new Text("c")),
@@ -2855,11 +2824,7 @@
 
     // namespace iterators
     IteratorSetting setting = new IteratorSetting(100, "DebugTheThings",
-<<<<<<< HEAD
         DebugIterator.class.getName(), Collections.emptyMap());
-=======
-        DebugIterator.class.getName(), Collections.<String,String>emptyMap());
->>>>>>> 0a9837f3
     client.attachNamespaceIterator(creds, namespaceName, setting, EnumSet.of(IteratorScope.SCAN));
     assertEquals("Wrong iterator setting returned", setting, client
         .getNamespaceIteratorSetting(creds, namespaceName, "DebugTheThings", IteratorScope.SCAN));
