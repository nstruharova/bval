--- conflicted
+++ resolved
@@ -82,12 +82,8 @@
     try {
       timeoutFactor = Integer.parseInt(System.getProperty("timeout.factor"));
     } catch (NumberFormatException e) {
-<<<<<<< HEAD
-      log.warn("Could not parse property value for 'timeout.factor' as integer: {}", System.getProperty("timeout.factor"));
-=======
-      log.warn("Could not parse property value for 'timeout.factor' as integer: "
-          + System.getProperty("timeout.factor"));
->>>>>>> f4f43feb
+      log.warn("Could not parse property value for 'timeout.factor' as integer: {}",
+          System.getProperty("timeout.factor"));
     }
 
     Assert.assertTrue("Timeout factor must be greater than or equal to 1", timeoutFactor >= 1);
@@ -213,19 +209,14 @@
             throw new Exception("verification failed, unexpected row i =" + i);
           }
           if (!entry.getValue().equals(new Value(Integer.toString(i).getBytes(UTF_8)))) {
-            throw new Exception("verification failed, unexpected value i =" + i + " value = " + entry.getValue());
+            throw new Exception(
+                "verification failed, unexpected value i =" + i + " value = " + entry.getValue());
           }
           count++;
         }
-<<<<<<< HEAD
 
         if (count != 1) {
           throw new Exception("verification failed, unexpected count i =" + i + " count=" + count);
-=======
-        if (!entry.getValue().equals(new Value(Integer.toString(i).getBytes(UTF_8)))) {
-          throw new Exception(
-              "verification failed, unexpected value i =" + i + " value = " + entry.getValue());
->>>>>>> f4f43feb
         }
 
       }
