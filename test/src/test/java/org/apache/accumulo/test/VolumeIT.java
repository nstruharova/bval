/*
 * Licensed to the Apache Software Foundation (ASF) under one or more
 * contributor license agreements.  See the NOTICE file distributed with
 * this work for additional information regarding copyright ownership.
 * The ASF licenses this file to You under the Apache License, Version 2.0
 * (the "License"); you may not use this file except in compliance with
 * the License.  You may obtain a copy of the License at
 *
 *     http://www.apache.org/licenses/LICENSE-2.0
 *
 * Unless required by applicable law or agreed to in writing, software
 * distributed under the License is distributed on an "AS IS" BASIS,
 * WITHOUT WARRANTIES OR CONDITIONS OF ANY KIND, either express or implied.
 * See the License for the specific language governing permissions and
 * limitations under the License.
 */
package org.apache.accumulo.test;

import static com.google.common.base.Charsets.UTF_8;
import static org.junit.Assert.assertEquals;
import static org.junit.Assert.assertTrue;

import java.io.BufferedOutputStream;
import java.io.File;
import java.io.FileOutputStream;
import java.net.URI;
import java.nio.charset.StandardCharsets;
import java.util.ArrayList;
import java.util.Arrays;
import java.util.Collections;
import java.util.HashMap;
import java.util.HashSet;
import java.util.List;
import java.util.Map.Entry;
import java.util.SortedSet;
import java.util.TreeSet;

import org.apache.accumulo.core.client.AccumuloException;
import org.apache.accumulo.core.client.AccumuloSecurityException;
import org.apache.accumulo.core.client.BatchWriter;
import org.apache.accumulo.core.client.BatchWriterConfig;
import org.apache.accumulo.core.client.Connector;
import org.apache.accumulo.core.client.MutationsRejectedException;
import org.apache.accumulo.core.client.Scanner;
import org.apache.accumulo.core.client.TableExistsException;
import org.apache.accumulo.core.client.TableNotFoundException;
import org.apache.accumulo.core.client.ZooKeeperInstance;
import org.apache.accumulo.core.client.admin.DiskUsage;
import org.apache.accumulo.core.conf.Property;
import org.apache.accumulo.core.data.Key;
import org.apache.accumulo.core.data.KeyExtent;
import org.apache.accumulo.core.data.Mutation;
import org.apache.accumulo.core.data.Range;
import org.apache.accumulo.core.data.Value;
import org.apache.accumulo.core.metadata.MetadataTable;
import org.apache.accumulo.core.metadata.RootTable;
import org.apache.accumulo.core.metadata.schema.MetadataSchema;
import org.apache.accumulo.core.metadata.schema.MetadataSchema.TabletsSection.DataFileColumnFamily;
import org.apache.accumulo.core.security.Authorizations;
import org.apache.accumulo.core.security.TablePermission;
import org.apache.accumulo.core.util.CachedConfiguration;
import org.apache.accumulo.core.zookeeper.ZooUtil;
import org.apache.accumulo.minicluster.impl.MiniAccumuloConfigImpl;
import org.apache.accumulo.server.ServerConstants;
import org.apache.accumulo.server.init.Initialize;
import org.apache.accumulo.server.util.Admin;
import org.apache.accumulo.test.functional.ConfigurableMacIT;
import org.apache.hadoop.conf.Configuration;
import org.apache.hadoop.fs.FileStatus;
import org.apache.hadoop.fs.FileSystem;
import org.apache.hadoop.fs.Path;
import org.apache.hadoop.fs.RawLocalFileSystem;
import org.apache.hadoop.io.Text;
import org.apache.zookeeper.ZooKeeper;
import org.junit.Assert;
import org.junit.Test;

public class VolumeIT extends ConfigurableMacIT {

  private static final Text EMPTY = new Text();
  private static final Value EMPTY_VALUE = new Value(new byte[] {});
  private File volDirBase;
  private Path v1, v2;

  @Override
  protected int defaultTimeoutSeconds() {
    return 5 * 60;
  }

  @SuppressWarnings("deprecation")
  @Override
  public void configure(MiniAccumuloConfigImpl cfg, Configuration hadoopCoreSite) {
    File baseDir = cfg.getDir();
    volDirBase = new File(baseDir, "volumes");
    File v1f = new File(volDirBase, "v1");
    File v2f = new File(volDirBase, "v2");
    v1f.mkdir();
    v2f.mkdir();
    v1 = new Path("file://" + v1f.getAbsolutePath());
    v2 = new Path("file://" + v2f.getAbsolutePath());

    // Run MAC on two locations in the local file system
    URI v1Uri = v1.toUri();
    cfg.setProperty(Property.INSTANCE_DFS_DIR, v1Uri.getPath());
    cfg.setProperty(Property.INSTANCE_DFS_URI, v1Uri.getScheme() + v1Uri.getHost());
    cfg.setProperty(Property.INSTANCE_VOLUMES, v1.toString() + "," + v2.toString());

    // use raw local file system so walogs sync and flush will work
    hadoopCoreSite.set("fs.file.impl", RawLocalFileSystem.class.getName());

    super.configure(cfg, hadoopCoreSite);
  }

  @Test
  public void test() throws Exception {
    // create a table
    Connector connector = getConnector();
    String tableName = getUniqueNames(1)[0];
    connector.tableOperations().create(tableName);
    SortedSet<Text> partitions = new TreeSet<Text>();
    // with some splits
    for (String s : "d,m,t".split(","))
      partitions.add(new Text(s));
    connector.tableOperations().addSplits(tableName, partitions);
    // scribble over the splits
    BatchWriter bw = connector.createBatchWriter(tableName, new BatchWriterConfig());
    String[] rows = "a,b,c,d,e,f,g,h,i,j,k,l,m,n,o,p,q,r,s,t,u,v,w,x,y,z".split(",");
    for (String s : rows) {
      Mutation m = new Mutation(new Text(s));
      m.put(EMPTY, EMPTY, EMPTY_VALUE);
      bw.addMutation(m);
    }
    bw.close();
    // write the data to disk, read it back
    connector.tableOperations().flush(tableName, null, null, true);
    Scanner scanner = connector.createScanner(tableName, Authorizations.EMPTY);
    int i = 0;
    for (Entry<Key,Value> entry : scanner) {
      assertEquals(rows[i++], entry.getKey().getRow().toString());
    }
    // verify the new files are written to the different volumes
    scanner = connector.createScanner(MetadataTable.NAME, Authorizations.EMPTY);
    scanner.setRange(new Range("1", "1<"));
    scanner.fetchColumnFamily(DataFileColumnFamily.NAME);
    int fileCount = 0;

    for (Entry<Key,Value> entry : scanner) {
      boolean inV1 = entry.getKey().getColumnQualifier().toString().contains(v1.toString());
      boolean inV2 = entry.getKey().getColumnQualifier().toString().contains(v2.toString());
      assertTrue(inV1 || inV2);
      fileCount++;
    }
    assertEquals(4, fileCount);
    List<DiskUsage> diskUsage = connector.tableOperations().getDiskUsage(Collections.singleton(tableName));
    assertEquals(1, diskUsage.size());
    long usage = diskUsage.get(0).getUsage().longValue();
    System.out.println("usage " + usage);
    assertTrue(usage > 700 && usage < 800);
  }

  private void verifyData(List<String> expected, Scanner createScanner) {

    List<String> actual = new ArrayList<String>();

    for (Entry<Key,Value> entry : createScanner) {
      Key k = entry.getKey();
      actual.add(k.getRow() + ":" + k.getColumnFamily() + ":" + k.getColumnQualifier() + ":" + entry.getValue());
    }

    Collections.sort(expected);
    Collections.sort(actual);

    Assert.assertEquals(expected, actual);
  }

  @Test
  public void testRelativePaths() throws Exception {

    List<String> expected = new ArrayList<String>();

    Connector connector = getConnector();
    String tableName = getUniqueNames(1)[0];
    connector.tableOperations().create(tableName, false);

    String tableId = connector.tableOperations().tableIdMap().get(tableName);

    SortedSet<Text> partitions = new TreeSet<Text>();
    // with some splits
    for (String s : "c,g,k,p,s,v".split(","))
      partitions.add(new Text(s));

    connector.tableOperations().addSplits(tableName, partitions);

    BatchWriter bw = connector.createBatchWriter(tableName, new BatchWriterConfig());

    // create two files in each tablet

    String[] rows = "a,b,c,d,e,f,g,h,i,j,k,l,m,n,o,p,q,r,s,t,u,v,w,x,y,z".split(",");
    for (String s : rows) {
      Mutation m = new Mutation(s);
      m.put("cf1", "cq1", "1");
      bw.addMutation(m);
      expected.add(s + ":cf1:cq1:1");
    }

    bw.flush();
    connector.tableOperations().flush(tableName, null, null, true);

    for (String s : rows) {
      Mutation m = new Mutation(s);
      m.put("cf1", "cq1", "2");
      bw.addMutation(m);
      expected.add(s + ":cf1:cq1:2");
    }

    bw.close();
    connector.tableOperations().flush(tableName, null, null, true);

    verifyData(expected, connector.createScanner(tableName, Authorizations.EMPTY));

    connector.tableOperations().offline(tableName, true);

    connector.securityOperations().grantTablePermission("root", MetadataTable.NAME, TablePermission.WRITE);

    Scanner metaScanner = connector.createScanner(MetadataTable.NAME, Authorizations.EMPTY);
    metaScanner.fetchColumnFamily(MetadataSchema.TabletsSection.DataFileColumnFamily.NAME);
    metaScanner.setRange(new KeyExtent(new Text(tableId), null, null).toMetadataRange());

    BatchWriter mbw = connector.createBatchWriter(MetadataTable.NAME, new BatchWriterConfig());

    for (Entry<Key,Value> entry : metaScanner) {
      String cq = entry.getKey().getColumnQualifier().toString();
      if (cq.startsWith(v1.toString())) {
        Path path = new Path(cq);
        String relPath = "/" + path.getParent().getName() + "/" + path.getName();
        Mutation fileMut = new Mutation(entry.getKey().getRow());
        fileMut.putDelete(entry.getKey().getColumnFamily(), entry.getKey().getColumnQualifier());
        fileMut.put(entry.getKey().getColumnFamily().toString(), relPath, entry.getValue().toString());
        mbw.addMutation(fileMut);
      }
    }

    mbw.close();

    connector.tableOperations().online(tableName, true);

    verifyData(expected, connector.createScanner(tableName, Authorizations.EMPTY));

    connector.tableOperations().compact(tableName, null, null, true, true);

    verifyData(expected, connector.createScanner(tableName, Authorizations.EMPTY));

    for (Entry<Key,Value> entry : metaScanner) {
      String cq = entry.getKey().getColumnQualifier().toString();
      Path path = new Path(cq);
      Assert.assertTrue("relative path not deleted " + path.toString(), path.depth() > 2);
    }

  }

  @Test
  public void testAddVolumes() throws Exception {

    String[] tableNames = getUniqueNames(2);

    // grab this before shutting down cluster
    String uuid = new ZooKeeperInstance(cluster.getInstanceName(), cluster.getZooKeepers()).getInstanceID();

    verifyVolumesUsed(tableNames[0], false, v1, v2);

    Assert.assertEquals(0, cluster.exec(Admin.class, "stopAll").waitFor());
    cluster.stop();

    Configuration conf = new Configuration(false);
    conf.addResource(new Path(cluster.getConfig().getConfDir().toURI().toString(), "accumulo-site.xml"));

    File v3f = new File(volDirBase, "v3");
    v3f.mkdir();
    Path v3 = new Path("file://" + v3f.getAbsolutePath());

    conf.set(Property.INSTANCE_VOLUMES.getKey(), v1.toString() + "," + v2.toString() + "," + v3.toString());
    BufferedOutputStream fos = new BufferedOutputStream(new FileOutputStream(new File(cluster.getConfig().getConfDir(), "accumulo-site.xml")));
    conf.writeXml(fos);
    fos.close();

    // initialize volume
    Assert.assertEquals(0, cluster.exec(Initialize.class, "--add-volumes").waitFor());

    // check that all volumes are initialized
    for (Path volumePath : Arrays.asList(v1, v2, v3)) {
      FileSystem fs = volumePath.getFileSystem(CachedConfiguration.getInstance());
      Path vp = new Path(volumePath, ServerConstants.INSTANCE_ID_DIR);
      FileStatus[] iids = fs.listStatus(vp);
      Assert.assertEquals(1, iids.length);
      Assert.assertEquals(uuid, iids[0].getPath().getName());
    }

    // start cluster and verify that new volume is used
    cluster.start();

    verifyVolumesUsed(tableNames[1], false, v1, v2, v3);
  }

  @Test
  public void testNonConfiguredVolumes() throws Exception {

    String[] tableNames = getUniqueNames(2);

    // grab this before shutting down cluster
    String uuid = new ZooKeeperInstance(cluster.getInstanceName(), cluster.getZooKeepers()).getInstanceID();

    verifyVolumesUsed(tableNames[0], false, v1, v2);

    Assert.assertEquals(0, cluster.exec(Admin.class, "stopAll").waitFor());
    cluster.stop();

    Configuration conf = new Configuration(false);
    conf.addResource(new Path(cluster.getConfig().getConfDir().toURI().toString(), "accumulo-site.xml"));

    File v3f = new File(volDirBase, "v3");
    v3f.mkdir();
    Path v3 = new Path("file://" + v3f.getAbsolutePath());

    conf.set(Property.INSTANCE_VOLUMES.getKey(), v2.toString() + "," + v3.toString());
    BufferedOutputStream fos = new BufferedOutputStream(new FileOutputStream(new File(cluster.getConfig().getConfDir(), "accumulo-site.xml")));
    conf.writeXml(fos);
    fos.close();

    // initialize volume
    Assert.assertEquals(0, cluster.exec(Initialize.class, "--add-volumes").waitFor());

    // check that all volumes are initialized
    for (Path volumePath : Arrays.asList(v1, v2, v3)) {
      FileSystem fs = volumePath.getFileSystem(CachedConfiguration.getInstance());
      Path vp = new Path(volumePath, ServerConstants.INSTANCE_ID_DIR);
      FileStatus[] iids = fs.listStatus(vp);
      Assert.assertEquals(1, iids.length);
      Assert.assertEquals(uuid, iids[0].getPath().getName());
    }

    // start cluster and verify that new volume is used
    cluster.start();

    // Make sure we can still read the tables (tableNames[0] is very likely to have a file still on v1)
    List<String> expected = new ArrayList<String>();
    for (int i = 0; i < 100; i++) {
      String row = String.format("%06d", i * 100 + 3);
      expected.add(row + ":cf1:cq1:1");
    }

    verifyData(expected, getConnector().createScanner(tableNames[0], Authorizations.EMPTY));

    // v1 should not have any data for tableNames[1]
    verifyVolumesUsed(tableNames[1], false, v2, v3);
  }

  private void writeData(String tableName, Connector conn) throws AccumuloException, AccumuloSecurityException, TableExistsException, TableNotFoundException,
      MutationsRejectedException {
    TreeSet<Text> splits = new TreeSet<Text>();
    for (int i = 1; i < 100; i++) {
      splits.add(new Text(String.format("%06d", i * 100)));
    }

    conn.tableOperations().create(tableName);
    conn.tableOperations().addSplits(tableName, splits);

    BatchWriter bw = conn.createBatchWriter(tableName, new BatchWriterConfig());
    for (int i = 0; i < 100; i++) {
      String row = String.format("%06d", i * 100 + 3);
      Mutation m = new Mutation(row);
      m.put("cf1", "cq1", "1");
      bw.addMutation(m);
    }

    bw.close();
  }

  private void verifyVolumesUsed(String tableName, boolean shouldExist, Path... paths) throws AccumuloException, AccumuloSecurityException,
      TableExistsException, TableNotFoundException, MutationsRejectedException {

    Connector conn = getConnector();

    List<String> expected = new ArrayList<String>();
    for (int i = 0; i < 100; i++) {
      String row = String.format("%06d", i * 100 + 3);
      expected.add(row + ":cf1:cq1:1");
    }

    if (!conn.tableOperations().exists(tableName)) {
      Assert.assertFalse(shouldExist);

      writeData(tableName, conn);

      verifyData(expected, conn.createScanner(tableName, Authorizations.EMPTY));

      conn.tableOperations().flush(tableName, null, null, true);
    }

    verifyData(expected, conn.createScanner(tableName, Authorizations.EMPTY));

    String tableId = conn.tableOperations().tableIdMap().get(tableName);
    Scanner metaScanner = conn.createScanner(MetadataTable.NAME, Authorizations.EMPTY);
    MetadataSchema.TabletsSection.ServerColumnFamily.DIRECTORY_COLUMN.fetch(metaScanner);
    metaScanner.fetchColumnFamily(MetadataSchema.TabletsSection.DataFileColumnFamily.NAME);
    metaScanner.setRange(new KeyExtent(new Text(tableId), null, null).toMetadataRange());

    int counts[] = new int[paths.length];

    outer: for (Entry<Key,Value> entry : metaScanner) {
      String cf = entry.getKey().getColumnFamily().toString();
      String cq = entry.getKey().getColumnQualifier().toString();

      String path;
      if (cf.equals(MetadataSchema.TabletsSection.DataFileColumnFamily.NAME.toString()))
        path = cq;
      else
        path = entry.getValue().toString();

      for (int i = 0; i < paths.length; i++) {
        if (path.startsWith(paths[i].toString())) {
          counts[i]++;
          continue outer;
        }
      }

      Assert.fail("Unexpected volume " + path);
    }

    // if a volume is chosen randomly for each tablet, then the probability that a volume will not be chosen for any tablet is ((num_volumes -
    // 1)/num_volumes)^num_tablets. For 100 tablets and 3 volumes the probability that only 2 volumes would be chosen is 2.46e-18

    int sum = 0;
    for (int count : counts) {
      Assert.assertTrue(count > 0);
      sum += count;
    }

    Assert.assertEquals(200, sum);
  }

  @Test
  public void testRemoveVolumes() throws Exception {
    String[] tableNames = getUniqueNames(2);

    verifyVolumesUsed(tableNames[0], false, v1, v2);

    Assert.assertEquals(0, cluster.exec(Admin.class, "stopAll").waitFor());
    cluster.stop();

    Configuration conf = new Configuration(false);
    conf.addResource(new Path(cluster.getConfig().getConfDir().toURI().toString(), "accumulo-site.xml"));

    conf.set(Property.INSTANCE_VOLUMES.getKey(), v2.toString());
    BufferedOutputStream fos = new BufferedOutputStream(new FileOutputStream(new File(cluster.getConfig().getConfDir(), "accumulo-site.xml")));
    conf.writeXml(fos);
    fos.close();

    // start cluster and verify that volume was decommisioned
    cluster.start();

    Connector conn = cluster.getConnector("root", ROOT_PASSWORD);
    conn.tableOperations().compact(tableNames[0], null, null, true, true);

    verifyVolumesUsed(tableNames[0], true, v2);

    // check that root tablet is not on volume 1
    String zpath = ZooUtil.getRoot(new ZooKeeperInstance(cluster.getInstanceName(), cluster.getZooKeepers())) + RootTable.ZROOT_TABLET_PATH;
    ZooKeeper zookeeper = new ZooKeeper(cluster.getZooKeepers(), 30000, null);
<<<<<<< HEAD
    String rootTabletDir = new String(zookeeper.getData(zpath, false, null), StandardCharsets.UTF_8);
=======
    String rootTabletDir = new String(zookeeper.getData(zpath, false, null), UTF_8);
>>>>>>> 9b20a9d4
    Assert.assertTrue(rootTabletDir.startsWith(v2.toString()));
    zookeeper.close();

    conn.tableOperations().clone(tableNames[0], tableNames[1], true, new HashMap<String,String>(), new HashSet<String>());

    conn.tableOperations().flush(MetadataTable.NAME, null, null, true);
    conn.tableOperations().flush(RootTable.NAME, null, null, true);

    verifyVolumesUsed(tableNames[0], true, v2);
    verifyVolumesUsed(tableNames[1], true, v2);

  }

  private void testReplaceVolume(boolean cleanShutdown) throws Exception {
    String[] tableNames = getUniqueNames(3);

    verifyVolumesUsed(tableNames[0], false, v1, v2);

    // write to 2nd table, but do not flush data to disk before shutdown
    writeData(tableNames[1], cluster.getConnector("root", ROOT_PASSWORD));

    if (cleanShutdown)
      Assert.assertEquals(0, cluster.exec(Admin.class, "stopAll").waitFor());

    cluster.stop();

    File v1f = new File(v1.toUri());
    File v8f = new File(new File(v1.getParent().toUri()), "v8");
    Assert.assertTrue("Failed to rename " + v1f + " to " + v8f, v1f.renameTo(v8f));
    Path v8 = new Path(v8f.toURI());

    File v2f = new File(v2.toUri());
    File v9f = new File(new File(v2.getParent().toUri()), "v9");
    Assert.assertTrue("Failed to rename " + v2f + " to " + v9f, v2f.renameTo(v9f));
    Path v9 = new Path(v9f.toURI());

    Configuration conf = new Configuration(false);
    conf.addResource(new Path(cluster.getConfig().getConfDir().toURI().toString(), "accumulo-site.xml"));

    conf.set(Property.INSTANCE_VOLUMES.getKey(), v8 + "," + v9);
    conf.set(Property.INSTANCE_VOLUMES_REPLACEMENTS.getKey(), v1 + " " + v8 + "," + v2 + " " + v9);
    BufferedOutputStream fos = new BufferedOutputStream(new FileOutputStream(new File(cluster.getConfig().getConfDir(), "accumulo-site.xml")));
    conf.writeXml(fos);
    fos.close();

    // start cluster and verify that volumes were replaced
    cluster.start();

    verifyVolumesUsed(tableNames[0], true, v8, v9);
    verifyVolumesUsed(tableNames[1], true, v8, v9);

    // verify writes to new dir
    getConnector().tableOperations().compact(tableNames[0], null, null, true, true);
    getConnector().tableOperations().compact(tableNames[1], null, null, true, true);

    verifyVolumesUsed(tableNames[0], true, v8, v9);
    verifyVolumesUsed(tableNames[1], true, v8, v9);

    // check that root tablet is not on volume 1 or 2
    String zpath = ZooUtil.getRoot(new ZooKeeperInstance(cluster.getInstanceName(), cluster.getZooKeepers())) + RootTable.ZROOT_TABLET_PATH;
    ZooKeeper zookeeper = new ZooKeeper(cluster.getZooKeepers(), 30000, null);
<<<<<<< HEAD
    String rootTabletDir = new String(zookeeper.getData(zpath, false, null), StandardCharsets.UTF_8);
=======
    String rootTabletDir = new String(zookeeper.getData(zpath, false, null), UTF_8);
>>>>>>> 9b20a9d4
    Assert.assertTrue(rootTabletDir.startsWith(v8.toString()) || rootTabletDir.startsWith(v9.toString()));
    zookeeper.close();

    getConnector().tableOperations().clone(tableNames[1], tableNames[2], true, new HashMap<String,String>(), new HashSet<String>());

    getConnector().tableOperations().flush(MetadataTable.NAME, null, null, true);
    getConnector().tableOperations().flush(RootTable.NAME, null, null, true);

    verifyVolumesUsed(tableNames[0], true, v8, v9);
    verifyVolumesUsed(tableNames[1], true, v8, v9);
    verifyVolumesUsed(tableNames[2], true, v8, v9);
  }

  @Test
  public void testCleanReplaceVolumes() throws Exception {
    testReplaceVolume(true);
  }

  @Test
  public void testDirtyReplaceVolumes() throws Exception {
    testReplaceVolume(false);
  }
}<|MERGE_RESOLUTION|>--- conflicted
+++ resolved
@@ -16,7 +16,7 @@
  */
 package org.apache.accumulo.test;
 
-import static com.google.common.base.Charsets.UTF_8;
+import static java.nio.charset.StandardCharsets.UTF_8;
 import static org.junit.Assert.assertEquals;
 import static org.junit.Assert.assertTrue;
 
@@ -24,7 +24,6 @@
 import java.io.File;
 import java.io.FileOutputStream;
 import java.net.URI;
-import java.nio.charset.StandardCharsets;
 import java.util.ArrayList;
 import java.util.Arrays;
 import java.util.Collections;
@@ -466,11 +465,7 @@
     // check that root tablet is not on volume 1
     String zpath = ZooUtil.getRoot(new ZooKeeperInstance(cluster.getInstanceName(), cluster.getZooKeepers())) + RootTable.ZROOT_TABLET_PATH;
     ZooKeeper zookeeper = new ZooKeeper(cluster.getZooKeepers(), 30000, null);
-<<<<<<< HEAD
-    String rootTabletDir = new String(zookeeper.getData(zpath, false, null), StandardCharsets.UTF_8);
-=======
     String rootTabletDir = new String(zookeeper.getData(zpath, false, null), UTF_8);
->>>>>>> 9b20a9d4
     Assert.assertTrue(rootTabletDir.startsWith(v2.toString()));
     zookeeper.close();
 
@@ -532,11 +527,7 @@
     // check that root tablet is not on volume 1 or 2
     String zpath = ZooUtil.getRoot(new ZooKeeperInstance(cluster.getInstanceName(), cluster.getZooKeepers())) + RootTable.ZROOT_TABLET_PATH;
     ZooKeeper zookeeper = new ZooKeeper(cluster.getZooKeepers(), 30000, null);
-<<<<<<< HEAD
-    String rootTabletDir = new String(zookeeper.getData(zpath, false, null), StandardCharsets.UTF_8);
-=======
     String rootTabletDir = new String(zookeeper.getData(zpath, false, null), UTF_8);
->>>>>>> 9b20a9d4
     Assert.assertTrue(rootTabletDir.startsWith(v8.toString()) || rootTabletDir.startsWith(v9.toString()));
     zookeeper.close();
 
