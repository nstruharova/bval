<?xml version="1.0" encoding="UTF-8"?>
<!--
  Licensed to the Apache Software Foundation (ASF) under one or more
  contributor license agreements.  See the NOTICE file distributed with
  this work for additional information regarding copyright ownership.
  The ASF licenses this file to You under the Apache License, Version 2.0
  (the "License"); you may not use this file except in compliance with
  the License.  You may obtain a copy of the License at

      http://www.apache.org/licenses/LICENSE-2.0

  Unless required by applicable law or agreed to in writing, software
  distributed under the License is distributed on an "AS IS" BASIS,
  WITHOUT WARRANTIES OR CONDITIONS OF ANY KIND, either express or implied.
  See the License for the specific language governing permissions and
  limitations under the License.
-->
<project xmlns="http://maven.apache.org/POM/4.0.0" xmlns:xsi="http://www.w3.org/2001/XMLSchema-instance" xsi:schemaLocation="http://maven.apache.org/POM/4.0.0 http://maven.apache.org/maven-v4_0_0.xsd">
  <modelVersion>4.0.0</modelVersion>
  <parent>
    <groupId>org.apache</groupId>
    <artifactId>apache</artifactId>
    <version>17</version>
  </parent>
  <groupId>org.apache.accumulo</groupId>
  <artifactId>accumulo-project</artifactId>
<<<<<<< HEAD
  <version>1.7.1-SNAPSHOT</version>
=======
  <version>1.7.0</version>
>>>>>>> 8cba8128
  <packaging>pom</packaging>
  <name>Apache Accumulo</name>
  <description>Apache Accumulo is a sorted, distributed key/value store based on Google's BigTable design. It is built on top of Apache Hadoop, Zookeeper, and Thrift. It features a few novel improvements on the BigTable design in the form of cell-level access labels and a server-side programming mechanism that can modify key/value pairs at various points in the data management process.</description>
  <!-- this URL is where the site derived via the maven-site-plugin ends up, not the generic site -->
  <url>http://accumulo.apache.org/maven-site/</url>
  <organization>
    <name>Apache Accumulo Project</name>
    <url>http://accumulo.apache.org/</url>
  </organization>
  <licenses>
    <license>
      <name>Apache License, Version 2.0</name>
      <url>http://www.apache.org/licenses/LICENSE-2.0</url>
    </license>
  </licenses>
  <mailingLists>
    <mailingList>
      <name>User</name>
      <subscribe>user-subscribe@accumulo.apache.org</subscribe>
      <unsubscribe>user-unsubscribe@accumulo.apache.org</unsubscribe>
      <post>user@accumulo.apache.org</post>
      <archive>http://mail-archives.apache.org/mod_mbox/accumulo-user</archive>
    </mailingList>
    <mailingList>
      <name>Dev</name>
      <subscribe>dev-subscribe@accumulo.apache.org</subscribe>
      <unsubscribe>dev-unsubscribe@accumulo.apache.org</unsubscribe>
      <post>dev@accumulo.apache.org</post>
      <archive>http://mail-archives.apache.org/mod_mbox/accumulo-dev</archive>
    </mailingList>
    <mailingList>
      <name>Commits</name>
      <subscribe>commits-subscribe@accumulo.apache.org</subscribe>
      <unsubscribe>commits-unsubscribe@accumulo.apache.org</unsubscribe>
      <archive>http://mail-archives.apache.org/mod_mbox/accumulo-commits</archive>
    </mailingList>
    <mailingList>
      <name>Notifications</name>
      <subscribe>notifications-subscribe@accumulo.apache.org</subscribe>
      <unsubscribe>notifications-unsubscribe@accumulo.apache.org</unsubscribe>
      <archive>http://mail-archives.apache.org/mod_mbox/accumulo-notifications</archive>
    </mailingList>
  </mailingLists>
  <prerequisites>
    <maven>${maven.min-version}</maven>
  </prerequisites>
  <modules>
    <module>trace</module>
    <module>core</module>
    <module>shell</module>
    <module>fate</module>
    <module>start</module>
    <module>examples/simple</module>
    <module>assemble</module>
    <module>proxy</module>
    <module>test</module>
    <module>minicluster</module>
    <module>docs</module>
    <module>maven-plugin</module>
    <module>server/base</module>
    <module>server/gc</module>
    <module>server/master</module>
    <module>server/monitor</module>
    <module>server/native</module>
    <module>server/tracer</module>
    <module>server/tserver</module>
  </modules>
  <scm>
    <connection>scm:git:git://git.apache.org/accumulo.git</connection>
    <developerConnection>scm:git:https://git-wip-us.apache.org/repos/asf/accumulo.git</developerConnection>
    <tag>1.7.0</tag>
    <url>https://git-wip-us.apache.org/repos/asf?p=accumulo.git</url>
  </scm>
  <issueManagement>
    <system>JIRA</system>
    <url>https://issues.apache.org/jira/browse/ACCUMULO</url>
  </issueManagement>
  <ciManagement>
    <system>Apache Jenkins</system>
    <url>https://builds.apache.org/view/A-D/view/Accumulo/</url>
  </ciManagement>
  <distributionManagement>
    <site>
      <id>accumulo.mvn.website</id>
      <name>Accumulo Maven Site</name>
      <!-- this is not likely to be what we really want, but it's good enough for a test -->
      <url>scm:svn:https://svn.apache.org/repos/asf/accumulo/site/trunk/maven-site</url>
    </site>
  </distributionManagement>
  <properties>
    <!-- used for filtering the java source with the current version -->
    <accumulo.release.version>${project.version}</accumulo.release.version>
    <!-- bouncycastle version for test dependencies -->
    <bouncycastle.version>1.50</bouncycastle.version>
    <!-- relative path for Eclipse format; should override in child modules if necessary -->
    <eclipseFormatterStyle>${project.parent.basedir}/contrib/Eclipse-Accumulo-Codestyle.xml</eclipseFormatterStyle>
    <!-- findbugs-maven-plugin won't work on jdk8 or later; set to 3.0.0 or newer -->
    <findbugs.version>3.0.1</findbugs.version>
    <!-- surefire/failsafe plugin option -->
    <forkCount>1</forkCount>
    <!-- overwritten in hadoop profiles -->
    <hadoop.version>2.2.0</hadoop.version>
    <htrace.version>3.1.0-incubating</htrace.version>
    <httpclient.version>3.1</httpclient.version>
    <jetty.version>9.1.5.v20140505</jetty.version>
    <maven.compiler.source>1.7</maven.compiler.source>
    <maven.compiler.target>1.7</maven.compiler.target>
    <!-- the maven-release-plugin makes this recommendation, due to plugin bugs -->
    <maven.min-version>3.0.4</maven.min-version>
    <!-- surefire/failsafe plugin option -->
    <maven.test.redirectTestOutputToFile>true</maven.test.redirectTestOutputToFile>
    <powermock.version>1.5</powermock.version>
    <!-- surefire/failsafe plugin option -->
    <reuseForks>false</reuseForks>
    <sealJars>false</sealJars>
    <!-- overwritten in hadoop profiles -->
    <slf4j.version>1.7.5</slf4j.version>
    <sourceReleaseAssemblyDescriptor>source-release-tar</sourceReleaseAssemblyDescriptor>
    <!-- Thrift version -->
    <thrift.version>0.9.1</thrift.version>
    <!-- ZooKeeper version -->
    <zookeeper.version>3.4.6</zookeeper.version>
  </properties>
  <dependencyManagement>
    <dependencies>
      <dependency>
        <groupId>com.beust</groupId>
        <artifactId>jcommander</artifactId>
        <version>1.32</version>
      </dependency>
      <dependency>
        <groupId>com.google.auto.service</groupId>
        <artifactId>auto-service</artifactId>
        <version>1.0-rc2</version>
      </dependency>
      <dependency>
        <groupId>com.google.code.gson</groupId>
        <artifactId>gson</artifactId>
        <version>2.2.2</version>
      </dependency>
      <dependency>
        <groupId>com.google.guava</groupId>
        <artifactId>guava</artifactId>
        <!-- Hadoop-2.4.0 MiniDFSCluster uses classes from <Guava-15.0; fixed in 2.6.0 and later -->
        <version>14.0.1</version>
      </dependency>
      <dependency>
        <groupId>com.google.protobuf</groupId>
        <artifactId>protobuf-java</artifactId>
        <version>2.5.0</version>
      </dependency>
      <dependency>
        <groupId>commons-cli</groupId>
        <artifactId>commons-cli</artifactId>
        <version>1.2</version>
      </dependency>
      <dependency>
        <groupId>commons-codec</groupId>
        <artifactId>commons-codec</artifactId>
        <version>1.4</version>
      </dependency>
      <dependency>
        <groupId>commons-collections</groupId>
        <artifactId>commons-collections</artifactId>
        <version>3.2.1</version>
      </dependency>
      <dependency>
        <groupId>commons-configuration</groupId>
        <artifactId>commons-configuration</artifactId>
        <version>1.6</version>
      </dependency>
      <dependency>
        <groupId>commons-httpclient</groupId>
        <artifactId>commons-httpclient</artifactId>
        <version>${httpclient.version}</version>
      </dependency>
      <dependency>
        <groupId>commons-io</groupId>
        <artifactId>commons-io</artifactId>
        <version>2.4</version>
      </dependency>
      <dependency>
        <groupId>commons-lang</groupId>
        <artifactId>commons-lang</artifactId>
        <version>2.4</version>
      </dependency>
      <dependency>
        <groupId>commons-logging</groupId>
        <artifactId>commons-logging</artifactId>
        <version>1.1.1</version>
      </dependency>
      <dependency>
        <groupId>javax.servlet</groupId>
        <artifactId>javax.servlet-api</artifactId>
        <version>3.1.0</version>
      </dependency>
      <dependency>
        <groupId>javax.ws.rs</groupId>
        <artifactId>jsr311-api</artifactId>
        <version>1.1.1</version>
      </dependency>
      <dependency>
        <groupId>jline</groupId>
        <artifactId>jline</artifactId>
        <version>2.11</version>
      </dependency>
      <dependency>
        <groupId>junit</groupId>
        <artifactId>junit</artifactId>
        <version>4.11</version>
      </dependency>
      <dependency>
        <groupId>log4j</groupId>
        <artifactId>log4j</artifactId>
        <version>1.2.16</version>
      </dependency>
      <dependency>
        <groupId>org.apache.accumulo</groupId>
        <artifactId>accumulo-core</artifactId>
        <version>${project.version}</version>
      </dependency>
      <dependency>
        <groupId>org.apache.accumulo</groupId>
        <artifactId>accumulo-docs</artifactId>
        <version>${project.version}</version>
        <classifier>user-manual</classifier>
        <type>html</type>
      </dependency>
      <dependency>
        <groupId>org.apache.accumulo</groupId>
        <artifactId>accumulo-examples-simple</artifactId>
        <version>${project.version}</version>
      </dependency>
      <dependency>
        <groupId>org.apache.accumulo</groupId>
        <artifactId>accumulo-fate</artifactId>
        <version>${project.version}</version>
      </dependency>
      <dependency>
        <groupId>org.apache.accumulo</groupId>
        <artifactId>accumulo-gc</artifactId>
        <version>${project.version}</version>
      </dependency>
      <dependency>
        <groupId>org.apache.accumulo</groupId>
        <artifactId>accumulo-master</artifactId>
        <version>${project.version}</version>
      </dependency>
      <dependency>
        <groupId>org.apache.accumulo</groupId>
        <artifactId>accumulo-maven-plugin</artifactId>
        <version>${project.version}</version>
      </dependency>
      <dependency>
        <groupId>org.apache.accumulo</groupId>
        <artifactId>accumulo-minicluster</artifactId>
        <version>${project.version}</version>
      </dependency>
      <dependency>
        <groupId>org.apache.accumulo</groupId>
        <artifactId>accumulo-monitor</artifactId>
        <version>${project.version}</version>
      </dependency>
      <dependency>
        <groupId>org.apache.accumulo</groupId>
        <artifactId>accumulo-native</artifactId>
        <version>${project.version}</version>
        <type>tar.gz</type>
      </dependency>
      <dependency>
        <groupId>org.apache.accumulo</groupId>
        <artifactId>accumulo-proxy</artifactId>
        <version>${project.version}</version>
      </dependency>
      <dependency>
        <groupId>org.apache.accumulo</groupId>
        <artifactId>accumulo-server-base</artifactId>
        <version>${project.version}</version>
      </dependency>
      <dependency>
        <groupId>org.apache.accumulo</groupId>
        <artifactId>accumulo-shell</artifactId>
        <version>${project.version}</version>
      </dependency>
      <dependency>
        <groupId>org.apache.accumulo</groupId>
        <artifactId>accumulo-start</artifactId>
        <version>${project.version}</version>
      </dependency>
      <dependency>
        <groupId>org.apache.accumulo</groupId>
        <artifactId>accumulo-test</artifactId>
        <version>${project.version}</version>
      </dependency>
      <dependency>
        <groupId>org.apache.accumulo</groupId>
        <artifactId>accumulo-trace</artifactId>
        <version>${project.version}</version>
      </dependency>
      <dependency>
        <groupId>org.apache.accumulo</groupId>
        <artifactId>accumulo-tracer</artifactId>
        <version>${project.version}</version>
      </dependency>
      <dependency>
        <groupId>org.apache.accumulo</groupId>
        <artifactId>accumulo-tserver</artifactId>
        <version>${project.version}</version>
      </dependency>
      <dependency>
        <groupId>org.apache.commons</groupId>
        <artifactId>commons-jci-core</artifactId>
        <version>1.0</version>
      </dependency>
      <dependency>
        <groupId>org.apache.commons</groupId>
        <artifactId>commons-jci-fam</artifactId>
        <version>1.0</version>
      </dependency>
      <dependency>
        <groupId>org.apache.commons</groupId>
        <artifactId>commons-math</artifactId>
        <version>2.1</version>
      </dependency>
      <dependency>
        <groupId>org.apache.commons</groupId>
        <artifactId>commons-vfs2</artifactId>
        <version>2.0</version>
      </dependency>
      <dependency>
        <groupId>org.apache.hadoop</groupId>
        <artifactId>hadoop-client</artifactId>
        <version>${hadoop.version}</version>
      </dependency>
      <dependency>
        <groupId>org.apache.hadoop</groupId>
        <artifactId>hadoop-distcp</artifactId>
        <version>${hadoop.version}</version>
      </dependency>
      <dependency>
        <groupId>org.apache.hadoop</groupId>
        <artifactId>hadoop-minicluster</artifactId>
        <version>${hadoop.version}</version>
      </dependency>
      <dependency>
        <groupId>org.apache.hadoop</groupId>
        <artifactId>hadoop-minikdc</artifactId>
        <!-- Specifically depend on this version of minikdc to avoid having
           to increase out normal hadoop dependency; minikdc not available prior
           to 2.3.0 -->
        <?SORTPOM IGNORE?>
        <version>2.3.0</version><!--$NO-MVN-MAN-VER$-->
        <?SORTPOM RESUME?>
      </dependency>
      <dependency>
        <groupId>org.apache.hadoop</groupId>
        <artifactId>hadoop-tools</artifactId>
        <version>${hadoop.version}</version>
      </dependency>
      <dependency>
        <groupId>org.apache.htrace</groupId>
        <artifactId>htrace-core</artifactId>
        <version>${htrace.version}</version>
      </dependency>
      <dependency>
        <groupId>org.apache.httpcomponents</groupId>
        <artifactId>httpclient</artifactId>
        <version>4.3.1</version>
      </dependency>
      <dependency>
        <groupId>org.apache.maven</groupId>
        <artifactId>maven-artifact</artifactId>
        <version>${maven.min-version}</version>
      </dependency>
      <dependency>
        <groupId>org.apache.maven</groupId>
        <artifactId>maven-core</artifactId>
        <version>${maven.min-version}</version>
      </dependency>
      <dependency>
        <groupId>org.apache.maven</groupId>
        <artifactId>maven-model</artifactId>
        <version>${maven.min-version}</version>
      </dependency>
      <dependency>
        <groupId>org.apache.maven</groupId>
        <artifactId>maven-plugin-api</artifactId>
        <version>${maven.min-version}</version>
      </dependency>
      <dependency>
        <groupId>org.apache.maven.plugin-tools</groupId>
        <artifactId>maven-plugin-annotations</artifactId>
        <version>3.2</version>
      </dependency>
      <dependency>
        <groupId>org.apache.thrift</groupId>
        <artifactId>libthrift</artifactId>
        <version>${thrift.version}</version>
        <exclusions>
          <exclusion>
            <groupId>org.apache.httpcomponents</groupId>
            <artifactId>httpclient</artifactId>
          </exclusion>
          <exclusion>
            <groupId>org.apache.httpcomponents</groupId>
            <artifactId>httpcore</artifactId>
          </exclusion>
        </exclusions>
      </dependency>
      <dependency>
        <groupId>org.apache.zookeeper</groupId>
        <artifactId>zookeeper</artifactId>
        <version>${zookeeper.version}</version>
      </dependency>
      <dependency>
        <groupId>org.bouncycastle</groupId>
        <artifactId>bcpkix-jdk15on</artifactId>
        <version>${bouncycastle.version}</version>
      </dependency>
      <dependency>
        <groupId>org.bouncycastle</groupId>
        <artifactId>bcprov-jdk15on</artifactId>
        <version>${bouncycastle.version}</version>
      </dependency>
      <dependency>
        <groupId>org.easymock</groupId>
        <artifactId>easymock</artifactId>
        <version>3.1</version>
      </dependency>
      <dependency>
        <groupId>org.eclipse.jetty</groupId>
        <artifactId>jetty-http</artifactId>
        <version>${jetty.version}</version>
      </dependency>
      <dependency>
        <groupId>org.eclipse.jetty</groupId>
        <artifactId>jetty-io</artifactId>
        <version>${jetty.version}</version>
      </dependency>
      <dependency>
        <groupId>org.eclipse.jetty</groupId>
        <artifactId>jetty-security</artifactId>
        <version>${jetty.version}</version>
      </dependency>
      <dependency>
        <groupId>org.eclipse.jetty</groupId>
        <artifactId>jetty-server</artifactId>
        <version>${jetty.version}</version>
      </dependency>
      <dependency>
        <groupId>org.eclipse.jetty</groupId>
        <artifactId>jetty-servlet</artifactId>
        <version>${jetty.version}</version>
      </dependency>
      <dependency>
        <groupId>org.eclipse.jetty</groupId>
        <artifactId>jetty-util</artifactId>
        <version>${jetty.version}</version>
      </dependency>
      <dependency>
        <groupId>org.powermock</groupId>
        <artifactId>powermock-api-easymock</artifactId>
        <version>${powermock.version}</version>
      </dependency>
      <dependency>
        <groupId>org.powermock</groupId>
        <artifactId>powermock-core</artifactId>
        <version>${powermock.version}</version>
      </dependency>
      <dependency>
        <groupId>org.powermock</groupId>
        <artifactId>powermock-module-junit4</artifactId>
        <version>${powermock.version}</version>
      </dependency>
      <dependency>
        <groupId>org.powermock</groupId>
        <artifactId>powermock-reflect</artifactId>
        <version>${powermock.version}</version>
      </dependency>
      <dependency>
        <groupId>org.slf4j</groupId>
        <artifactId>slf4j-api</artifactId>
        <version>${slf4j.version}</version>
      </dependency>
      <dependency>
        <groupId>org.slf4j</groupId>
        <artifactId>slf4j-log4j12</artifactId>
        <version>${slf4j.version}</version>
      </dependency>
      <dependency>
        <groupId>org.slf4j</groupId>
        <artifactId>slf4j-nop</artifactId>
        <version>${slf4j.version}</version>
      </dependency>
    </dependencies>
  </dependencyManagement>
  <build>
    <pluginManagement>
      <plugins>
        <plugin>
          <groupId>org.codehaus.mojo</groupId>
          <artifactId>findbugs-maven-plugin</artifactId>
          <version>${findbugs.version}</version>
          <configuration>
            <xmlOutput>true</xmlOutput>
            <effort>Max</effort>
            <failOnError>true</failOnError>
            <includeTests>true</includeTests>
            <maxRank>16</maxRank>
            <excludeFilterFile>src/main/findbugs/exclude-filter.xml</excludeFilterFile>
          </configuration>
        </plugin>
        <plugin>
          <groupId>org.apache.maven.plugins</groupId>
          <artifactId>maven-checkstyle-plugin</artifactId>
          <version>2.15</version>
        </plugin>
        <plugin>
          <groupId>com.github.ekryd.sortpom</groupId>
          <artifactId>sortpom-maven-plugin</artifactId>
          <version>2.4.0</version>
          <configuration>
            <predefinedSortOrder>recommended_2008_06</predefinedSortOrder>
            <createBackupFile>false</createBackupFile>
            <lineSeparator>\n</lineSeparator>
            <expandEmptyElements>false</expandEmptyElements>
            <nrOfIndentSpace>2</nrOfIndentSpace>
            <sortDependencies>scope,groupId,artifactId</sortDependencies>
            <sortProperties>true</sortProperties>
            <verifyFail>Stop</verifyFail>
          </configuration>
        </plugin>
        <plugin>
          <groupId>com.github.koraktor</groupId>
          <artifactId>mavanagaiata</artifactId>
          <version>0.7.1</version>
          <configuration>
            <skipNoGit>true</skipNoGit>
          </configuration>
        </plugin>
        <plugin>
          <groupId>org.codehaus.mojo</groupId>
          <artifactId>native-maven-plugin</artifactId>
          <version>1.0-alpha-8</version>
        </plugin>
        <plugin>
          <groupId>org.apache.maven.plugins</groupId>
          <artifactId>maven-assembly-plugin</artifactId>
          <configuration>
            <attach>false</attach>
            <!-- this is for releases; override for other assembly executions -->
            <finalName>accumulo-${project.version}</finalName>
            <tarLongFileMode>gnu</tarLongFileMode>
          </configuration>
        </plugin>
        <plugin>
          <groupId>org.apache.maven.plugins</groupId>
          <artifactId>maven-changes-plugin</artifactId>
          <version>2.11</version>
          <configuration>
            <issueManagementSystems>
              <issueManagementSystem>JIRA</issueManagementSystem>
            </issueManagementSystems>
            <onlyCurrentVersion>true</onlyCurrentVersion>
            <statusIds>Closed,Resolved</statusIds>
            <maxEntries>10000</maxEntries>
            <useJql>true</useJql>
          </configuration>
        </plugin>
        <plugin>
          <artifactId>maven-clean-plugin</artifactId>
          <configuration>
            <filesets>
              <fileset>
                <directory>./</directory>
                <includes>
                  <include>**/*.pyc</include>
                  <include>**/*.so</include>
                </includes>
              </fileset>
            </filesets>
          </configuration>
        </plugin>
        <plugin>
          <artifactId>maven-compiler-plugin</artifactId>
          <configuration>
            <optimize>true</optimize>
            <showDeprecation>true</showDeprecation>
            <showWarnings>true</showWarnings>
            <compilerArgs>
              <arg>-Xlint:all</arg>
              <arg>-Xlint:-processing</arg>
              <arg>-Xmaxwarns</arg>
              <arg>5</arg>
            </compilerArgs>
          </configuration>
        </plugin>
        <plugin>
          <groupId>org.apache.maven.plugins</groupId>
          <artifactId>maven-jar-plugin</artifactId>
          <configuration>
            <archive>
              <manifestEntries>
                <Sealed>${sealJars}</Sealed>
                <Implementation-Build>${mvngit.commit.id}</Implementation-Build>
              </manifestEntries>
            </archive>
          </configuration>
        </plugin>
        <plugin>
          <groupId>org.apache.maven.plugins</groupId>
          <artifactId>maven-javadoc-plugin</artifactId>
          <configuration>
            <encoding>${project.reporting.outputEncoding}</encoding>
            <quiet>true</quiet>
            <reportOutputDirectory>docs</reportOutputDirectory>
            <javadocVersion>${maven.compiler.target}</javadocVersion>
            <additionalJOption>-J-Xmx512m</additionalJOption>
          </configuration>
        </plugin>
        <plugin>
          <groupId>org.apache.maven.plugins</groupId>
          <artifactId>maven-release-plugin</artifactId>
          <configuration>
            <arguments>-P !autoformat,thrift,assemble,docs,sunny -Dtimeout.factor=2</arguments>
            <autoVersionSubmodules>true</autoVersionSubmodules>
            <goals>clean deploy</goals>
            <preparationGoals>clean verify</preparationGoals>
            <tagNameFormat>@{project.version}</tagNameFormat>
            <releaseProfiles>apache-release,move-source-tarball,seal-jars,skip-findbugs,!test-accumulo-maven-plugin</releaseProfiles>
            <useReleaseProfile>false</useReleaseProfile>
            <pushChanges>false</pushChanges>
            <localCheckout>true</localCheckout>
          </configuration>
        </plugin>
        <plugin>
          <groupId>org.apache.maven.plugins</groupId>
          <artifactId>maven-site-plugin</artifactId>
          <configuration>
            <skipDeploy>true</skipDeploy>
          </configuration>
        </plugin>
        <plugin>
          <groupId>org.apache.maven.plugins</groupId>
          <artifactId>maven-surefire-plugin</artifactId>
          <configuration>
            <systemPropertyVariables>
              <java.io.tmpdir>${project.build.directory}</java.io.tmpdir>
            </systemPropertyVariables>
            <argLine>-Xmx1G</argLine>
          </configuration>
        </plugin>
        <plugin>
          <groupId>org.apache.maven.plugins</groupId>
          <artifactId>maven-failsafe-plugin</artifactId>
          <configuration>
            <systemPropertyVariables>
              <java.io.tmpdir>${project.build.directory}</java.io.tmpdir>
            </systemPropertyVariables>
          </configuration>
        </plugin>
        <plugin>
          <groupId>org.asciidoctor</groupId>
          <artifactId>asciidoctor-maven-plugin</artifactId>
          <version>1.5.2</version>
        </plugin>
        <plugin>
          <groupId>org.codehaus.mojo</groupId>
          <artifactId>build-helper-maven-plugin</artifactId>
          <version>1.9.1</version>
        </plugin>
        <plugin>
          <groupId>org.codehaus.mojo</groupId>
          <artifactId>cobertura-maven-plugin</artifactId>
          <version>2.6</version>
          <configuration>
            <aggregate>true</aggregate>
            <formats>
              <format>xml</format>
              <format>html</format>
            </formats>
            <instrumentation>
              <excludes>
                <exclude>**/thrift/*.class</exclude>
              </excludes>
            </instrumentation>
          </configuration>
        </plugin>
        <plugin>
          <groupId>org.codehaus.mojo</groupId>
          <artifactId>exec-maven-plugin</artifactId>
          <version>1.4.0</version>
        </plugin>
        <plugin>
          <groupId>org.eclipse.m2e</groupId>
          <artifactId>lifecycle-mapping</artifactId>
          <version>1.0.0</version>
          <configuration>
            <lifecycleMappingMetadata>
              <pluginExecutions>
                <pluginExecution>
                  <pluginExecutionFilter>
                    <groupId>org.apache.maven.plugins</groupId>
                    <artifactId>maven-plugin-plugin</artifactId>
                    <versionRange>[3.2,)</versionRange>
                    <goals>
                      <goal>helpmojo</goal>
                      <goal>descriptor</goal>
                    </goals>
                  </pluginExecutionFilter>
                  <action>
                    <ignore />
                  </action>
                </pluginExecution>
                <pluginExecution>
                  <pluginExecutionFilter>
                    <groupId>com.googlecode.maven-java-formatter-plugin</groupId>
                    <artifactId>maven-java-formatter-plugin</artifactId>
                    <versionRange>[0.4,)</versionRange>
                    <goals>
                      <goal>format</goal>
                    </goals>
                  </pluginExecutionFilter>
                  <action>
                    <ignore />
                  </action>
                </pluginExecution>
                <pluginExecution>
                  <pluginExecutionFilter>
                    <groupId>org.apache.maven.plugins</groupId>
                    <artifactId>maven-checkstyle-plugin</artifactId>
                    <versionRange>[2.13,)</versionRange>
                    <goals>
                      <goal>check</goal>
                    </goals>
                  </pluginExecutionFilter>
                  <action>
                    <ignore />
                  </action>
                </pluginExecution>
                <pluginExecution>
                  <pluginExecutionFilter>
                    <groupId>org.apache.maven.plugins</groupId>
                    <artifactId>maven-dependency-plugin</artifactId>
                    <versionRange>[2.0,)</versionRange>
                    <goals>
                      <goal>copy-dependencies</goal>
                    </goals>
                  </pluginExecutionFilter>
                  <action>
                    <ignore />
                  </action>
                </pluginExecution>
                <pluginExecution>
                  <pluginExecutionFilter>
                    <groupId>org.apache.maven.plugins</groupId>
                    <artifactId>maven-remote-resources-plugin</artifactId>
                    <versionRange>[1.0,)</versionRange>
                    <goals>
                      <goal>process</goal>
                    </goals>
                  </pluginExecutionFilter>
                  <action>
                    <ignore />
                  </action>
                </pluginExecution>
                <pluginExecution>
                  <pluginExecutionFilter>
                    <groupId>org.apache.rat</groupId>
                    <artifactId>apache-rat-plugin</artifactId>
                    <versionRange>[0.8,)</versionRange>
                    <goals>
                      <goal>check</goal>
                    </goals>
                  </pluginExecutionFilter>
                  <action>
                    <ignore />
                  </action>
                </pluginExecution>
                <pluginExecution>
                  <pluginExecutionFilter>
                    <groupId>org.codehaus.mojo</groupId>
                    <artifactId>native-maven-plugin</artifactId>
                    <versionRange>[1.0-alpha-7,)</versionRange>
                    <goals>
                      <goal>compile</goal>
                      <goal>initialize</goal>
                      <goal>javah</goal>
                      <goal>link</goal>
                      <goal>unzipinc</goal>
                    </goals>
                  </pluginExecutionFilter>
                  <action>
                    <ignore />
                  </action>
                </pluginExecution>
                <pluginExecution>
                  <pluginExecutionFilter>
                    <groupId>org.codehaus.mojo</groupId>
                    <artifactId>exec-maven-plugin</artifactId>
                    <versionRange>[1.0,)</versionRange>
                    <goals>
                      <goal>exec</goal>
                    </goals>
                  </pluginExecutionFilter>
                  <action>
                    <ignore />
                  </action>
                </pluginExecution>
                <pluginExecution>
                  <pluginExecutionFilter>
                    <groupId>org.apache.maven.plugins</groupId>
                    <artifactId>maven-enforcer-plugin</artifactId>
                    <versionRange>[1.0,)</versionRange>
                    <goals>
                      <goal>enforce</goal>
                    </goals>
                  </pluginExecutionFilter>
                  <action>
                    <ignore />
                  </action>
                </pluginExecution>
                <pluginExecution>
                  <pluginExecutionFilter>
                    <groupId>org.apache.maven.plugins</groupId>
                    <artifactId>maven-invoker-plugin</artifactId>
                    <versionRange>[1.7,)</versionRange>
                    <goals>
                      <goal>install</goal>
                    </goals>
                  </pluginExecutionFilter>
                  <action>
                    <ignore />
                  </action>
                </pluginExecution>
                <pluginExecution>
                  <pluginExecutionFilter>
                    <groupId>com.github.ekryd.sortpom</groupId>
                    <artifactId>sortpom-maven-plugin</artifactId>
                    <versionRange>[2.4.0,)</versionRange>
                    <goals>
                      <goal>sort</goal>
                      <goal>verify</goal>
                    </goals>
                  </pluginExecutionFilter>
                  <action>
                    <ignore />
                  </action>
                </pluginExecution>
                <pluginExecution>
                  <pluginExecutionFilter>
                    <groupId>com.github.koraktor</groupId>
                    <artifactId>mavanagaiata</artifactId>
                    <versionRange>[0.6.1,)</versionRange>
                    <goals>
                      <goal>commit</goal>
                    </goals>
                  </pluginExecutionFilter>
                  <action>
                    <ignore />
                  </action>
                </pluginExecution>
              </pluginExecutions>
            </lifecycleMappingMetadata>
          </configuration>
        </plugin>
        <plugin>
          <groupId>org.apache.maven.plugins</groupId>
          <artifactId>maven-enforcer-plugin</artifactId>
          <configuration>
            <rules>
              <requireMavenVersion>
                <version>[${maven.min-version},)</version>
              </requireMavenVersion>
              <requireProperty>
                <property>hadoop.profile</property>
                <regex>(2)</regex>
                <regexMessage>You should specify the Hadoop profile by major Hadoop generation, i.e. 1 or 2, not by a version number.
  Use hadoop.version to use a particular Hadoop version within that generation. See README for more details.</regexMessage>
              </requireProperty>
              <requireProperty>
                <property>thrift.version</property>
                <regex>0[.]9[.]1</regex>
                <regexMessage>Thrift version must be 0.9.1; Any alteration requires a review of ACCUMULO-1691
                  (See server/base/src/main/java/org/apache/accumulo/server/util/CustomNonBlockingServer.java)</regexMessage>
              </requireProperty>
            </rules>
          </configuration>
        </plugin>
        <plugin>
          <!-- Allows us to get the apache-ds bundle artifacts -->
          <groupId>org.apache.felix</groupId>
          <artifactId>maven-bundle-plugin</artifactId>
          <version>2.5.3</version>
        </plugin>
        <plugin>
          <groupId>net.revelc.code</groupId>
          <artifactId>apilyzer-maven-plugin</artifactId>
          <version>1.0.1</version>
        </plugin>
        <plugin>
          <groupId>com.googlecode.maven-java-formatter-plugin</groupId>
          <artifactId>maven-java-formatter-plugin</artifactId>
          <version>0.4</version>
          <configuration>
            <compilerCompliance>${maven.compiler.source}</compilerCompliance>
            <compilerSource>${maven.compiler.source}</compilerSource>
            <compilerTargetPlatform>${maven.compiler.target}</compilerTargetPlatform>
            <excludes>
              <exclude>**/thrift/*.java</exclude>
              <exclude>**/proto/*.java</exclude>
            </excludes>
            <lineEnding>LF</lineEnding>
            <overrideConfigCompilerVersion>true</overrideConfigCompilerVersion>
          </configuration>
          <dependencies>
            <dependency>
              <groupId>org.eclipse.tycho</groupId>
              <artifactId>org.eclipse.jdt.core</artifactId>
              <version>3.10.0.v20140604-1726</version>
            </dependency>
          </dependencies>
          <executions>
            <execution>
              <goals>
                <goal>format</goal>
              </goals>
            </execution>
          </executions>
        </plugin>
      </plugins>
    </pluginManagement>
    <plugins>
      <plugin>
        <!-- verify before compile; should be sorted already -->
        <groupId>com.github.ekryd.sortpom</groupId>
        <artifactId>sortpom-maven-plugin</artifactId>
        <executions>
          <execution>
            <id>verify-sorted-pom</id>
            <goals>
              <goal>verify</goal>
            </goals>
            <phase>process-resources</phase>
          </execution>
        </executions>
      </plugin>
      <plugin>
        <groupId>org.apache.maven.plugins</groupId>
        <artifactId>maven-enforcer-plugin</artifactId>
        <executions>
          <execution>
            <id>enforce-mvn</id>
            <goals>
              <goal>enforce</goal>
            </goals>
          </execution>
        </executions>
      </plugin>
      <plugin>
        <groupId>org.apache.maven.plugins</groupId>
        <artifactId>maven-checkstyle-plugin</artifactId>
        <configuration>
          <checkstyleRules>
            <module name="Checker">
              <property name="charset" value="UTF-8" />
              <property name="severity" value="warning" />
              <!-- Checks for whitespace                               -->
              <!-- See http://checkstyle.sf.net/config_whitespace.html -->
              <module name="FileTabCharacter">
                <property name="eachLine" value="true" />
              </module>
              <module name="TreeWalker">
                <module name="OneTopLevelClass" />
                <module name="RegexpSinglelineJava">
                  <property name="format" value="\s+$" />
                  <property name="message" value="Line has trailing whitespace." />
                </module>
                <module name="RegexpSinglelineJava">
                  <property name="format" value="[@]see\s+[{][@]link" />
                  <property name="message" value="Javadoc @see does not need @link: pick one or the other." />
                </module>
                <module name="RegexpSinglelineJava">
                  <property name="format" value="jline[.]internal[.]Preconditions" />
                  <property name="message" value="Please use Guava Preconditions not JLine" />
                </module>
                <module name="OuterTypeFilename" />
                <module name="LineLength">
                  <!-- needs extra, because Eclipse formatter ignores the ending left brace -->
                  <property name="max" value="200" />
                  <property name="ignorePattern" value="^package.*|^import.*|a href|href|http://|https://|ftp://" />
                </module>
                <module name="AvoidStarImport" />
                <module name="UnusedImports">
                  <property name="processJavadoc" value="true" />
                </module>
                <module name="NoLineWrap" />
                <module name="LeftCurly">
                  <property name="maxLineLength" value="160" />
                </module>
                <module name="RightCurly" />
                <module name="RightCurly">
                  <property name="option" value="alone" />
                  <property name="tokens" value="CLASS_DEF, METHOD_DEF, CTOR_DEF, LITERAL_FOR, LITERAL_WHILE, LITERAL_DO, STATIC_INIT, INSTANCE_INIT" />
                </module>
                <module name="SeparatorWrap">
                  <property name="tokens" value="DOT" />
                  <property name="option" value="nl" />
                </module>
                <module name="SeparatorWrap">
                  <property name="tokens" value="COMMA" />
                  <property name="option" value="EOL" />
                </module>
                <module name="PackageName">
                  <property name="format" value="^[a-z]+(\.[a-z][a-zA-Z0-9]*)*$" />
                </module>
                <module name="MethodTypeParameterName">
                  <property name="format" value="(^[A-Z][0-9]?)$|([A-Z][a-zA-Z0-9]*[T]$)" />
                </module>
                <module name="MethodParamPad" />
                <module name="OperatorWrap">
                  <property name="option" value="NL" />
                  <property name="tokens" value="BAND, BOR, BSR, BXOR, DIV, EQUAL, GE, GT, LAND, LE, LITERAL_INSTANCEOF, LOR, LT, MINUS, MOD, NOT_EQUAL, QUESTION, SL, SR, STAR " />
                </module>
                <module name="AnnotationLocation">
                  <property name="tokens" value="CLASS_DEF, INTERFACE_DEF, ENUM_DEF, METHOD_DEF, CTOR_DEF" />
                </module>
                <module name="AnnotationLocation">
                  <property name="tokens" value="VARIABLE_DEF" />
                  <property name="allowSamelineMultipleAnnotations" value="true" />
                </module>
                <module name="NonEmptyAtclauseDescription" />
                <module name="JavadocTagContinuationIndentation" />
                <module name="JavadocMethod">
                  <property name="allowMissingJavadoc" value="true" />
                  <property name="allowMissingParamTags" value="true" />
                  <property name="allowMissingThrowsTags" value="true" />
                  <property name="allowMissingReturnTag" value="true" />
                  <property name="allowedAnnotations" value="Override,Test,BeforeClass,AfterClass,Before,After" />
                  <property name="allowThrowsTagsForSubclasses" value="true" />
                </module>
                <module name="SingleLineJavadoc" />
                <module name="MissingOverrideCheck" />
                <module name="AnnotationLocation" />
              </module>
            </module>
          </checkstyleRules>
          <violationSeverity>warning</violationSeverity>
          <includeTestSourceDirectory>true</includeTestSourceDirectory>
          <excludes>**/thrift/*.java,**/proto/*.java,**/HelpMojo.java</excludes>
        </configuration>
        <dependencies>
          <dependency>
            <groupId>com.puppycrawl.tools</groupId>
            <artifactId>checkstyle</artifactId>
            <version>6.6</version>
          </dependency>
        </dependencies>
        <executions>
          <execution>
            <id>check-style</id>
            <goals>
              <goal>check</goal>
            </goals>
          </execution>
        </executions>
      </plugin>
      <plugin>
        <groupId>com.github.koraktor</groupId>
        <artifactId>mavanagaiata</artifactId>
        <executions>
          <execution>
            <id>git-commit</id>
            <goals>
              <goal>commit</goal>
            </goals>
            <phase>validate</phase>
          </execution>
        </executions>
      </plugin>
      <plugin>
        <groupId>org.apache.maven.plugins</groupId>
        <artifactId>maven-failsafe-plugin</artifactId>
        <executions>
          <execution>
            <id>run-integration-tests</id>
            <goals>
              <goal>integration-test</goal>
              <goal>verify</goal>
            </goals>
          </execution>
        </executions>
      </plugin>
      <plugin>
        <groupId>org.codehaus.mojo</groupId>
        <artifactId>findbugs-maven-plugin</artifactId>
        <executions>
          <execution>
            <id>run-findbugs</id>
            <goals>
              <goal>check</goal>
            </goals>
          </execution>
        </executions>
      </plugin>
      <plugin>
        <groupId>org.apache.maven.plugins</groupId>
        <artifactId>maven-scm-publish-plugin</artifactId>
        <executions>
          <execution>
            <id>scm-publish</id>
            <goals>
              <goal>publish-scm</goal>
            </goals>
            <phase>site-deploy</phase>
          </execution>
        </executions>
      </plugin>
      <plugin>
        <groupId>org.apache.rat</groupId>
        <artifactId>apache-rat-plugin</artifactId>
        <executions>
          <execution>
            <id>check-licenses</id>
            <goals>
              <goal>check</goal>
            </goals>
          </execution>
        </executions>
      </plugin>
      <plugin>
        <!-- Allows us to get the apache-ds bundle artifacts -->
        <groupId>org.apache.felix</groupId>
        <artifactId>maven-bundle-plugin</artifactId>
        <extensions>true</extensions>
        <inherited>true</inherited>
      </plugin>
    </plugins>
    <extensions>
      <extension>
        <!-- enable ssh deployment of site with maven 3 -->
        <groupId>org.apache.maven.wagon</groupId>
        <artifactId>wagon-ssh</artifactId>
        <version>2.8</version>
      </extension>
    </extensions>
  </build>
  <reporting>
    <plugins>
      <plugin>
        <groupId>org.apache.maven.plugins</groupId>
        <artifactId>maven-changes-plugin</artifactId>
        <version>2.11</version>
        <reportSets>
          <reportSet>
            <reports>
              <report>jira-report</report>
            </reports>
          </reportSet>
        </reportSets>
      </plugin>
      <plugin>
        <groupId>org.apache.maven.plugins</groupId>
        <artifactId>maven-javadoc-plugin</artifactId>
        <version>2.10.1</version>
        <reportSets>
          <reportSet>
            <reports>
              <report>javadoc</report>
            </reports>
          </reportSet>
        </reportSets>
      </plugin>
      <plugin>
        <groupId>org.apache.maven.plugins</groupId>
        <artifactId>maven-jxr-plugin</artifactId>
        <version>2.5</version>
      </plugin>
      <plugin>
        <groupId>org.apache.maven.plugins</groupId>
        <artifactId>maven-pmd-plugin</artifactId>
        <version>3.4</version>
        <configuration>
          <excludes>
            <exclude>**/thrift/*.java</exclude>
          </excludes>
          <format>html</format>
          <includeTests>true</includeTests>
          <targetJdk>${maven.compiler.target}</targetJdk>
        </configuration>
      </plugin>
      <plugin>
        <groupId>org.apache.maven.plugins</groupId>
        <artifactId>maven-project-info-reports-plugin</artifactId>
        <version>2.8</version>
        <configuration>
          <dependencyLocationsEnabled>false</dependencyLocationsEnabled>
        </configuration>
        <reportSets>
          <reportSet>
            <reports>
              <report>summary</report>
              <report>index</report>
              <report>dependencies</report>
              <report>issue-tracking</report>
              <report>scm</report>
            </reports>
          </reportSet>
        </reportSets>
      </plugin>
      <plugin>
        <groupId>org.codehaus.mojo</groupId>
        <artifactId>findbugs-maven-plugin</artifactId>
        <version>${findbugs.version}</version>
        <configuration>
          <excludeFilterFile>contrib/findbugs-exclude.xml</excludeFilterFile>
          <findbugsXmlOutput>true</findbugsXmlOutput>
          <findbugsXmlWithMessages>true</findbugsXmlWithMessages>
          <xmlOutput>true</xmlOutput>
          <effort>Max</effort>
          <threshold>Medium</threshold>
          <failOnError>false</failOnError>
        </configuration>
      </plugin>
    </plugins>
  </reporting>
  <profiles>
    <profile>
      <id>move-source-tarball</id>
      <build>
        <plugins>
          <plugin>
            <groupId>org.codehaus.mojo</groupId>
            <artifactId>exec-maven-plugin</artifactId>
            <inherited>false</inherited>
            <executions>
              <execution>
                <id>rename-source-release-assembly</id>
                <goals>
                  <goal>exec</goal>
                </goals>
                <phase>package</phase>
                <configuration>
                  <executable>mv</executable>
                  <workingDirectory>${project.build.directory}</workingDirectory>
                  <commandlineArgs>-n accumulo-${project.version}-source-release.tar.gz accumulo-${project.version}-src.tar.gz</commandlineArgs>
                  <successCodes>
                    <successCode>0</successCode>
                    <successCode>1</successCode>
                  </successCodes>
                </configuration>
              </execution>
            </executions>
          </plugin>
        </plugins>
      </build>
    </profile>
    <profile>
      <!-- on by default, but disable with '-P !autoformat' or '-DskipFormat' -->
      <id>autoformat</id>
      <activation>
        <property>
          <name>!skipFormat</name>
        </property>
      </activation>
      <build>
        <plugins>
          <plugin>
            <groupId>com.github.ekryd.sortpom</groupId>
            <artifactId>sortpom-maven-plugin</artifactId>
            <executions>
              <execution>
                <id>sort-pom</id>
                <goals>
                  <goal>sort</goal>
                </goals>
                <phase>process-sources</phase>
              </execution>
            </executions>
          </plugin>
          <plugin>
            <groupId>com.googlecode.maven-java-formatter-plugin</groupId>
            <artifactId>maven-java-formatter-plugin</artifactId>
            <configuration>
              <configFile>${eclipseFormatterStyle}</configFile>
            </configuration>
          </plugin>
        </plugins>
      </build>
    </profile>
    <profile>
      <!-- Seal jars and skip tests when the
           apache-release profile is activated. -->
      <id>seal-jars</id>
      <properties>
        <sealJars>true</sealJars>
        <skipITs>true</skipITs>
        <skipTests>true</skipTests>
      </properties>
    </profile>
    <profile>
      <!-- Skip findbugs executing when the
           apache-release profile is activated. -->
      <id>skip-findbugs</id>
      <properties>
        <findbugs.skip>true</findbugs.skip>
      </properties>
    </profile>
    <profile>
      <!-- Minimal testing profile. (a.k.a. SunnyDay) -->
      <id>sunny</id>
      <properties>
        <failIfNoTests>false</failIfNoTests>
        <it.test>ReadWriteIT,SimpleProxyIT,ExamplesIT,ShellServerIT</it.test>
      </properties>
    </profile>
    <profile>
      <!-- Generate cobertura reports with site.
           Activate with -P cobertura -->
      <id>cobertura</id>
      <reporting>
        <plugins>
          <plugin>
            <groupId>org.codehaus.mojo</groupId>
            <artifactId>cobertura-maven-plugin</artifactId>
            <version>2.6</version>
            <configuration>
              <aggregate>true</aggregate>
              <formats>
                <format>xml</format>
                <format>html</format>
              </formats>
              <instrumentation>
                <excludes>
                  <exclude>**/thrift/*.class</exclude>
                </excludes>
              </instrumentation>
            </configuration>
          </plugin>
        </plugins>
      </reporting>
    </profile>
    <!-- profile for our default Hadoop build
         unfortunately, has to duplicate one of our
         specified profiles. see MNG-3328 -->
    <profile>
      <id>hadoop-default</id>
      <activation>
        <property>
          <name>!hadoop.profile</name>
        </property>
      </activation>
      <properties>
        <!-- Denotes intention and allows the enforcer plugin to pass when
             the user is relying on default behavior; won't work to activate profile -->
        <hadoop.profile>2</hadoop.profile>
        <hadoop.version>2.2.0</hadoop.version>
        <httpclient.version>3.1</httpclient.version>
        <slf4j.version>1.7.5</slf4j.version>
      </properties>
    </profile>
    <!-- profile for building against Hadoop 2.x
     XXX Since this is the default, make sure to sync hadoop-default when changing.
    Activate using: mvn -Dhadoop.profile=2 -->
    <profile>
      <id>hadoop-2</id>
      <activation>
        <property>
          <name>hadoop.profile</name>
          <value>2</value>
        </property>
      </activation>
      <properties>
        <hadoop.version>2.2.0</hadoop.version>
        <httpclient.version>3.1</httpclient.version>
        <slf4j.version>1.7.5</slf4j.version>
      </properties>
    </profile>
  </profiles>
</project><|MERGE_RESOLUTION|>--- conflicted
+++ resolved
@@ -24,11 +24,7 @@
   </parent>
   <groupId>org.apache.accumulo</groupId>
   <artifactId>accumulo-project</artifactId>
-<<<<<<< HEAD
   <version>1.7.1-SNAPSHOT</version>
-=======
-  <version>1.7.0</version>
->>>>>>> 8cba8128
   <packaging>pom</packaging>
   <name>Apache Accumulo</name>
   <description>Apache Accumulo is a sorted, distributed key/value store based on Google's BigTable design. It is built on top of Apache Hadoop, Zookeeper, and Thrift. It features a few novel improvements on the BigTable design in the form of cell-level access labels and a server-side programming mechanism that can modify key/value pairs at various points in the data management process.</description>
@@ -99,7 +95,7 @@
   <scm>
     <connection>scm:git:git://git.apache.org/accumulo.git</connection>
     <developerConnection>scm:git:https://git-wip-us.apache.org/repos/asf/accumulo.git</developerConnection>
-    <tag>1.7.0</tag>
+    <tag>HEAD</tag>
     <url>https://git-wip-us.apache.org/repos/asf?p=accumulo.git</url>
   </scm>
   <issueManagement>
