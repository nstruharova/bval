--- conflicted
+++ resolved
@@ -116,15 +116,8 @@
     <url>https://builds.apache.org/view/A-D/view/Accumulo/</url>
   </ciManagement>
   <properties>
-<<<<<<< HEAD
-    <accumulo.anyClusterTests>org.apache.accumulo.test.categories.AnyClusterTest</accumulo.anyClusterTests>
-    <accumulo.it.excludedGroups>${accumulo.performanceTests</accumulo.it.excludedGroups>
-    <accumulo.it.groups>${accumulo.anyClusterTests},${accumulo.miniclusterTests}</accumulo.it.groups>
-    <accumulo.miniclusterTests>org.apache.accumulo.test.categories.MiniClusterOnlyTest</accumulo.miniclusterTests>
     <!-- Interface used to separate tests with JUnit category -->
     <accumulo.performanceTests>org.apache.accumulo.test.PerformanceTest</accumulo.performanceTests>
-=======
->>>>>>> cead3978
     <!-- used for filtering the java source with the current version -->
     <accumulo.release.version>${project.version}</accumulo.release.version>
     <assembly.tarLongFileMode>posix</assembly.tarLongFileMode>
@@ -136,7 +129,7 @@
     <eclipseFormatterStyle>${project.parent.basedir}/contrib/Eclipse-Accumulo-Codestyle.xml</eclipseFormatterStyle>
     <!-- extra release args for testing -->
     <extraReleaseArgs />
-    <failsafe.excludedGroups />
+    <failsafe.excludedGroups>${accumulo.performanceTests}</failsafe.excludedGroups>
     <failsafe.groups />
     <!-- findbugs-maven-plugin won't work on jdk8 or later; set to 3.0.0 or newer -->
     <findbugs.version>3.0.3</findbugs.version>
@@ -1395,6 +1388,7 @@
                     <goal>verify</goal>
                   </goals>
                   <configuration>
+                    <excludedGroups />
                     <groups>${accumulo.performanceTests}</groups>
                   </configuration>
                 </execution>
