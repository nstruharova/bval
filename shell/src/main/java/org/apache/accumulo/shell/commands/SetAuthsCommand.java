--- conflicted
+++ resolved
@@ -38,18 +38,11 @@
   @Override
   public int execute(final String fullCommand, final CommandLine cl, final Shell shellState)
       throws AccumuloException, AccumuloSecurityException {
-<<<<<<< HEAD
-    final String user = cl.getOptionValue(userOpt.getOpt(),
-        shellState.getAccumuloClient().whoami());
-    final String scanOpts = cl.hasOption(clearOptAuths.getOpt()) ? null
-        : cl.getOptionValue(scanOptAuths.getOpt());
-    shellState.getAccumuloClient().securityOperations().changeUserAuthorizations(user,
-=======
-    final String user = cl.getOptionValue(userOpt.getOpt(), shellState.getConnector().whoami());
+    final String user =
+        cl.getOptionValue(userOpt.getOpt(), shellState.getAccumuloClient().whoami());
     final String scanOpts =
         cl.hasOption(clearOptAuths.getOpt()) ? null : cl.getOptionValue(scanOptAuths.getOpt());
-    shellState.getConnector().securityOperations().changeUserAuthorizations(user,
->>>>>>> 0a9837f3
+    shellState.getAccumuloClient().securityOperations().changeUserAuthorizations(user,
         ScanCommand.parseAuthorizations(scanOpts));
     Shell.log.debug("Changed record-level authorizations for user " + user);
     return 0;
